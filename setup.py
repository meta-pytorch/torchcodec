"""
Build / install instructions:

- use a virtual env (conda or whatever you want)
- install pytorch nightly (https://pytorch.org/get-started/locally/)
- pip install -e . --no-build-isolation


Note:
The "torch" package is not just a runtime dependency but also a *build time*
dependency, since we are including pytorch's headers. We are however not
specifying either of these dependencies in our pyproject.toml file.

Why we don't specify torch as a runtime dep: I'm not 100% sure, all I know is
that no project does it and those who tried had tons of problems. I think it has
to do with the fact that there are different flavours of torch (cpu, cuda, etc.)
and the pyproject.toml system does not allow a fine-grained enough control over
that.

Why we don't specify torch as a build time dep: because really developers need
to rely on torch-nightly, not on the stable version of torch. And the only way
to install torch nightly is to specify a custom `--index-url` and sadly
pyproject.toml does not allow that.

To be perfeclty honest I'm not 110% sure about the above, but this is definitely
fine for now. Basically what that means is that we expect developers and users
to install the correct version of torch before they install / build torchcodec.
This is what all other libraries expect as well.

Oh, and by default, doing `pip install -e .` would try to build the package in
an isolated virtual environment, not in the current one. But because we're not
specifying torch as a build-time dependency, this fails loudly as torch can't be
found. That's why we're passing `--no-build-isolation`: this tells pip to build
the package within the current virtual env, where torch would have already been
installed.
"""

import os
import subprocess
import sys
from pathlib import Path

import torch
from setuptools import Extension, setup
from setuptools.command.build_ext import build_ext


_ROOT_DIR = Path(__file__).parent.resolve()


class CMakeBuild(build_ext):

    def __init__(self, *args, **kwargs):
        self._install_prefix = None
        super().__init__(*args, **kwargs)

    def run(self):
        try:
            subprocess.check_output(["cmake", "--version"])
        except OSError:
            raise RuntimeError("CMake is not available.") from None
        super().run()

    def build_extension(self, ext):
        """Call our CMake build system to build libtorchcodec?.so"""
        # Setuptools was designed to build one extension (.so file) at a time,
        # calling this method for each Extension object. We're using a
        # CMake-based build where all our extensions are built together at once.
        # If we were to declare one Extension object per .so file as in a
        # standard setup, a) we'd have to keep the Extensions names in sync with
        # the CMake targets, and b) we would be calling into CMake for every
        # single extension: that's overkill and inefficient, since CMake builds
        # all the extensions at once. To avoid all that we create a *single*
        # fake Extension which triggers the CMake build only once.
        assert ext.name == "FAKE_NAME", f"Unexpected extension name: {ext.name}"
        # The price to pay for our non-standard setup is that we have to tell
        # setuptools *where* those extensions are expected to be within the
        # source tree (for sdists or editable installs) or within the wheel.
        # Normally, setuptools relies on the extension's name to figure that
        # out, e.g. an extension named `torchcodec.libtorchcodec.so` would be
        # placed in `torchcodec/` and importable from `torchcodec.`. From that,
        # setuptools knows how to move the extensions from their temp build
        # directories back into the proper dir.
        # Our fake extension's name is just a placeholder, so we have to handle
        # that relocation logic ourselves.
        # _install_prefix is the temp directory where the built extension(s)
        # will be "installed" by CMake. Once they're copied to install_prefix,
        # the built .so files still need to be copied back into:
        # - the source tree (for editable installs) - this is handled in
        #   copy_extensions_to_source()
        # - the (temp) wheel directory (when building a wheel). I cannot tell
        #   exactly *where* this is handled, but for this to work we must
        #   prepend the "/torchcodec" folder to _install_prefix: this tells
        #   setuptools to eventually move those .so files into `torchcodec/`.
        # It may seem overkill to 'cmake install' the extensions in a temp
        # directory and move them back to another dir, but this is what
        # setuptools would do and expect even in a standard build setup.
        self._install_prefix = (
            Path(self.get_ext_fullpath(ext.name)).parent.absolute() / "torchcodec"
        )
        self._build_all_extensions_with_cmake()

    def _build_all_extensions_with_cmake(self):
        # Note that self.debug is True when you invoke setup.py like this:
        # python setup.py build_ext --debug install
        build_type = "Debug" if self.debug else "Release"
        torch_dir = Path(torch.utils.cmake_prefix_path) / "Torch"
        cmake_args = [
            f"-DCMAKE_INSTALL_PREFIX={self._install_prefix}",
            f"-DTorch_DIR={torch_dir}",
            "-DCMAKE_VERBOSE_MAKEFILE=ON",
            f"-DCMAKE_BUILD_TYPE={build_type}",
        ]

        Path(self.build_temp).mkdir(parents=True, exist_ok=True)

        subprocess.check_call(
            ["cmake", str(_ROOT_DIR)] + cmake_args, cwd=self.build_temp
        )
        subprocess.check_call(["cmake", "--build", "."], cwd=self.build_temp)
        subprocess.check_call(["cmake", "--install", "."], cwd=self.build_temp)

<<<<<<< HEAD
    def get_ext_filename(self, fullname):
        # When copying the .so files from the build tmp dir to the actual
        # package dir, this tells setuptools to look for a .so file without the
        # Python ABI suffix, i.e. "libtorchcodec4.so" instead of e.g.
        # "libtorchcodec4.cpython-38-x86_64-linux-gnu.so", which is what
        # setuptools looks for by default.
        ext_filename = super().get_ext_filename(fullname)
        ext_filename_parts = ext_filename.split(".")
        without_abi = ext_filename_parts[:-2] + ext_filename_parts[-1:]
        ext_filename = ".".join(without_abi)
        return ext_filename


if os.getenv("BUILD_AGAINST_INSTALLED_FFMPEG") is None:
    # If BUILD_AGAINST_INSTALLED_FFMPEG is not set then we want to build against
    # all ffmpeg major version that are available on our S3 bucket.
    FFMPEG_MAJOR_VERSIONS = (4, 5, 6, 7)
else:
    # If BUILD_AGAINST_INSTALLED_FFMPEG is set, we only build against the
    # installed FFmpeg. We need to figure out the major ffmpeg version from
    # pkg-config.
    pkg_config_output = subprocess.check_output(["pkg-config", "--modversion", "libavcodec"]).decode("utf-8")
    libavcodec_major_version = int(pkg_config_output.split(".")[0])
    ffmpeg_major_version = {
        58: 4,
        59: 5,
        60: 6,
        61: 7,
    }[libavcodec_major_version]
    FFMPEG_MAJOR_VERSIONS = (ffmpeg_major_version,)

extensions = [
    Extension(
        # The names here must be kept in sync with the target names in the
        # CMakeLists file. Grep for [ LIBTORCHCODEC_KEEP_IN_SYNC ].  The name
        # parameter specifies not just the name but mainly *where* the .so file
        # should be copied to. By setting the name this way, we're telling
        # `libtorchcodec{ffmpeg_major_version}.so` to be copied at the root of
        # the torchcodec package (next to the __init__.py file). This is where
        # it's expected to be when we call torch.ops.load_library().
        name=f"torchcodec.libtorchcodec{ffmpeg_major_version}",
        # sources is a mandatory parameter so we have to pass it, but we leave
        # it empty because we'll be building the extensions with our custom
        # CMakeBuild class, and the sources are specified within the
        # CMakeLists.txt file.
        sources=[],
=======
    def copy_extensions_to_source(self):
        """Copy built extensions from temporary folder back into source tree.

        This is called by setuptools at the end of .run() during editable installs.
        """
        self.get_finalized_command("build_py")

        for so_file in self._install_prefix.glob("*.so"):
            assert "libtorchcodec" in so_file.name
            destination = Path("src/torchcodec/") / so_file.name
            print(f"Copying {so_file} to {destination}")
            self.copy_file(so_file, destination, level=self.verbose)


NOT_A_LICENSE_VIOLATION_VAR = "I_CONFIRM_THIS_IS_NOT_A_LICENSE_VIOLATION"
BUILD_AGAINST_ALL_FFMPEG_FROM_S3_VAR = "BUILD_AGAINST_ALL_FFMPEG_FROM_S3"
not_a_license_violation = os.getenv(NOT_A_LICENSE_VIOLATION_VAR) is not None
build_against_all_ffmpeg_from_s3 = (
    os.getenv(BUILD_AGAINST_ALL_FFMPEG_FROM_S3_VAR) is not None
)
if "bdist_wheel" in sys.argv and not (
    build_against_all_ffmpeg_from_s3 or not_a_license_violation
):
    raise ValueError(
        "It looks like you're trying to build a wheel. "
        f"You probably want to set {BUILD_AGAINST_ALL_FFMPEG_FROM_S3_VAR}. "
        f"If you have a good reason *not* to, then set {NOT_A_LICENSE_VIOLATION_VAR}."
>>>>>>> 9ee7aacd
    )

# See `CMakeBuild.build_extension()`.
fake_extension = Extension(name="FAKE_NAME", sources=[])
setup(ext_modules=[fake_extension], cmdclass={"build_ext": CMakeBuild})<|MERGE_RESOLUTION|>--- conflicted
+++ resolved
@@ -120,54 +120,6 @@
         subprocess.check_call(["cmake", "--build", "."], cwd=self.build_temp)
         subprocess.check_call(["cmake", "--install", "."], cwd=self.build_temp)
 
-<<<<<<< HEAD
-    def get_ext_filename(self, fullname):
-        # When copying the .so files from the build tmp dir to the actual
-        # package dir, this tells setuptools to look for a .so file without the
-        # Python ABI suffix, i.e. "libtorchcodec4.so" instead of e.g.
-        # "libtorchcodec4.cpython-38-x86_64-linux-gnu.so", which is what
-        # setuptools looks for by default.
-        ext_filename = super().get_ext_filename(fullname)
-        ext_filename_parts = ext_filename.split(".")
-        without_abi = ext_filename_parts[:-2] + ext_filename_parts[-1:]
-        ext_filename = ".".join(without_abi)
-        return ext_filename
-
-
-if os.getenv("BUILD_AGAINST_INSTALLED_FFMPEG") is None:
-    # If BUILD_AGAINST_INSTALLED_FFMPEG is not set then we want to build against
-    # all ffmpeg major version that are available on our S3 bucket.
-    FFMPEG_MAJOR_VERSIONS = (4, 5, 6, 7)
-else:
-    # If BUILD_AGAINST_INSTALLED_FFMPEG is set, we only build against the
-    # installed FFmpeg. We need to figure out the major ffmpeg version from
-    # pkg-config.
-    pkg_config_output = subprocess.check_output(["pkg-config", "--modversion", "libavcodec"]).decode("utf-8")
-    libavcodec_major_version = int(pkg_config_output.split(".")[0])
-    ffmpeg_major_version = {
-        58: 4,
-        59: 5,
-        60: 6,
-        61: 7,
-    }[libavcodec_major_version]
-    FFMPEG_MAJOR_VERSIONS = (ffmpeg_major_version,)
-
-extensions = [
-    Extension(
-        # The names here must be kept in sync with the target names in the
-        # CMakeLists file. Grep for [ LIBTORCHCODEC_KEEP_IN_SYNC ].  The name
-        # parameter specifies not just the name but mainly *where* the .so file
-        # should be copied to. By setting the name this way, we're telling
-        # `libtorchcodec{ffmpeg_major_version}.so` to be copied at the root of
-        # the torchcodec package (next to the __init__.py file). This is where
-        # it's expected to be when we call torch.ops.load_library().
-        name=f"torchcodec.libtorchcodec{ffmpeg_major_version}",
-        # sources is a mandatory parameter so we have to pass it, but we leave
-        # it empty because we'll be building the extensions with our custom
-        # CMakeBuild class, and the sources are specified within the
-        # CMakeLists.txt file.
-        sources=[],
-=======
     def copy_extensions_to_source(self):
         """Copy built extensions from temporary folder back into source tree.
 
@@ -195,7 +147,6 @@
         "It looks like you're trying to build a wheel. "
         f"You probably want to set {BUILD_AGAINST_ALL_FFMPEG_FROM_S3_VAR}. "
         f"If you have a good reason *not* to, then set {NOT_A_LICENSE_VIOLATION_VAR}."
->>>>>>> 9ee7aacd
     )
 
 # See `CMakeBuild.build_extension()`.
