--- conflicted
+++ resolved
@@ -14,8 +14,8 @@
 from torchcodec.decoders import _core as core
 
 
-def _frame_str(self):
-    # Utility to replace Frame and FrameBatch __str__ method. This prints the
+def _frame_repr(self):
+    # Utility to replace Frame and FrameBatch __repr__ method. This prints the
     # shape of the .data tensor rather than printing the (potentially very long)
     # data tensor itself.
     s = self.__class__.__name__ + ":\n"
@@ -45,12 +45,8 @@
         for field in dataclasses.fields(self):
             yield getattr(self, field.name)
 
-<<<<<<< HEAD
-    def __str__(self):
-=======
     def __repr__(self):
->>>>>>> 7e38cbee
-        return _frame_str(self)
+        return _frame_repr(self)
 
 
 @dataclass
@@ -68,12 +64,8 @@
         for field in dataclasses.fields(self):
             yield getattr(self, field.name)
 
-<<<<<<< HEAD
-    def __str__(self):
-=======
     def __repr__(self):
->>>>>>> 7e38cbee
-        return _frame_str(self)
+        return _frame_repr(self)
 
 
 _ERROR_REPORTING_INSTRUCTIONS = """
