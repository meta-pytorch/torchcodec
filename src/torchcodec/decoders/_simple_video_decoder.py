import dataclasses
from dataclasses import dataclass
from pathlib import Path
from typing import Iterable, Iterator, Literal, Tuple, Union

from torch import Tensor

from torchcodec.decoders import _core as core


@dataclass
class Frame(Iterable):
    """A single video frame with associated metadata."""

    data: Tensor
    """The frame data as (3-D ``torch.Tensor``)."""
    pts_seconds: float
    """The :term:`pts` of the frame, in seconds (float)."""
    duration_seconds: float
    """The duration of the frame, in seconds (float)."""

    def __iter__(self) -> Iterator[Union[Tensor, float]]:
        for field in dataclasses.fields(self):
            yield getattr(self, field.name)


@dataclass
class FrameBatch(Iterable):
    """Multiple video frames with associated metadata."""

    data: Tensor
    """The frames data as (4-D ``torch.Tensor``)."""
    pts_seconds: Tensor
    """The :term:`pts` of the frame, in seconds (1-D ``torch.Tensor`` of floats)."""
    duration_seconds: Tensor
    """The duration of the frame, in seconds (1-D ``torch.Tensor`` of floats)."""

    def __iter__(self) -> Iterator[Union[Tensor, float]]:
        for field in dataclasses.fields(self):
            yield getattr(self, field.name)


_ERROR_REPORTING_INSTRUCTIONS = """
This should never happen. Please report an issue following the steps in <TODO_UPDATE_LINK>.
"""


class SimpleVideoDecoder:
    """A single-stream video decoder.

    Args:
        source (str, ``Pathlib.path``, ``torch.Tensor``, or bytes): The source of the video.

            - If ``str`` or ``Pathlib.path``: a path to a local video file.
            - If ``bytes`` object or ``torch.Tensor``: the raw encoded video data.
        dimension_order(str, optional): The dimension order of the decoded frames.
            This can be either "NCHW" (default) or "NHWC", where N is the batch
            size, C is the number of channels, H is the height, and W is the
            width of the frames.

            .. note::

                Frames are natively decoded in NHWC format by the underlying
                FFmpeg implementation. Converting those into NCHW format is a
                cheap no-copy operation that allows these frames to be
                transformed using the `torchvision transforms
                <https://pytorch.org/vision/stable/transforms.html>`_.

    Attributes:
        metadata (StreamMetadata): Metadata of the video stream.
    """

    def __init__(
<<<<<<< HEAD
        self, source: Union[str, Path, bytes, Tensor],
        dimension_order: Literal["NCHW", "NHWC"] = "NCHW",
=======
        self, source: Union[str, Path, bytes, Tensor], dimension_order: str = "NCHW"
>>>>>>> 79309b3a
    ):
        if isinstance(source, str):
            self._decoder = core.create_from_file(source)
        elif isinstance(source, Path):
            self._decoder = core.create_from_file(str(source))
        elif isinstance(source, bytes):
            self._decoder = core.create_from_bytes(source)
        elif isinstance(source, Tensor):
            self._decoder = core.create_from_tensor(source)
        else:
            raise TypeError(
                f"Unknown source type: {type(source)}. "
                "Supported types are str, Path, bytes and Tensor."
            )

        allowed_dimension_orders = ("NCHW", "NHWC")
        if dimension_order not in allowed_dimension_orders:
            raise ValueError(
                f"Invalid dimension order ({dimension_order}). "
                f"Supported values are {', '.join(allowed_dimension_orders)}."
            )

        core.scan_all_streams_to_update_metadata(self._decoder)
        core.add_video_stream(self._decoder, dimension_order=dimension_order)

        self.metadata, self._stream_index = _get_and_validate_stream_metadata(
            self._decoder
        )

        if self.metadata.num_frames_computed is None:
            raise ValueError(
                "The number of frames is unknown. " + _ERROR_REPORTING_INSTRUCTIONS
            )
        self._num_frames = self.metadata.num_frames_computed

        if self.metadata.min_pts_seconds is None:
            raise ValueError(
                "The minimum pts value in seconds is unknown. "
                + _ERROR_REPORTING_INSTRUCTIONS
            )
        self._min_pts_seconds = self.metadata.min_pts_seconds

        if self.metadata.max_pts_seconds is None:
            raise ValueError(
                "The maximum pts value in seconds is unknown. "
                + _ERROR_REPORTING_INSTRUCTIONS
            )
        self._max_pts_seconds = self.metadata.max_pts_seconds

    def __len__(self) -> int:
        return self._num_frames

    def _getitem_int(self, key: int) -> Tensor:
        assert isinstance(key, int)

        if key < 0:
            key += self._num_frames
        if key >= self._num_frames or key < 0:
            raise IndexError(
                f"Index {key} is out of bounds; length is {self._num_frames}"
            )

        frame_data, *_ = core.get_frame_at_index(
            self._decoder, frame_index=key, stream_index=self._stream_index
        )
        return frame_data

    def _getitem_slice(self, key: slice) -> Tensor:
        assert isinstance(key, slice)

        start, stop, step = key.indices(len(self))
        frame_data, *_ = core.get_frames_in_range(
            self._decoder,
            stream_index=self._stream_index,
            start=start,
            stop=stop,
            step=step,
        )
        return frame_data

    def __getitem__(self, key: Union[int, slice]) -> Tensor:
        """TODO_BEFORE_RELEASE: Nicolas Document this, looks like our template doesn't show it, aaarrgghhh"""
        if isinstance(key, int):
            return self._getitem_int(key)
        elif isinstance(key, slice):
            return self._getitem_slice(key)

        raise TypeError(
            f"Unsupported key type: {type(key)}. Supported types are int and slice."
        )

    def get_frame_at(self, index: int) -> Frame:
        """Return a single frame at the given index.

        Args:
            index (int): The index of the frame to retrieve.

        Returns:
            Frame: The frame at the given index.
        """

        if not 0 <= index < self._num_frames:
            raise IndexError(
                f"Index {index} is out of bounds; must be in the range [0, {self._num_frames})."
            )
        frame = core.get_frame_at_index(
            self._decoder, frame_index=index, stream_index=self._stream_index
        )
        return Frame(*frame)

    def get_frames_at(self, start: int, stop: int, step: int = 1) -> FrameBatch:
        """Return multiple frames at the given index range.

        Frames are in [start, stop).

        Args:
            start (int): Index of the first frame to retrieve.
            stop (int): End of indexing range (exclusive, as per Python
                conventions).
            step (int, optional): Step size between frames. Default: 1.

        Returns:
            FrameBatch: The frames within the specified range.
        """
        if not 0 <= start < self._num_frames:
            raise IndexError(
                f"Start index {start} is out of bounds; must be in the range [0, {self._num_frames})."
            )
        if stop < start:
            raise IndexError(
                f"Stop index ({stop}) must not be less than the start index ({start})."
            )
        if not step > 0:
            raise IndexError(f"Step ({step}) must be greater than 0.")
        frames = core.get_frames_in_range(
            self._decoder,
            stream_index=self._stream_index,
            start=start,
            stop=stop,
            step=step,
        )
        return FrameBatch(*frames)

    def get_frame_displayed_at(self, pts_seconds: float) -> Frame:
        """Return a single frame displayed at the given :term:`pts`, in seconds.

        Args:
            pts (float): The :term:`pts` of the frame to retrieve, in seconds.

        Returns:
            Frame: The frame at the given :term:`pts`.
        """
        if not self._min_pts_seconds <= pts_seconds < self._max_pts_seconds:
            raise IndexError(
                f"Invalid pts in seconds: {pts_seconds}. "
                f"It must be greater than or equal to {self._min_pts_seconds} "
                f"and less than or equal to {self._max_pts_seconds}."
            )
        frame = core.get_frame_at_pts(self._decoder, pts_seconds)
        return Frame(*frame)


def _get_and_validate_stream_metadata(
    decoder: Tensor,
) -> Tuple[core.StreamMetadata, int]:
    video_metadata = core.get_video_metadata(decoder)

    best_stream_index = video_metadata.best_video_stream_index
    if best_stream_index is None:
        raise ValueError(
            "The best video stream is unknown. " + _ERROR_REPORTING_INSTRUCTIONS
        )

    best_stream_metadata = video_metadata.streams[best_stream_index]
    return (best_stream_metadata, best_stream_index)<|MERGE_RESOLUTION|>--- conflicted
+++ resolved
@@ -71,12 +71,9 @@
     """
 
     def __init__(
-<<<<<<< HEAD
-        self, source: Union[str, Path, bytes, Tensor],
+        self,
+        source: Union[str, Path, bytes, Tensor],
         dimension_order: Literal["NCHW", "NHWC"] = "NCHW",
-=======
-        self, source: Union[str, Path, bytes, Tensor], dimension_order: str = "NCHW"
->>>>>>> 79309b3a
     ):
         if isinstance(source, str):
             self._decoder = core.create_from_file(source)
