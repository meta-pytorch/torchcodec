# Copyright (c) Meta Platforms, Inc. and affiliates.
# All rights reserved.
#
# This source code is licensed under the BSD-style license found in the
# LICENSE file in the root directory of this source tree.


import io
import json
import numbers
from collections.abc import Sequence
from dataclasses import dataclass, field
from pathlib import Path
from typing import Literal

import torch
from torch import device as torch_device, nn, Tensor

from torchcodec import _core as core, Frame, FrameBatch
from torchcodec.decoders._decoder_utils import (
    _get_cuda_backend,
    create_decoder,
    ERROR_REPORTING_INSTRUCTIONS,
)
from torchcodec.transforms import DecoderTransform
from torchcodec.transforms._decoder_transforms import _make_transform_specs


@dataclass
class CpuFallbackStatus:
    """Information about CPU fallback status.

    This class tracks whether the decoder fell back to CPU decoding.
    Users should not instantiate this class directly; instead, access it
    via the :attr:`VideoDecoder.cpu_fallback` attribute.

    Usage:

    - Use ``str(cpu_fallback_status)`` or ``print(cpu_fallback_status)`` to see the cpu fallback status
    - Use ``if cpu_fallback_status:`` to check if any fallback occurred
    """

    status_known: bool = False
    """Whether the fallback status has been determined.
    For the Beta CUDA backend (see :func:`~torchcodec.decoders.set_cuda_backend`),
    this is always ``True`` immediately after decoder creation.
    For the FFmpeg CUDA backend, this becomes ``True`` after decoding
    the first frame."""
    _nvcuvid_unavailable: bool = field(default=False, init=False)
    _video_not_supported: bool = field(default=False, init=False)
    _is_fallback: bool = field(default=False, init=False)
    _backend: str = field(default="", init=False)

    def __bool__(self):
        """Returns True if fallback occurred."""
        return self.status_known and self._is_fallback

    def __str__(self):
        """Returns a human-readable string representation of the cpu fallback status."""
        if not self.status_known:
            return f"[{self._backend}] Fallback status: Unknown"

        reasons = []
        if self._nvcuvid_unavailable:
            reasons.append("NVcuvid unavailable")
        elif self._video_not_supported:
            reasons.append("Video not supported")
        elif self._is_fallback:
            reasons.append("Unknown reason - try the Beta interface to know more!")

        if reasons:
            return (
                f"[{self._backend}] Fallback status: Falling back due to: "
                + ", ".join(reasons)
            )
        return f"[{self._backend}] Fallback status: No fallback required"


class VideoDecoder:
    """A single-stream video decoder.

    Args:
        source (str, ``Pathlib.path``, bytes, ``torch.Tensor`` or file-like object): The source of the video:

            - If ``str``: a local path or a URL to a video file.
            - If ``Pathlib.path``: a path to a local video file.
            - If ``bytes`` object or ``torch.Tensor``: the raw encoded video data.
            - If file-like object: we read video data from the object on demand. The object must
              expose the methods `read(self, size: int) -> bytes` and
              `seek(self, offset: int, whence: int) -> int`. Read more in:
              :ref:`sphx_glr_generated_examples_decoding_file_like.py`.
        stream_index (int, optional): Specifies which stream in the video to decode frames from.
            Note that this index is absolute across all media types. If left unspecified, then
            the :term:`best stream` is used.
        dimension_order(str, optional): The dimension order of the decoded frames.
            This can be either "NCHW" (default) or "NHWC", where N is the batch
            size, C is the number of channels, H is the height, and W is the
            width of the frames.

            .. note::

                Frames are natively decoded in NHWC format by the underlying
                FFmpeg implementation. Converting those into NCHW format is a
                cheap no-copy operation that allows these frames to be
                transformed using the `torchvision transforms
                <https://pytorch.org/vision/stable/transforms.html>`_.
        num_ffmpeg_threads (int, optional): The number of threads to use for decoding.
            Use 1 for single-threaded decoding which may be best if you are running multiple
            instances of ``VideoDecoder`` in parallel. Use a higher number for multi-threaded
            decoding which is best if you are running a single instance of ``VideoDecoder``.
            Passing 0 lets FFmpeg decide on the number of threads.
            Default: 1.
        device (str or torch.device, optional): The device to use for decoding.
            If ``None`` (default), uses the current default device.
            If you pass a CUDA device, we recommend trying the "beta" CUDA
            backend which is faster! See :func:`~torchcodec.decoders.set_cuda_backend`.
        seek_mode (str, optional): Determines if frame access will be "exact" or
            "approximate". Exact guarantees that requesting frame i will always
            return frame i, but doing so requires an initial :term:`scan` of the
            file. Approximate is faster as it avoids scanning the file, but less
            accurate as it uses the file's metadata to calculate where i
            probably is. Default: "exact".
            Read more about this parameter in:
            :ref:`sphx_glr_generated_examples_decoding_approximate_mode.py`
        transforms (sequence of transform objects, optional): Sequence of transforms to be
            applied to the decoded frames by the decoder itself, in order. Accepts both
            :class:`~torchcodec.transforms.DecoderTransform` and
            :class:`~torchvision.transforms.v2.Transform`
            objects. Read more about this parameter in: TODO_DECODER_TRANSFORMS_TUTORIAL.
        custom_frame_mappings (str, bytes, or file-like object, optional):
            Mapping of frames to their metadata, typically generated via ffprobe.
            This enables accurate frame seeking without requiring a full video scan.
            Do not set seek_mode when custom_frame_mappings is provided.
            Expected JSON format:

            .. code-block:: json

                {
                    "frames": [
                        {
                            "pts": 0,
                            "duration": 1001,
                            "key_frame": 1
                        }
                    ]
                }

            Alternative field names "pkt_pts" and "pkt_duration" are also supported.
            Read more about this parameter in:
            :ref:`sphx_glr_generated_examples_decoding_custom_frame_mappings.py`

    Attributes:
        metadata (VideoStreamMetadata): Metadata of the video stream.
        stream_index (int): The stream index that this decoder is retrieving frames from. If a
            stream index was provided at initialization, this is the same value. If it was left
            unspecified, this is the :term:`best stream`.
        cpu_fallback (CpuFallbackStatus): Information about whether the decoder fell back to CPU
            decoding. Use ``bool(cpu_fallback)`` to check if fallback occurred, or
            ``str(cpu_fallback)`` to get a human-readable status message. The status is only
            determined after at least one frame has been decoded.
    """

    def __init__(
        self,
        source: str | Path | io.RawIOBase | io.BufferedReader | bytes | Tensor,
        *,
        stream_index: int | None = None,
        dimension_order: Literal["NCHW", "NHWC"] = "NCHW",
        num_ffmpeg_threads: int = 1,
        device: str | torch_device | None = None,
        seek_mode: Literal["exact", "approximate"] = "exact",
        transforms: Sequence[DecoderTransform | nn.Module] | None = None,
        custom_frame_mappings: (
            str | bytes | io.RawIOBase | io.BufferedReader | None
        ) = None,
    ):
        torch._C._log_api_usage_once("torchcodec.decoders.VideoDecoder")
        allowed_seek_modes = ("exact", "approximate")
        if seek_mode not in allowed_seek_modes:
            raise ValueError(
                f"Invalid seek mode ({seek_mode}). "
                f"Supported values are {', '.join(allowed_seek_modes)}."
            )

        # Validate seek_mode and custom_frame_mappings are not mismatched
        if custom_frame_mappings is not None and seek_mode == "approximate":
            raise ValueError(
                "custom_frame_mappings is incompatible with seek_mode='approximate'. "
                "Use seek_mode='custom_frame_mappings' or leave it unspecified to automatically use custom frame mappings."
            )

        # Auto-select custom_frame_mappings seek_mode and process data when mappings are provided
        custom_frame_mappings_data = None
        if custom_frame_mappings is not None:
            seek_mode = "custom_frame_mappings"  # type: ignore[assignment]
            custom_frame_mappings_data = _read_custom_frame_mappings(
                custom_frame_mappings
            )

        self._decoder = create_decoder(source=source, seek_mode=seek_mode)

        (
            self.metadata,
            self.stream_index,
            self._begin_stream_seconds,
            self._end_stream_seconds,
            self._num_frames,
        ) = _get_and_validate_stream_metadata(
            decoder=self._decoder, stream_index=stream_index
        )

        allowed_dimension_orders = ("NCHW", "NHWC")
        if dimension_order not in allowed_dimension_orders:
            raise ValueError(
                f"Invalid dimension order ({dimension_order}). "
                f"Supported values are {', '.join(allowed_dimension_orders)}."
            )

        if num_ffmpeg_threads is None:
            raise ValueError(f"{num_ffmpeg_threads = } should be an int.")

        if device is None:
            device = str(torch.get_default_device())
        elif isinstance(device, torch_device):
            device = str(device)

        device_variant = _get_cuda_backend()
        transform_specs = _make_transform_specs(
            transforms,
            input_dims=(self.metadata.height, self.metadata.width),
        )

        core.add_video_stream(
            self._decoder,
            stream_index=self.stream_index,
            dimension_order=dimension_order,
            num_threads=num_ffmpeg_threads,
            device=device,
            device_variant=device_variant,
            transform_specs=transform_specs,
            custom_frame_mappings=custom_frame_mappings_data,
        )

        self._cpu_fallback = CpuFallbackStatus()
        if device.startswith("cuda"):
            if device_variant == "beta":
                self._cpu_fallback._backend = "Beta CUDA"
            else:
                self._cpu_fallback._backend = "FFmpeg CUDA"
        else:
            self._cpu_fallback._backend = "CPU"

    def __len__(self) -> int:
        return self._num_frames

    @property
    def cpu_fallback(self) -> CpuFallbackStatus:
        # We only query the CPU fallback info if status is unknown. That happens
        # either when:
        # - this @property has never been called before
        # - no frame has been decoded yet on the FFmpeg interface.
        # Note that for the beta interface, we're able to know the fallback status
        # right when the VideoDecoder is instantiated, but the status_known
        # attribute is initialized to False.
        if not self._cpu_fallback.status_known:
            backend_details = core._get_backend_details(self._decoder)

            if "status unknown" not in backend_details:
                self._cpu_fallback.status_known = True

                if "CPU fallback" in backend_details:
                    self._cpu_fallback._is_fallback = True
<<<<<<< HEAD
                    if "NVCUVID not available" in backend_details:
                        self._cpu_fallback._nvcuvid_unavailable = True
                    elif self._cpu_fallback._backend == "Beta CUDA":
                        self._cpu_fallback._video_not_supported = True
=======
                    if self._cpu_fallback._backend == "Beta CUDA":
                        # Only the beta interface can provide details.
                        # if it's not that nvcuvid is missing, it must be video-specific
                        if "NVCUVID not available" in backend_details:
                            self._cpu_fallback._nvcuvid_unavailable = True
                        else:
                            self._cpu_fallback._video_not_supported = True
>>>>>>> 5c2106f5

        return self._cpu_fallback

    def _getitem_int(self, key: int) -> Tensor:
        assert isinstance(key, int)

        frame_data, *_ = core.get_frame_at_index(self._decoder, frame_index=key)
        return frame_data

    def _getitem_slice(self, key: slice) -> Tensor:
        assert isinstance(key, slice)

        start, stop, step = key.indices(len(self))
        frame_data, *_ = core.get_frames_in_range(
            self._decoder,
            start=start,
            stop=stop,
            step=step,
        )
        return frame_data

    def __getitem__(self, key: numbers.Integral | slice) -> Tensor:
        """Return frame or frames as tensors, at the given index or range.

        .. note::

            If you need to decode multiple frames, we recommend using the batch
            methods instead, since they are faster:
            :meth:`~torchcodec.decoders.VideoDecoder.get_frames_at`,
            :meth:`~torchcodec.decoders.VideoDecoder.get_frames_in_range`,
            :meth:`~torchcodec.decoders.VideoDecoder.get_frames_played_at`, and
            :meth:`~torchcodec.decoders.VideoDecoder.get_frames_played_in_range`.

        Args:
            key(int or slice): The index or range of frame(s) to retrieve.

        Returns:
            torch.Tensor: The frame or frames at the given index or range.
        """
        if isinstance(key, numbers.Integral):
            return self._getitem_int(int(key))
        elif isinstance(key, slice):
            return self._getitem_slice(key)

        raise TypeError(
            f"Unsupported key type: {type(key)}. Supported types are int and slice."
        )

    def _get_key_frame_indices(self) -> list[int]:
        return core._get_key_frame_indices(self._decoder)

    def get_frame_at(self, index: int) -> Frame:
        """Return a single frame at the given index.

        .. note::

            If you need to decode multiple frames, we recommend using the batch
            methods instead, since they are faster:
            :meth:`~torchcodec.decoders.VideoDecoder.get_frames_at`,
            :meth:`~torchcodec.decoders.VideoDecoder.get_frames_in_range`,
            :meth:`~torchcodec.decoders.VideoDecoder.get_frames_played_at`,
            :meth:`~torchcodec.decoders.VideoDecoder.get_frames_played_in_range`.

        Args:
            index (int): The index of the frame to retrieve.

        Returns:
            Frame: The frame at the given index.
        """
        data, pts_seconds, duration_seconds = core.get_frame_at_index(
            self._decoder, frame_index=index
        )
        return Frame(
            data=data,
            pts_seconds=pts_seconds.item(),
            duration_seconds=duration_seconds.item(),
        )

    def get_frames_at(self, indices: torch.Tensor | list[int]) -> FrameBatch:
        """Return frames at the given indices.

        Args:
            indices (torch.Tensor or list of int): The indices of the frames to retrieve.

        Returns:
            FrameBatch: The frames at the given indices.
        """

        data, pts_seconds, duration_seconds = core.get_frames_at_indices(
            self._decoder, frame_indices=indices
        )

        return FrameBatch(
            data=data,
            pts_seconds=pts_seconds,
            duration_seconds=duration_seconds,
        )

    def get_frames_in_range(self, start: int, stop: int, step: int = 1) -> FrameBatch:
        """Return multiple frames at the given index range.

        Frames are in [start, stop).

        Args:
            start (int): Index of the first frame to retrieve.
            stop (int): End of indexing range (exclusive, as per Python
                conventions).
            step (int, optional): Step size between frames. Default: 1.

        Returns:
            FrameBatch: The frames within the specified range.
        """
        # Adjust start / stop indices to enable indexing semantics, ex. [-10, 1000] returns the last 10 frames
        start, stop, step = slice(start, stop, step).indices(self._num_frames)
        frames = core.get_frames_in_range(
            self._decoder,
            start=start,
            stop=stop,
            step=step,
        )
        return FrameBatch(*frames)

    def get_frame_played_at(self, seconds: float) -> Frame:
        """Return a single frame played at the given timestamp in seconds.

        .. note::

            If you need to decode multiple frames, we recommend using the batch
            methods instead, since they are faster:
            :meth:`~torchcodec.decoders.VideoDecoder.get_frames_at`,
            :meth:`~torchcodec.decoders.VideoDecoder.get_frames_in_range`,
            :meth:`~torchcodec.decoders.VideoDecoder.get_frames_played_at`,
            :meth:`~torchcodec.decoders.VideoDecoder.get_frames_played_in_range`.

        Args:
            seconds (float): The time stamp in seconds when the frame is played.

        Returns:
            Frame: The frame that is played at ``seconds``.
        """
        if not self._begin_stream_seconds <= seconds < self._end_stream_seconds:
            raise IndexError(
                f"Invalid pts in seconds: {seconds}. "
                f"It must be greater than or equal to {self._begin_stream_seconds} "
                f"and less than {self._end_stream_seconds}."
            )
        data, pts_seconds, duration_seconds = core.get_frame_at_pts(
            self._decoder, seconds
        )
        return Frame(
            data=data,
            pts_seconds=pts_seconds.item(),
            duration_seconds=duration_seconds.item(),
        )

    def get_frames_played_at(self, seconds: torch.Tensor | list[float]) -> FrameBatch:
        """Return frames played at the given timestamps in seconds.

        Args:
            seconds (torch.Tensor or list of float): The timestamps in seconds when the frames are played.

        Returns:
            FrameBatch: The frames that are played at ``seconds``.
        """

        data, pts_seconds, duration_seconds = core.get_frames_by_pts(
            self._decoder, timestamps=seconds
        )
        return FrameBatch(
            data=data,
            pts_seconds=pts_seconds,
            duration_seconds=duration_seconds,
        )

    def get_frames_played_in_range(
        self, start_seconds: float, stop_seconds: float
    ) -> FrameBatch:
        """Returns multiple frames in the given range.

        Frames are in the half open range [start_seconds, stop_seconds). Each
        returned frame's :term:`pts`, in seconds, is inside of the half open
        range.

        Args:
            start_seconds (float): Time, in seconds, of the start of the
                range.
            stop_seconds (float): Time, in seconds, of the end of the
                range. As a half open range, the end is excluded.

        Returns:
            FrameBatch: The frames within the specified range.
        """
        if not start_seconds <= stop_seconds:
            raise ValueError(
                f"Invalid start seconds: {start_seconds}. It must be less than or equal to stop seconds ({stop_seconds})."
            )
        if not self._begin_stream_seconds <= start_seconds < self._end_stream_seconds:
            raise ValueError(
                f"Invalid start seconds: {start_seconds}. "
                f"It must be greater than or equal to {self._begin_stream_seconds} "
                f"and less than or equal to {self._end_stream_seconds}."
            )
        if not stop_seconds <= self._end_stream_seconds:
            raise ValueError(
                f"Invalid stop seconds: {stop_seconds}. "
                f"It must be less than or equal to {self._end_stream_seconds}."
            )
        frames = core.get_frames_by_pts_in_range(
            self._decoder,
            start_seconds=start_seconds,
            stop_seconds=stop_seconds,
        )
        return FrameBatch(*frames)


def _get_and_validate_stream_metadata(
    *,
    decoder: Tensor,
    stream_index: int | None = None,
) -> tuple[core._metadata.VideoStreamMetadata, int, float, float, int]:

    container_metadata = core.get_container_metadata(decoder)

    if stream_index is None:
        if (stream_index := container_metadata.best_video_stream_index) is None:
            raise ValueError(
                "The best video stream is unknown and there is no specified stream. "
                + ERROR_REPORTING_INSTRUCTIONS
            )

    if stream_index >= len(container_metadata.streams):
        raise ValueError(f"The stream index {stream_index} is not a valid stream.")

    metadata = container_metadata.streams[stream_index]
    if not isinstance(metadata, core._metadata.VideoStreamMetadata):
        raise ValueError(f"The stream at index {stream_index} is not a video stream. ")

    if metadata.begin_stream_seconds is None:
        raise ValueError(
            "The minimum pts value in seconds is unknown. "
            + ERROR_REPORTING_INSTRUCTIONS
        )
    begin_stream_seconds = metadata.begin_stream_seconds

    if metadata.end_stream_seconds is None:
        raise ValueError(
            "The maximum pts value in seconds is unknown. "
            + ERROR_REPORTING_INSTRUCTIONS
        )
    end_stream_seconds = metadata.end_stream_seconds

    if metadata.num_frames is None:
        raise ValueError(
            "The number of frames is unknown. " + ERROR_REPORTING_INSTRUCTIONS
        )
    num_frames = metadata.num_frames

    return (
        metadata,
        stream_index,
        begin_stream_seconds,
        end_stream_seconds,
        num_frames,
    )


def _read_custom_frame_mappings(
    custom_frame_mappings: str | bytes | io.RawIOBase | io.BufferedReader,
) -> tuple[Tensor, Tensor, Tensor]:
    """Parse custom frame mappings from JSON data and extract frame metadata.

    Args:
        custom_frame_mappings: JSON data containing frame metadata, provided as:
            - A JSON string (str, bytes)
            - A file-like object with a read() method

    Returns:
        A tuple of three tensors:
        - all_frames (Tensor): Presentation timestamps (PTS) for each frame
        - is_key_frame (Tensor): Boolean tensor indicating which frames are key frames
        - duration (Tensor): Duration of each frame
    """
    try:
        input_data = (
            json.load(custom_frame_mappings)
            if hasattr(custom_frame_mappings, "read")
            else json.loads(custom_frame_mappings)
        )
    except json.JSONDecodeError as e:
        raise ValueError(
            f"Invalid custom frame mappings: {e}. It should be a valid JSON string or a file-like object."
        ) from e

    if not input_data or "frames" not in input_data:
        raise ValueError(
            "Invalid custom frame mappings. The input is empty or missing the required 'frames' key."
        )

    first_frame = input_data["frames"][0]
    pts_key = next((key for key in ("pts", "pkt_pts") if key in first_frame), None)
    duration_key = next(
        (key for key in ("duration", "pkt_duration") if key in first_frame), None
    )
    key_frame_present = "key_frame" in first_frame

    if not pts_key or not duration_key or not key_frame_present:
        raise ValueError(
            "Invalid custom frame mappings. The 'pts'/'pkt_pts', 'duration'/'pkt_duration', and 'key_frame' keys are required in the frame metadata."
        )

    all_frames = torch.tensor(
        [int(frame[pts_key]) for frame in input_data["frames"]], dtype=torch.int64
    )
    is_key_frame = torch.tensor(
        [int(frame["key_frame"]) for frame in input_data["frames"]], dtype=torch.bool
    )
    duration = torch.tensor(
        [int(frame[duration_key]) for frame in input_data["frames"]], dtype=torch.int64
    )
    if not (len(all_frames) == len(is_key_frame) == len(duration)):
        raise ValueError("Mismatched lengths in frame index data")
    return all_frames, is_key_frame, duration<|MERGE_RESOLUTION|>--- conflicted
+++ resolved
@@ -270,12 +270,6 @@
 
                 if "CPU fallback" in backend_details:
                     self._cpu_fallback._is_fallback = True
-<<<<<<< HEAD
-                    if "NVCUVID not available" in backend_details:
-                        self._cpu_fallback._nvcuvid_unavailable = True
-                    elif self._cpu_fallback._backend == "Beta CUDA":
-                        self._cpu_fallback._video_not_supported = True
-=======
                     if self._cpu_fallback._backend == "Beta CUDA":
                         # Only the beta interface can provide details.
                         # if it's not that nvcuvid is missing, it must be video-specific
@@ -283,7 +277,6 @@
                             self._cpu_fallback._nvcuvid_unavailable = True
                         else:
                             self._cpu_fallback._video_not_supported = True
->>>>>>> 5c2106f5
 
         return self._cpu_fallback
 
