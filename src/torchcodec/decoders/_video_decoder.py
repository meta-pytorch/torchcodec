# Copyright (c) Meta Platforms, Inc. and affiliates.
# All rights reserved.
#
# This source code is licensed under the BSD-style license found in the
# LICENSE file in the root directory of this source tree.

import io
import json
import numbers
from pathlib import Path
from typing import Literal, Optional, Tuple, Union

import torch
from torch import device as torch_device, Tensor

from torchcodec import _core as core, Frame, FrameBatch
from torchcodec.decoders._decoder_utils import (
    create_decoder,
    ERROR_REPORTING_INSTRUCTIONS,
)


class VideoDecoder:
    """A single-stream video decoder.

    Args:
        source (str, ``Pathlib.path``, bytes, ``torch.Tensor`` or file-like object): The source of the video:

            - If ``str``: a local path or a URL to a video file.
            - If ``Pathlib.path``: a path to a local video file.
            - If ``bytes`` object or ``torch.Tensor``: the raw encoded video data.
            - If file-like object: we read video data from the object on demand. The object must
              expose the methods `read(self, size: int) -> bytes` and
              `seek(self, offset: int, whence: int) -> int`. Read more in:
              :ref:`sphx_glr_generated_examples_decoding_file_like.py`.
        stream_index (int, optional): Specifies which stream in the video to decode frames from.
            Note that this index is absolute across all media types. If left unspecified, then
            the :term:`best stream` is used.
        dimension_order(str, optional): The dimension order of the decoded frames.
            This can be either "NCHW" (default) or "NHWC", where N is the batch
            size, C is the number of channels, H is the height, and W is the
            width of the frames.

            .. note::

                Frames are natively decoded in NHWC format by the underlying
                FFmpeg implementation. Converting those into NCHW format is a
                cheap no-copy operation that allows these frames to be
                transformed using the `torchvision transforms
                <https://pytorch.org/vision/stable/transforms.html>`_.
        num_ffmpeg_threads (int, optional): The number of threads to use for decoding.
            Use 1 for single-threaded decoding which may be best if you are running multiple
            instances of ``VideoDecoder`` in parallel. Use a higher number for multi-threaded
            decoding which is best if you are running a single instance of ``VideoDecoder``.
            Passing 0 lets FFmpeg decide on the number of threads.
            Default: 1.
        device (str or torch.device, optional): The device to use for decoding. Default: "cpu".
        seek_mode (str, optional): Determines if frame access will be "exact" or
            "approximate". Exact guarantees that requesting frame i will always
            return frame i, but doing so requires an initial :term:`scan` of the
            file. Approximate is faster as it avoids scanning the file, but less
            accurate as it uses the file's metadata to calculate where i
            probably is. Default: "exact".
            Read more about this parameter in:
            :ref:`sphx_glr_generated_examples_decoding_approximate_mode.py`
        custom_frame_mappings (str, bytes, or file-like object, optional):
            Mapping of frames to their metadata, typically generated via ffprobe.
            This enables accurate frame seeking without requiring a full video scan.
            Do not set seek_mode when custom_frame_mappings is provided.
            Expected JSON format:

            .. code-block:: json

                {
                    "frames": [
                        {
                            "pts": 0,
                            "duration": 1001,
                            "key_frame": 1
                        }
                    ]
                }

            Alternative field names "pkt_pts" and "pkt_duration" are also supported.
            Read more about this parameter in:
            :ref:`sphx_glr_generated_examples_decoding_custom_frame_mappings.py`

    Attributes:
        metadata (VideoStreamMetadata): Metadata of the video stream.
        stream_index (int): The stream index that this decoder is retrieving frames from. If a
            stream index was provided at initialization, this is the same value. If it was left
            unspecified, this is the :term:`best stream`.
    """

    def __init__(
        self,
        source: Union[str, Path, io.RawIOBase, io.BufferedReader, bytes, Tensor],
        *,
        stream_index: Optional[int] = None,
        dimension_order: Literal["NCHW", "NHWC"] = "NCHW",
        num_ffmpeg_threads: int = 1,
        device: Optional[Union[str, torch_device]] = "cpu",
        seek_mode: Literal["exact", "approximate"] = "exact",
        custom_frame_mappings: Optional[
            Union[str, bytes, io.RawIOBase, io.BufferedReader]
        ] = None,
    ):
        torch._C._log_api_usage_once("torchcodec.decoders.VideoDecoder")
        allowed_seek_modes = ("exact", "approximate")
        if seek_mode not in allowed_seek_modes:
            raise ValueError(
                f"Invalid seek mode ({seek_mode}). "
                f"Supported values are {', '.join(allowed_seek_modes)}."
            )

        # Validate seek_mode and custom_frame_mappings are not mismatched
        if custom_frame_mappings is not None and seek_mode == "approximate":
            raise ValueError(
                "custom_frame_mappings is incompatible with seek_mode='approximate'. "
                "Use seek_mode='custom_frame_mappings' or leave it unspecified to automatically use custom frame mappings."
            )

        # Auto-select custom_frame_mappings seek_mode and process data when mappings are provided
        custom_frame_mappings_data = None
        if custom_frame_mappings is not None:
            seek_mode = "custom_frame_mappings"  # type: ignore[assignment]
            custom_frame_mappings_data = _read_custom_frame_mappings(
                custom_frame_mappings
            )

        self._decoder = create_decoder(source=source, seek_mode=seek_mode)

        allowed_dimension_orders = ("NCHW", "NHWC")
        if dimension_order not in allowed_dimension_orders:
            raise ValueError(
                f"Invalid dimension order ({dimension_order}). "
                f"Supported values are {', '.join(allowed_dimension_orders)}."
            )

        if num_ffmpeg_threads is None:
            raise ValueError(f"{num_ffmpeg_threads = } should be an int.")

        if isinstance(device, torch_device):
            device = str(device)

        # If device looks like "cuda:0:beta", make it "cuda:0" and set
        # device_variant to "beta"
        # TODONVDEC P2 Consider alternative ways of exposing custom device
        # variants, and if we want this new decoder backend to be a "device
        # variant" at all.
        device_variant = "default"
        if device is not None:
            device_split = device.split(":")
            if len(device_split) == 3:
                device_variant = device_split[2]
                device = ":".join(device_split[0:2])

<<<<<<< HEAD
=======
        # TODONVDEC P0 Support approximate mode. Not ideal to validate that here
        # either, but validating this at a lower level forces to add yet another
        # (temprorary) validation API to the device inteface
        if device_variant == "beta" and seek_mode != "exact":
            raise ValueError("Seek mode must be exact for BETA CUDA interface.")

>>>>>>> 0511d10d
        core.add_video_stream(
            self._decoder,
            stream_index=stream_index,
            dimension_order=dimension_order,
            num_threads=num_ffmpeg_threads,
            device=device,
            device_variant=device_variant,
            custom_frame_mappings=custom_frame_mappings_data,
        )

        (
            self.metadata,
            self.stream_index,
            self._begin_stream_seconds,
            self._end_stream_seconds,
            self._num_frames,
        ) = _get_and_validate_stream_metadata(
            decoder=self._decoder, stream_index=stream_index
        )

    def __len__(self) -> int:
        return self._num_frames

    def _getitem_int(self, key: int) -> Tensor:
        assert isinstance(key, int)

        frame_data, *_ = core.get_frame_at_index(self._decoder, frame_index=key)
        return frame_data

    def _getitem_slice(self, key: slice) -> Tensor:
        assert isinstance(key, slice)

        start, stop, step = key.indices(len(self))
        frame_data, *_ = core.get_frames_in_range(
            self._decoder,
            start=start,
            stop=stop,
            step=step,
        )
        return frame_data

    def __getitem__(self, key: Union[numbers.Integral, slice]) -> Tensor:
        """Return frame or frames as tensors, at the given index or range.

        .. note::

            If you need to decode multiple frames, we recommend using the batch
            methods instead, since they are faster:
            :meth:`~torchcodec.decoders.VideoDecoder.get_frames_at`,
            :meth:`~torchcodec.decoders.VideoDecoder.get_frames_in_range`,
            :meth:`~torchcodec.decoders.VideoDecoder.get_frames_played_at`, and
            :meth:`~torchcodec.decoders.VideoDecoder.get_frames_played_in_range`.

        Args:
            key(int or slice): The index or range of frame(s) to retrieve.

        Returns:
            torch.Tensor: The frame or frames at the given index or range.
        """
        if isinstance(key, numbers.Integral):
            return self._getitem_int(int(key))
        elif isinstance(key, slice):
            return self._getitem_slice(key)

        raise TypeError(
            f"Unsupported key type: {type(key)}. Supported types are int and slice."
        )

    def _get_key_frame_indices(self) -> list[int]:
        return core._get_key_frame_indices(self._decoder)

    def get_frame_at(self, index: int) -> Frame:
        """Return a single frame at the given index.

        .. note::

            If you need to decode multiple frames, we recommend using the batch
            methods instead, since they are faster:
            :meth:`~torchcodec.decoders.VideoDecoder.get_frames_at`,
            :meth:`~torchcodec.decoders.VideoDecoder.get_frames_in_range`,
            :meth:`~torchcodec.decoders.VideoDecoder.get_frames_played_at`,
            :meth:`~torchcodec.decoders.VideoDecoder.get_frames_played_in_range`.

        Args:
            index (int): The index of the frame to retrieve.

        Returns:
            Frame: The frame at the given index.
        """
        data, pts_seconds, duration_seconds = core.get_frame_at_index(
            self._decoder, frame_index=index
        )
        return Frame(
            data=data,
            pts_seconds=pts_seconds.item(),
            duration_seconds=duration_seconds.item(),
        )

    def get_frames_at(self, indices: Union[torch.Tensor, list[int]]) -> FrameBatch:
        """Return frames at the given indices.

        Args:
            indices (torch.Tensor or list of int): The indices of the frames to retrieve.

        Returns:
            FrameBatch: The frames at the given indices.
        """

        data, pts_seconds, duration_seconds = core.get_frames_at_indices(
            self._decoder, frame_indices=indices
        )

        return FrameBatch(
            data=data,
            pts_seconds=pts_seconds,
            duration_seconds=duration_seconds,
        )

    def get_frames_in_range(self, start: int, stop: int, step: int = 1) -> FrameBatch:
        """Return multiple frames at the given index range.

        Frames are in [start, stop).

        Args:
            start (int): Index of the first frame to retrieve.
            stop (int): End of indexing range (exclusive, as per Python
                conventions).
            step (int, optional): Step size between frames. Default: 1.

        Returns:
            FrameBatch: The frames within the specified range.
        """
        # Adjust start / stop indices to enable indexing semantics, ex. [-10, 1000] returns the last 10 frames
        start, stop, step = slice(start, stop, step).indices(self._num_frames)
        frames = core.get_frames_in_range(
            self._decoder,
            start=start,
            stop=stop,
            step=step,
        )
        return FrameBatch(*frames)

    def get_frame_played_at(self, seconds: float) -> Frame:
        """Return a single frame played at the given timestamp in seconds.

        .. note::

            If you need to decode multiple frames, we recommend using the batch
            methods instead, since they are faster:
            :meth:`~torchcodec.decoders.VideoDecoder.get_frames_at`,
            :meth:`~torchcodec.decoders.VideoDecoder.get_frames_in_range`,
            :meth:`~torchcodec.decoders.VideoDecoder.get_frames_played_at`,
            :meth:`~torchcodec.decoders.VideoDecoder.get_frames_played_in_range`.

        Args:
            seconds (float): The time stamp in seconds when the frame is played.

        Returns:
            Frame: The frame that is played at ``seconds``.
        """
        if not self._begin_stream_seconds <= seconds < self._end_stream_seconds:
            raise IndexError(
                f"Invalid pts in seconds: {seconds}. "
                f"It must be greater than or equal to {self._begin_stream_seconds} "
                f"and less than {self._end_stream_seconds}."
            )
        data, pts_seconds, duration_seconds = core.get_frame_at_pts(
            self._decoder, seconds
        )
        return Frame(
            data=data,
            pts_seconds=pts_seconds.item(),
            duration_seconds=duration_seconds.item(),
        )

    def get_frames_played_at(self, seconds: list[float]) -> FrameBatch:
        """Return frames played at the given timestamps in seconds.

        Args:
            seconds (list of float): The timestamps in seconds when the frames are played.

        Returns:
            FrameBatch: The frames that are played at ``seconds``.
        """
        if isinstance(seconds, torch.Tensor):
            # TODO we should avoid converting tensors to lists and just let the
            # core ops and C++ code natively accept tensors.  See
            # https://github.com/pytorch/torchcodec/issues/879
            seconds = seconds.to(torch.float).tolist()

        data, pts_seconds, duration_seconds = core.get_frames_by_pts(
            self._decoder, timestamps=seconds
        )
        return FrameBatch(
            data=data,
            pts_seconds=pts_seconds,
            duration_seconds=duration_seconds,
        )

    def get_frames_played_in_range(
        self, start_seconds: float, stop_seconds: float
    ) -> FrameBatch:
        """Returns multiple frames in the given range.

        Frames are in the half open range [start_seconds, stop_seconds). Each
        returned frame's :term:`pts`, in seconds, is inside of the half open
        range.

        Args:
            start_seconds (float): Time, in seconds, of the start of the
                range.
            stop_seconds (float): Time, in seconds, of the end of the
                range. As a half open range, the end is excluded.

        Returns:
            FrameBatch: The frames within the specified range.
        """
        if not start_seconds <= stop_seconds:
            raise ValueError(
                f"Invalid start seconds: {start_seconds}. It must be less than or equal to stop seconds ({stop_seconds})."
            )
        if not self._begin_stream_seconds <= start_seconds < self._end_stream_seconds:
            raise ValueError(
                f"Invalid start seconds: {start_seconds}. "
                f"It must be greater than or equal to {self._begin_stream_seconds} "
                f"and less than or equal to {self._end_stream_seconds}."
            )
        if not stop_seconds <= self._end_stream_seconds:
            raise ValueError(
                f"Invalid stop seconds: {stop_seconds}. "
                f"It must be less than or equal to {self._end_stream_seconds}."
            )
        frames = core.get_frames_by_pts_in_range(
            self._decoder,
            start_seconds=start_seconds,
            stop_seconds=stop_seconds,
        )
        return FrameBatch(*frames)


def _get_and_validate_stream_metadata(
    *,
    decoder: Tensor,
    stream_index: Optional[int] = None,
) -> Tuple[core._metadata.VideoStreamMetadata, int, float, float, int]:

    container_metadata = core.get_container_metadata(decoder)

    if stream_index is None:
        if (stream_index := container_metadata.best_video_stream_index) is None:
            raise ValueError(
                "The best video stream is unknown and there is no specified stream. "
                + ERROR_REPORTING_INSTRUCTIONS
            )

    metadata = container_metadata.streams[stream_index]
    assert isinstance(metadata, core._metadata.VideoStreamMetadata)  # mypy

    if metadata.begin_stream_seconds is None:
        raise ValueError(
            "The minimum pts value in seconds is unknown. "
            + ERROR_REPORTING_INSTRUCTIONS
        )
    begin_stream_seconds = metadata.begin_stream_seconds

    if metadata.end_stream_seconds is None:
        raise ValueError(
            "The maximum pts value in seconds is unknown. "
            + ERROR_REPORTING_INSTRUCTIONS
        )
    end_stream_seconds = metadata.end_stream_seconds

    if metadata.num_frames is None:
        raise ValueError(
            "The number of frames is unknown. " + ERROR_REPORTING_INSTRUCTIONS
        )
    num_frames = metadata.num_frames

    return (
        metadata,
        stream_index,
        begin_stream_seconds,
        end_stream_seconds,
        num_frames,
    )


def _read_custom_frame_mappings(
    custom_frame_mappings: Union[str, bytes, io.RawIOBase, io.BufferedReader]
) -> tuple[Tensor, Tensor, Tensor]:
    """Parse custom frame mappings from JSON data and extract frame metadata.

    Args:
        custom_frame_mappings: JSON data containing frame metadata, provided as:
            - A JSON string (str, bytes)
            - A file-like object with a read() method

    Returns:
        A tuple of three tensors:
        - all_frames (Tensor): Presentation timestamps (PTS) for each frame
        - is_key_frame (Tensor): Boolean tensor indicating which frames are key frames
        - duration (Tensor): Duration of each frame
    """
    try:
        input_data = (
            json.load(custom_frame_mappings)
            if hasattr(custom_frame_mappings, "read")
            else json.loads(custom_frame_mappings)
        )
    except json.JSONDecodeError as e:
        raise ValueError(
            f"Invalid custom frame mappings: {e}. It should be a valid JSON string or a file-like object."
        ) from e

    if not input_data or "frames" not in input_data:
        raise ValueError(
            "Invalid custom frame mappings. The input is empty or missing the required 'frames' key."
        )

    first_frame = input_data["frames"][0]
    pts_key = next((key for key in ("pts", "pkt_pts") if key in first_frame), None)
    duration_key = next(
        (key for key in ("duration", "pkt_duration") if key in first_frame), None
    )
    key_frame_present = "key_frame" in first_frame

    if not pts_key or not duration_key or not key_frame_present:
        raise ValueError(
            "Invalid custom frame mappings. The 'pts'/'pkt_pts', 'duration'/'pkt_duration', and 'key_frame' keys are required in the frame metadata."
        )

    all_frames = torch.tensor(
        [int(frame[pts_key]) for frame in input_data["frames"]], dtype=torch.int64
    )
    is_key_frame = torch.tensor(
        [int(frame["key_frame"]) for frame in input_data["frames"]], dtype=torch.bool
    )
    duration = torch.tensor(
        [int(frame[duration_key]) for frame in input_data["frames"]], dtype=torch.int64
    )
    if not (len(all_frames) == len(is_key_frame) == len(duration)):
        raise ValueError("Mismatched lengths in frame index data")
    return all_frames, is_key_frame, duration<|MERGE_RESOLUTION|>--- conflicted
+++ resolved
@@ -155,15 +155,6 @@
                 device_variant = device_split[2]
                 device = ":".join(device_split[0:2])
 
-<<<<<<< HEAD
-=======
-        # TODONVDEC P0 Support approximate mode. Not ideal to validate that here
-        # either, but validating this at a lower level forces to add yet another
-        # (temprorary) validation API to the device inteface
-        if device_variant == "beta" and seek_mode != "exact":
-            raise ValueError("Seek mode must be exact for BETA CUDA interface.")
-
->>>>>>> 0511d10d
         core.add_video_stream(
             self._decoder,
             stream_index=stream_index,
