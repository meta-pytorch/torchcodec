--- conflicted
+++ resolved
@@ -2,13 +2,9 @@
 
 from .video_decoder_ops import *  # noqa
 
-<<<<<<< HEAD
-from ._metadata import get_video_metadata, VideoMetadata, VideoStreamMetadata
-=======
 from ._metadata import (
     get_video_metadata,
     get_video_metadata_from_header,
     StreamMetadata,
     VideoMetadata,
-)
->>>>>>> 41e8c8a5
+)