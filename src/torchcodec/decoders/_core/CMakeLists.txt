cmake_minimum_required(VERSION 3.18)
project(TorchCodec)
set(CMAKE_CXX_STANDARD 17)
set(CMAKE_CXX_STANDARD_REQUIRED ON)

find_package(Torch REQUIRED)
set(CMAKE_CXX_FLAGS "${CMAKE_CXX_FLAGS} ${TORCH_CXX_FLAGS}")
find_package(Python3 ${PYTHON_VERSION} EXACT COMPONENTS Development)

function(make_torchcodec_library library_name ffmpeg_target)
    set(
        sources
        FFMPEGCommon.h
        FFMPEGCommon.cpp
        VideoDecoder.h
        VideoDecoder.cpp
        VideoDecoderOps.h
        VideoDecoderOps.cpp
        DeviceInterface.h
    )
    if(ENABLE_CUDA)
        list(APPEND sources CudaDevice.cpp)
    else()
        list(APPEND sources CPUOnlyDevice.cpp)
    endif()
    add_library(${library_name} SHARED ${sources})
    set_property(TARGET ${library_name} PROPERTY CXX_STANDARD 17)

    target_include_directories(
        ${library_name}
        PRIVATE
        ./../../../../
        "${TORCH_INSTALL_PREFIX}/include"
        ${Python3_INCLUDE_DIRS}
    )

<<<<<<< HEAD
    set(NEEDED_LIBRARIES ${ffmpeg_target} ${TORCH_LIBRARIES} ${Python3_LIBRARIES})
    if(ENABLE_CUDA)
        list(APPEND NEEDED_LIBRARIES ${CUDA_CUDA_LIBRARY} ${CUDA_nppi_LIBRARY} ${CUDA_nppicc_LIBRARY} )
=======
    set(NEEDED_LIBRARIES ${ffmpeg_target} ${TORCH_LIBRARIES}
        ${Python3_LIBRARIES})
    if(ENABLE_CUDA)
        list(APPEND NEEDED_LIBRARIES ${CUDA_CUDA_LIBRARY}
            ${CUDA_nppi_LIBRARY} ${CUDA_nppicc_LIBRARY} )
>>>>>>> fd074f6f
    endif()
    target_link_libraries(
        ${library_name}
        PUBLIC
        ${NEEDED_LIBRARIES}
    )

    # We already set the library_name to be libtorchcodecN, so we don't want
    # cmake to add another "lib" prefix. We do it this way because it makes it
    # easier to find references to libtorchcodec in the code (e.g. via `git
    # grep`)
    set_target_properties(${library_name} PROPERTIES PREFIX "")

    # The install step is invoked within CMakeBuild.build_library() in
    # setup.py and just copies the built .so files from the temp
    # cmake/setuptools build folder into the CMAKE_INSTALL_PREFIX folder. We
    # still need to manually pass "DESTINATION ..." for cmake to copy those
    # files in CMAKE_INSTALL_PREFIX instead of CMAKE_INSTALL_PREFIX/lib.
    install(
        TARGETS ${library_name}
        LIBRARY DESTINATION ${CMAKE_INSTALL_PREFIX}
    )
endfunction()

if(DEFINED ENV{BUILD_AGAINST_ALL_FFMPEG_FROM_S3})
    message(
        STATUS
        "Building and dynamically linking libtorchcodec against our pre-built
        non-GPL FFmpeg libraries. These libraries are only used at build time,
        you still need a different FFmpeg to be installed for run time!"
    )

    # This will expose the ffmpeg4, ffmpeg5, ffmpeg6, and ffmpeg7 targets
    include(
        ${CMAKE_CURRENT_SOURCE_DIR}/fetch_and_expose_non_gpl_ffmpeg_libs.cmake
    )

    make_torchcodec_library(libtorchcodec4 ffmpeg4)
    make_torchcodec_library(libtorchcodec5 ffmpeg5)
    make_torchcodec_library(libtorchcodec6 ffmpeg6)
    make_torchcodec_library(libtorchcodec7 ffmpeg7)
else()
    message(
        STATUS
        "Building and dynamically linking libtorchcodec against the installed
        FFmpeg libraries. This require pkg-config to be installed. If you have
        installed FFmpeg from conda, make sure pkg-config is installed from
        conda as well."
    )
    find_package(PkgConfig REQUIRED)
    pkg_check_modules(LIBAV REQUIRED IMPORTED_TARGET
        libavdevice
        libavfilter
        libavformat
        libavcodec
        libavutil
        libswscale
    )

    # Split libavcodec's version string by '.' and convert it to a list
    string(REPLACE "." ";" libavcodec_version_list ${LIBAV_libavcodec_VERSION})
    # Get the first element of the list, which is the major version
    list(GET libavcodec_version_list 0 libavcodec_major_version)

    if (${libavcodec_major_version} STREQUAL "58")
        set(ffmpeg_major_version "4")
    elseif (${libavcodec_major_version} STREQUAL "59")
        set(ffmpeg_major_version "5")
    elseif (${libavcodec_major_version} STREQUAL "60")
        set(ffmpeg_major_version "6")
    elseif (${libavcodec_major_version} STREQUAL "61")
        set(ffmpeg_major_version "7")
    else()
        message(
            FATAL_ERROR
            "Unsupported libavcodec version: ${libavcodec_major_version}"
        )
    endif()

    set(libtorchcodec_target_name libtorchcodec${ffmpeg_major_version})
    # Make libtorchcodec_target_name available in the parent's scope, for the
    # test's CMakeLists.txt
    set(libtorchcodec_target_name ${libtorchcodec_target_name} PARENT_SCOPE)

    make_torchcodec_library(${libtorchcodec_target_name} PkgConfig::LIBAV)
endif()<|MERGE_RESOLUTION|>--- conflicted
+++ resolved
@@ -34,17 +34,11 @@
         ${Python3_INCLUDE_DIRS}
     )
 
-<<<<<<< HEAD
-    set(NEEDED_LIBRARIES ${ffmpeg_target} ${TORCH_LIBRARIES} ${Python3_LIBRARIES})
-    if(ENABLE_CUDA)
-        list(APPEND NEEDED_LIBRARIES ${CUDA_CUDA_LIBRARY} ${CUDA_nppi_LIBRARY} ${CUDA_nppicc_LIBRARY} )
-=======
     set(NEEDED_LIBRARIES ${ffmpeg_target} ${TORCH_LIBRARIES}
         ${Python3_LIBRARIES})
     if(ENABLE_CUDA)
         list(APPEND NEEDED_LIBRARIES ${CUDA_CUDA_LIBRARY}
             ${CUDA_nppi_LIBRARY} ${CUDA_nppicc_LIBRARY} )
->>>>>>> fd074f6f
     endif()
     target_link_libraries(
         ${library_name}
