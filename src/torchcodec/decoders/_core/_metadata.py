# Copyright (c) Meta Platforms, Inc. and affiliates.
# All rights reserved.
#
# This source code is licensed under the BSD-style license found in the
# LICENSE file in the root directory of this source tree.

import dataclasses
import json
import pathlib
from dataclasses import dataclass
from typing import List, Optional, Union

import torch

from torchcodec.decoders._core.video_decoder_ops import (
    _get_container_json_metadata,
    _get_stream_json_metadata,
    create_from_file,
)


@dataclass
class VideoStreamMetadata:
    """Metadata of a single video stream."""

    duration_seconds: Optional[float]
    """Duration of the stream, in seconds (float or None)."""
    bit_rate: Optional[float]
    """Bit rate of the stream, in seconds (float or None)."""
    num_frames_from_header: Optional[int]
    """Number of frames, from the stream's metadata. This is potentially
    inaccurate. We recommend using the ``num_frames`` attribute instead.
    (int or None)."""
    num_frames_from_content: Optional[int]
    """Number of frames computed by TorchCodec by scanning the stream's
    content (the scan doesn't involve decoding). This is more accurate
    than ``num_frames_from_header``. We recommend using the
    ``num_frames`` attribute instead. (int or None)."""
    min_pts_seconds: Optional[float]
    """Minimum :term:`pts` of any frame in the stream (float or None)."""
    max_pts_seconds: Optional[float]
    """Maximum :term:`pts` of any frame in the stream (float or None)."""
    codec: Optional[str]
    """Codec (str or None)."""
    width: Optional[int]
    """Width of the frames (int or None)."""
    height: Optional[int]
    """Height of the frames (int or None)."""
    average_fps: Optional[float]
    """Averate fps of the stream (float or None)."""
    stream_index: int
    """Index of the stream within the video (int)."""

    @property
    def num_frames(self) -> Optional[int]:
        """Number of frames in the stream. This corresponds to
        ``num_frames_from_content`` if it's not None, otherwise it corresponds
        to ``num_frames_from_header``.
        """
        if self.num_frames_from_content is not None:
            return self.num_frames_from_content
        else:
            return self.num_frames_from_header

<<<<<<< HEAD
    def __str__(self):
=======
    def __repr__(self):
>>>>>>> 7e38cbee
        # Overridden because `num_frames` wouldn't be printed by default.
        s = self.__class__.__name__ + ":\n"
        spaces = "  "
        s += f"{spaces}num_frames: {self.num_frames}\n"
        for field in dataclasses.fields(self):
            s += f"{spaces}{field.name}: {getattr(self, field.name)}\n"
        return s


@dataclass
class VideoMetadata:
    duration_seconds_from_header: Optional[float]
    bit_rate_from_header: Optional[float]
    best_video_stream_index: Optional[int]
    best_audio_stream_index: Optional[int]

    streams: List[VideoStreamMetadata]

    @property
    def duration_seconds(self) -> Optional[float]:
        raise NotImplementedError("Decide on logic and implement this!")

    @property
    def bit_rate(self) -> Optional[float]:
        raise NotImplementedError("Decide on logic and implement this!")

    @property
    def best_video_stream(self) -> VideoStreamMetadata:
        if self.best_video_stream_index is None:
            raise ValueError("The best video stream is unknown.")
        return self.streams[self.best_video_stream_index]


def get_video_metadata(decoder: torch.Tensor) -> VideoMetadata:
    """Return video metadata from a video decoder.

    The accuracy of the metadata and the availability of some returned fields
    depends on whether a full scan was performed by the decoder.
    """

    container_dict = json.loads(_get_container_json_metadata(decoder))
    streams_metadata = []
    for stream_index in range(container_dict["numStreams"]):
        stream_dict = json.loads(_get_stream_json_metadata(decoder, stream_index))
        streams_metadata.append(
            VideoStreamMetadata(
                duration_seconds=stream_dict.get("durationSeconds"),
                bit_rate=stream_dict.get("bitRate"),
                # TODO_OPEN_ISSUE: We should align the C++ names and the json
                # keys with the Python names
                num_frames_from_header=stream_dict.get("numFrames"),
                num_frames_from_content=stream_dict.get("numFramesFromScan"),
                min_pts_seconds=stream_dict.get("minPtsSecondsFromScan"),
                max_pts_seconds=stream_dict.get("maxPtsSecondsFromScan"),
                codec=stream_dict.get("codec"),
                width=stream_dict.get("width"),
                height=stream_dict.get("height"),
                average_fps=stream_dict.get("averageFps"),
                stream_index=stream_index,
            )
        )

    return VideoMetadata(
        duration_seconds_from_header=container_dict.get("durationSeconds"),
        bit_rate_from_header=container_dict.get("bitRate"),
        best_video_stream_index=container_dict.get("bestVideoStreamIndex"),
        best_audio_stream_index=container_dict.get("bestAudioStreamIndex"),
        streams=streams_metadata,
    )


def get_video_metadata_from_header(filename: Union[str, pathlib.Path]) -> VideoMetadata:
    return get_video_metadata(create_from_file(str(filename)))<|MERGE_RESOLUTION|>--- conflicted
+++ resolved
@@ -62,11 +62,7 @@
         else:
             return self.num_frames_from_header
 
-<<<<<<< HEAD
-    def __str__(self):
-=======
     def __repr__(self):
->>>>>>> 7e38cbee
         # Overridden because `num_frames` wouldn't be printed by default.
         s = self.__class__.__name__ + ":\n"
         spaces = "  "
