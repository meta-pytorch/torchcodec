--- conflicted
+++ resolved
@@ -139,31 +139,9 @@
       int streamIndex,
       const AudioStreamOptions& audioStreamOptions = AudioStreamOptions());
 
-<<<<<<< HEAD
   // --------------------------------------------------------------------------
   // DECODING AND SEEKING APIs
   // --------------------------------------------------------------------------
-=======
-  torch::Tensor maybePermuteHWC2CHW(int streamIndex, torch::Tensor& hwcTensor);
-
-  // ---- SINGLE FRAME SEEK AND DECODING API ----
-  // Places the cursor at the first frame on or after the position in seconds.
-  // Calling getNextFrameNoDemuxInternal() will return the first frame at
-  // or after this position.
-  void setCursorPtsInSeconds(double seconds);
-
-  // This structure ensures we always keep the streamIndex and AVFrame together
-  // Note that AVFrame itself doesn't retain the streamIndex.
-  struct AVFrameStream {
-    // The actual decoded output as a unique pointer to an AVFrame.
-    UniqueAVFrame avFrame;
-    // The stream index of the decoded frame.
-    int streamIndex;
-
-    explicit AVFrameStream(UniqueAVFrame&& a, int s)
-        : avFrame(std::move(a)), streamIndex(s) {}
-  };
->>>>>>> 746401ca
 
   // All public decoding entry points return either a FrameOutput or a
   // FrameBatchOutput.
@@ -269,6 +247,9 @@
     UniqueAVFrame avFrame;
     // The stream index of the decoded frame.
     int streamIndex;
+
+    explicit AVFrameStream(UniqueAVFrame&& a, int s)
+        : avFrame(std::move(a)), streamIndex(s) {}
   };
 
   // Once getFrameAtIndex supports the preAllocatedOutputTensor parameter, we
@@ -411,14 +392,10 @@
       const enum AVColorSpace colorspace);
 
   void maybeSeekToBeforeDesiredPts();
-<<<<<<< HEAD
-
-  AVFrameStream getAVFrameUsingFilterFunction(
-      std::function<bool(int, AVFrame*)>);
-=======
+
   AVFrameStream decodeAVFrame(
       std::function<bool(int, AVFrame*)> filterFunction);
->>>>>>> 746401ca
+
   // Once we create a decoder can update the metadata with the codec context.
   // For example, for video streams, we can add the height and width of the
   // decoded stream.
