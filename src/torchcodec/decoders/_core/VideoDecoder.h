--- conflicted
+++ resolved
@@ -420,28 +420,11 @@
       const std::vector<VideoDecoder::FrameInfo>& keyFrames,
       int64_t pts) const;
 
-<<<<<<< HEAD
-  int64_t secondsToIndexLowerBound(
-      double seconds,
-      const StreamInfo& streamInfo,
-      const StreamMetadata& streamMetadata) const;
-
-  int64_t secondsToIndexUpperBound(
-      double seconds,
-      const StreamInfo& streamInfo,
-      const StreamMetadata& streamMetadata);
-
-  int64_t getPts(
-      const StreamInfo& streamInfo,
-      const StreamMetadata& streamMetadata,
-      int64_t frameIndex);
-=======
-  int64_t secondsToIndexLowerBound(double seconds);
+  int64_t secondsToIndexLowerBound(double seconds) const;
 
   int64_t secondsToIndexUpperBound(double seconds);
 
   int64_t getPts(int64_t frameIndex);
->>>>>>> 8317b340
 
   // --------------------------------------------------------------------------
   // STREAM AND METADATA APIS
