--- conflicted
+++ resolved
@@ -174,11 +174,7 @@
 
   // This structure ensures we always keep the streamIndex and AVFrame together
   // Note that AVFrame itself doesn't retain the streamIndex.
-<<<<<<< HEAD
-  struct AVFrameWithStreamIndex {
-=======
   struct AVFrameStream {
->>>>>>> ad3049b8
     // The actual decoded output as a unique pointer to an AVFrame.
     UniqueAVFrame avFrame;
     // The stream index of the decoded frame.
@@ -405,15 +401,9 @@
       const enum AVColorSpace colorspace);
 
   void maybeSeekToBeforeDesiredPts();
-<<<<<<< HEAD
-  AVFrameWithStreamIndex getAVFrameUsingFilterFunction(
-      std::function<bool(int, AVFrame*)>);
-
-=======
   AVFrameStream getAVFrameUsingFilterFunction(
       std::function<bool(int, AVFrame*)>);
   AVFrameStream getNextAVFrameNoDemux();
->>>>>>> ad3049b8
   // Once we create a decoder can update the metadata with the codec context.
   // For example, for video streams, we can add the height and width of the
   // decoded stream.
@@ -429,17 +419,10 @@
       const AVFrame* avFrame,
       torch::Tensor& outputTensor);
   FrameOutput convertAVFrameToFrameOutput(
-<<<<<<< HEAD
-      AVFrameWithStreamIndex& avFrameWithStreamIndex,
-      std::optional<torch::Tensor> preAllocatedOutputTensor = std::nullopt);
-  void convertAVFrameToFrameOutputOnCPU(
-      AVFrameWithStreamIndex& avFrameWithStreamIndex,
-=======
       AVFrameStream& avFrameStream,
       std::optional<torch::Tensor> preAllocatedOutputTensor = std::nullopt);
   void convertAVFrameToFrameOutputOnCPU(
       AVFrameStream& avFrameStream,
->>>>>>> ad3049b8
       FrameOutput& frameOutput,
       std::optional<torch::Tensor> preAllocatedOutputTensor = std::nullopt);
 
