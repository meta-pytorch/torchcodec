--- conflicted
+++ resolved
@@ -29,12 +29,9 @@
 
   enum class SeekMode { exact, approximate };
 
-<<<<<<< HEAD
-=======
   explicit VideoDecoder(const std::string& videoFilePath, SeekMode seekMode);
   explicit VideoDecoder(const void* buffer, size_t length, SeekMode seekMode);
 
->>>>>>> baa9798a
   // Creates a VideoDecoder from the video at videoFilePath.
   static std::unique_ptr<VideoDecoder> createFromFilePath(
       const std::string& videoFilePath,
@@ -253,12 +250,9 @@
     UniqueAVFrame avFrame;
     // The stream index of the decoded frame.
     int streamIndex;
-<<<<<<< HEAD
-=======
 
     explicit AVFrameStream(UniqueAVFrame&& a, int s)
         : avFrame(std::move(a)), streamIndex(s) {}
->>>>>>> baa9798a
   };
 
   // Once getFrameAtIndex supports the preAllocatedOutputTensor parameter, we
@@ -267,19 +261,11 @@
       int streamIndex,
       int64_t frameIndex,
       std::optional<torch::Tensor> preAllocatedOutputTensor = std::nullopt);
-<<<<<<< HEAD
 
   // Exposed for _test_frame_pts_equality, which is used to test non-regression
   // of pts resolution (64 to 32 bit floats)
   double getPtsSecondsForFrame(int streamIndex, int64_t frameIndex);
 
-=======
-
-  // Exposed for _test_frame_pts_equality, which is used to test non-regression
-  // of pts resolution (64 to 32 bit floats)
-  double getPtsSecondsForFrame(int streamIndex, int64_t frameIndex);
-
->>>>>>> baa9798a
   // Exposed for performance testing.
   struct DecodeStats {
     int64_t numSeeksAttempted = 0;
@@ -295,11 +281,6 @@
   void resetDecodeStats();
 
  private:
-<<<<<<< HEAD
-  explicit VideoDecoder(const std::string& videoFilePath, SeekMode seekMode);
-  explicit VideoDecoder(const void* buffer, size_t length, SeekMode seekMode);
-=======
->>>>>>> baa9798a
   torch::Tensor maybePermuteHWC2CHW(int streamIndex, torch::Tensor& hwcTensor);
 
   struct FrameInfo {
@@ -413,14 +394,9 @@
 
   void maybeSeekToBeforeDesiredPts();
 
-<<<<<<< HEAD
-  AVFrameStream getAVFrameUsingFilterFunction(
-      std::function<bool(int, AVFrame*)>);
-=======
   AVFrameStream decodeAVFrame(
       std::function<bool(int, AVFrame*)> filterFunction);
 
->>>>>>> baa9798a
   // Once we create a decoder can update the metadata with the codec context.
   // For example, for video streams, we can add the height and width of the
   // decoded stream.
