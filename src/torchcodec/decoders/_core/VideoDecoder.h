// Copyright (c) Meta Platforms, Inc. and affiliates.
// All rights reserved.
//
// This source code is licensed under the BSD-style license found in the
// LICENSE file in the root directory of this source tree.

#pragma once

#include <torch/types.h>
#include <cstdint>
#include <memory>
#include <ostream>
#include <string_view>

#include "src/torchcodec/decoders/_core/FFMPEGCommon.h"

namespace facebook::torchcodec {

/*
The VideoDecoder class can be used to decode video frames to Tensors.

Example usage of this class:
std::string video_file_path = "/path/to/video.mp4";
VideoDecoder video_decoder = VideoDecoder::createFromFilePath(video_file_path);

// After creating the decoder, we can query the metadata:
auto metadata = video_decoder.getContainerMetadata();

// We can also add streams to the decoder:
// -1 sets the default stream.
video_decoder.addVideoStreamDecoder(-1);

// API for seeking and frame extraction:
// Let's extract the first frame at or after pts=5.0 seconds.
video_decoder.setCursorPtsInSeconds(5.0);
auto output = video_decoder->getNextDecodedOutput();
torch::Tensor frame = output.frame;
double presentation_timestamp = output.ptsSeconds;
// Note that presentation_timestamp can be any timestamp at 5.0 or above
// because the frame time may not align exactly with the seek time.
CHECK_GE(presentation_timestamp, 5.0);
*/
// Note that VideoDecoder is not thread-safe.
// Do not call non-const APIs concurrently on the same object.
class VideoDecoder {
 public:
  ~VideoDecoder();

  struct DecoderOptions {
    DecoderOptions() {}
    // TODO: Add options for the entire decoder here, or remove if not needed.
  };

  // --------------------------------------------------------------------------
  // CONSTRUCTION API
  // --------------------------------------------------------------------------

  // Creates a VideoDecoder with the given options for the video in file
  // `videoFilePath`. If it fails, returns an error status.
  static std::unique_ptr<VideoDecoder> createFromFilePath(
      const std::string& videoFilePath,
      const DecoderOptions& options = DecoderOptions());

  // Creates a VideoDecoder from a given buffer. Note that the buffer is not
  // owned by the VideoDecoder.
  static std::unique_ptr<VideoDecoder> createFromBuffer(
      const void* buffer,
      size_t length,
      const DecoderOptions& options = DecoderOptions());

  // --------------------------------------------------------------------------
  // VIDEO METADATA QUERY API
  // --------------------------------------------------------------------------
  // Updates the metadata of the video to accurate values obtained by scanning
  // the contents of the video file.
  void scanFileAndUpdateMetadataAndIndex();
  struct StreamMetadata {
    // Common (video and audio) fields derived from the AVStream.
    int streamIndex;
    // See this link for what various values are available:
    // https://ffmpeg.org/doxygen/trunk/group__lavu__misc.html#ga9a84bba4713dfced21a1a56163be1f48
    AVMediaType mediaType;
    std::optional<AVCodecID> codecId;
    std::optional<std::string> codecName;
    std::optional<double> durationSeconds;
    std::optional<int64_t> numFrames;
    std::optional<int64_t> numKeyFrames;
    std::optional<double> averageFps;
    std::optional<double> bitRate;
    std::optional<std::vector<int64_t>> keyFrames;

    // More accurate duration, obtained by scanning the file.
    // These presentation timestamps are in time base.
    std::optional<int64_t> minPtsFromScan;
    std::optional<int64_t> maxPtsFromScan;
    // These presentation timestamps are in seconds.
    std::optional<double> minPtsSecondsFromScan;
    std::optional<double> maxPtsSecondsFromScan;
    // This can be useful for index-based seeking.
    std::optional<int64_t> numFramesFromScan;

    // Video-only fields derived from the AVCodecContext.
    std::optional<int64_t> width;
    std::optional<int64_t> height;
  };
  struct ContainerMetadata {
    std::vector<StreamMetadata> streams;
    int numAudioStreams = 0;
    int numVideoStreams = 0;
    // Note that this is the container-level duration, which is usually the max
    // of all stream durations available in the container.
    std::optional<double> durationSeconds;
    // Total BitRate level information at the container level in bit/s
    std::optional<double> bitRate;
    // If set, this is the index to the default audio stream.
    std::optional<int> bestAudioStreamIndex;
    // If set, this is the index to the default video stream.
    std::optional<int> bestVideoStreamIndex;
  };
  // Returns the metadata for the container.
  ContainerMetadata getContainerMetadata() const;

  // --------------------------------------------------------------------------
  // ADDING STREAMS API
  // --------------------------------------------------------------------------
  enum ColorConversionLibrary {
    // TODO: Add an AUTO option later.
    // Use the libavfilter library for color conversion.
    FILTERGRAPH,
    // Use the libswscale library for color conversion.
    SWSCALE
  };
  struct VideoStreamDecoderOptions {
    VideoStreamDecoderOptions() {}
    explicit VideoStreamDecoderOptions(const std::string& optionsString);
    // Number of threads we pass to FFMPEG for decoding.
    // 0 means FFMPEG will choose the number of threads automatically to fully
    // utilize all cores. If not set, it will be the default FFMPEG behavior for
    // the given codec.
    std::optional<int> ffmpegThreadCount;
    // Currently the dimension order can be either NHWC or NCHW.
    // H=height, W=width, C=channel.
    std::string dimensionOrder = "NCHW";
    // The output height and width of the frame. If not specified, the output
    // is the same as the original video.
    std::optional<int> width;
    std::optional<int> height;
    std::optional<ColorConversionLibrary> colorConversionLibrary;
    // By default we use CPU for decoding for both C++ and python users.
    torch::Device device = torch::kCPU;
  };
  struct AudioStreamDecoderOptions {};
  void addVideoStreamDecoder(
      int streamIndex,
      const VideoStreamDecoderOptions& options = VideoStreamDecoderOptions());
  void addAudioStreamDecoder(
      int streamIndex,
      const AudioStreamDecoderOptions& options = AudioStreamDecoderOptions());

  // ---- SINGLE FRAME SEEK AND DECODING API ----
  // Places the cursor at the first frame on or after the position in seconds.
  // Calling getNextDecodedOutputNoDemux() will return the first frame at or
  // after this position.
  void setCursorPtsInSeconds(double seconds);
  // This is an internal structure that is used to store the decoded output
  // from decoding a frame through color conversion. Example usage is:
  //
  // RawDecodedOutput rawOutput = getDecodedOutputWithFilter();
  // // Now allocate a single tensor or a batch tensor.
  // torch::Tensor userOutput = torch::empty(...);
  // // Now fill in `data` and `size`.
  // rawOutput.data = userOutput.data_ptr();
  // // Now run the color conversion.
  // convertFrameToBufferUsingSwsScale(rawOutput);
  //
  // This structure ensures we always keep the streamIndex and frame together
  // with the data output. Note that AVFrame itself doesn't retain the
  // streamIndex.
  struct RawDecodedOutput {
    // The actual decoded output as a unique pointer to an AVFrame.
    UniqueAVFrame frame;
    // The stream index of the decoded frame.
    int streamIndex;
    // This is an unowned pointer that we copy the frame data to after color
    // conversion.
    // For a single tensor this points to the start of data_ptr. For a batch
    // tensor it may point to the middle of the allocated batch tensor.
    void* data = nullptr;
    // We carry around the size to ensure we don't stomp on memory while doing
    // color conversion.
    size_t size = 0;
  };
  struct DecodedOutput {
    // The actual decoded output as a Tensor.
    torch::Tensor frame;
    // Could be AVMEDIA_TYPE_VIDEO or AVMEDIA_TYPE_AUDIO.
    AVMediaType streamType;
    // The stream index of the decoded frame. Used to distinguish
    // between streams that are of the same type.
    int streamIndex;
    // The presentation timestamp of the decoded frame in time base.
    int64_t pts;
    // The presentation timestamp of the decoded frame in seconds.
    double ptsSeconds;
    // The duration of the decoded frame in time base.
    int64_t duration;
    // The duration of the decoded frame in seconds.
    double durationSeconds;
  };
  class EndOfFileException : public std::runtime_error {
   public:
    explicit EndOfFileException(const std::string& msg)
        : std::runtime_error(msg) {}
  };
  // Decodes the frame where the current cursor position is. It also advances
  // the cursor to the next frame.
  DecodedOutput getNextDecodedOutputNoDemux(
      std::optional<torch::Tensor> preAllocatedOutputTensor = std::nullopt);
  // Decodes the first frame in any added stream that is visible at a given
  // timestamp. Frames in the video have a presentation timestamp and a
  // duration. For example, if a frame has presentation timestamp of 5.0s and a
  // duration of 1.0s, it will be visible in the timestamp range [5.0, 6.0).
  // i.e. it will be returned when this function is called with seconds=5.0 or
  // seconds=5.999, etc.
  DecodedOutput getFrameDisplayedAtTimestampNoDemux(double seconds);

  DecodedOutput getFrameAtIndex(
      int streamIndex,
      int64_t frameIndex,
      std::optional<torch::Tensor> preAllocatedOutputTensor = std::nullopt);
  struct BatchDecodedOutput {
    torch::Tensor frames;
    torch::Tensor ptsSeconds;
    torch::Tensor durationSeconds;

    explicit BatchDecodedOutput(
        int64_t numFrames,
        const VideoStreamDecoderOptions& options,
        const StreamMetadata& metadata);
  };
  // Returns frames at the given indices for a given stream as a single stacked
  // Tensor.
  BatchDecodedOutput getFramesAtIndices(
      int streamIndex,
<<<<<<< HEAD
      const std::vector<int64_t>& frameIndices,
      const bool sortIndices = false);

  BatchDecodedOutput getFramesAtPtss(
      int streamIndex,
      const std::vector<double>& framePtss,
      const bool sortPtss = false);

=======
      const std::vector<int64_t>& frameIndices);
>>>>>>> b8284cc8
  // Returns frames within a given range for a given stream as a single stacked
  // Tensor. The range is defined by [start, stop). The values retrieved from
  // the range are:
  //    [start, start+step, start+(2*step), start+(3*step), ..., stop)
  // The default for step is 1.
  BatchDecodedOutput
  getFramesInRange(int streamIndex, int64_t start, int64_t stop, int64_t step);

  // Returns frames within a given pts range for a given stream as a single
  // stacked tensor. The range is defined by [startSeconds, stopSeconds) with
  // respect to the pts values for frames. The returned frames are in pts order.
  //
  // Note that while stopSeconds is excluded in the half open range, this really
  // only makes a difference when stopSeconds is exactly the pts value for a
  // frame. Otherwise, the moment in time immediately before stopSeconds is in
  // the range, and that time maps to the same frame as stopSeconds.
  //
  // The frames returned are the frames that would be displayed by our abstract
  // player. Our abstract player displays frames based on pts only. It displays
  // frame i starting at the pts for frame i, and stops at the pts for frame
  // i+1. This model ignores a frame's reported duration.
  //
  // Valid values for startSeconds and stopSeconds are:
  //
  //   [minPtsSecondsFromScan, maxPtsSecondsFromScan)
  BatchDecodedOutput getFramesDisplayedByTimestampInRange(
      int streamIndex,
      double startSeconds,
      double stopSeconds);
  // --------------------------------------------------------------------------
  // DECODER PERFORMANCE STATISTICS API
  // --------------------------------------------------------------------------

  // Only exposed for performance testing.
  struct DecodeStats {
    int64_t numSeeksAttempted = 0;
    int64_t numSeeksDone = 0;
    int64_t numSeeksSkipped = 0;
    int64_t numPacketsRead = 0;
    int64_t numPacketsSentToDecoder = 0;
    int64_t numFramesReceivedByDecoder = 0;
    int64_t numFlushes = 0;
  };
  DecodeStats getDecodeStats() const;
  void resetDecodeStats();

  double getPtsSecondsForFrame(int streamIndex, int64_t frameIndex);

 private:
  struct FrameInfo {
    int64_t pts = 0;
    int64_t nextPts = 0;
  };
  struct FilterState {
    UniqueAVFilterGraph filterGraph;
    AVFilterContext* sourceContext = nullptr;
    AVFilterContext* sinkContext = nullptr;
  };
  // Stores information for each stream.
  struct StreamInfo {
    int streamIndex = -1;
    AVStream* stream = nullptr;
    AVRational timeBase = {};
    UniqueAVCodecContext codecContext;
    // The current position of the cursor in the stream.
    int64_t currentPts = 0;
    int64_t currentDuration = 0;
    // The desired position of the cursor in the stream. We send frames >=
    // this pts to the user when they request a frame.
    // We update this field if the user requested a seek.
    int64_t discardFramesBeforePts = INT64_MIN;
    VideoStreamDecoderOptions options;
    // The filter state associated with this stream (for video streams). The
    // actual graph will be nullptr for inactive streams.
    FilterState filterState;
    ColorConversionLibrary colorConversionLibrary = FILTERGRAPH;
    std::vector<FrameInfo> keyFrames;
    std::vector<FrameInfo> allFrames;
    UniqueSwsContext swsContext;
  };
  VideoDecoder();
  // Returns the key frame index of the presentation timestamp using FFMPEG's
  // index. Note that this index may be truncated for some files.
  int getKeyFrameIndexForPtsUsingEncoderIndex(AVStream* stream, int64_t pts)
      const;
  // Returns the key frame index of the presentation timestamp using our index.
  // We build this index by scanning the file in buildKeyFrameIndex().
  int getKeyFrameIndexForPtsUsingScannedIndex(
      const std::vector<VideoDecoder::FrameInfo>& keyFrames,
      int64_t pts) const;
  int getKeyFrameIndexForPts(const StreamInfo& stream, int64_t pts) const;
  bool canWeAvoidSeekingForStream(
      const StreamInfo& stream,
      int64_t currentPts,
      int64_t targetPts) const;
  // Returns the "best" stream index for a given media type. The "best" is
  // determined by various heuristics in FFMPEG.
  // See
  // https://ffmpeg.org/doxygen/trunk/group__lavf__decoding.html#ga757780d38f482deb4d809c6c521fbcc2
  // for more details about the heuristics.
  int getBestStreamIndex(AVMediaType mediaType);
  void initializeDecoder();
  void validateUserProvidedStreamIndex(uint64_t streamIndex);
  void validateScannedAllStreams(const std::string& msg);
  void validateFrameIndex(const StreamInfo& stream, int64_t frameIndex);
  // Creates and initializes a filter graph for a stream. The filter graph can
  // do rescaling and color conversion.
  void initializeFilterGraphForStream(
      int streamIndex,
      const VideoStreamDecoderOptions& options);
  void maybeSeekToBeforeDesiredPts();
  RawDecodedOutput getDecodedOutputWithFilter(
      std::function<bool(int, AVFrame*)>);
  RawDecodedOutput getNextRawDecodedOutputNoDemux();
  // Once we create a decoder can update the metadata with the codec context.
  // For example, for video streams, we can add the height and width of the
  // decoded stream.
  void updateMetadataWithCodecContext(
      int streamIndex,
      AVCodecContext* codecContext);
  void populateVideoMetadataFromStreamIndex(int streamIndex);
  torch::Tensor convertFrameToTensorUsingFilterGraph(
      int streamIndex,
      const AVFrame* frame);
  void convertFrameToBufferUsingSwsScale(RawDecodedOutput& rawOutput);
  DecodedOutput convertAVFrameToDecodedOutput(
      RawDecodedOutput& rawOutput,
      std::optional<torch::Tensor> preAllocatedOutputTensor = std::nullopt);
  void convertAVFrameToDecodedOutputOnCPU(
      RawDecodedOutput& rawOutput,
      DecodedOutput& output,
      std::optional<torch::Tensor> preAllocatedOutputTensor = std::nullopt);

  DecoderOptions options_;
  ContainerMetadata containerMetadata_;
  UniqueAVFormatContext formatContext_;
  std::map<int, StreamInfo> streams_;
  // Stores the stream indices of the active streams, i.e. the streams we are
  // decoding and returning to the user.
  std::set<int> activeStreamIndices_;
  // Set when the user wants to seek and stores the desired pts that the user
  // wants to seek to.
  std::optional<double> maybeDesiredPts_;

  // Stores various internal decoding stats.
  DecodeStats decodeStats_;
  // Stores the AVIOContext for the input buffer.
  std::unique_ptr<AVIOBytesContext> ioBytesContext_;
  // Whether or not we have already scanned all streams to update the metadata.
  bool scanned_all_streams_ = false;
};

// Prints the VideoDecoder::DecodeStats to the ostream.
std::ostream& operator<<(
    std::ostream& os,
    const VideoDecoder::DecodeStats& stats);

} // namespace facebook::torchcodec<|MERGE_RESOLUTION|>--- conflicted
+++ resolved
@@ -242,18 +242,12 @@
   // Tensor.
   BatchDecodedOutput getFramesAtIndices(
       int streamIndex,
-<<<<<<< HEAD
-      const std::vector<int64_t>& frameIndices,
-      const bool sortIndices = false);
+      const std::vector<int64_t>& frameIndices);
 
   BatchDecodedOutput getFramesAtPtss(
       int streamIndex,
-      const std::vector<double>& framePtss,
-      const bool sortPtss = false);
-
-=======
-      const std::vector<int64_t>& frameIndices);
->>>>>>> b8284cc8
+      const std::vector<double>& framePtss);
+
   // Returns frames within a given range for a given stream as a single stacked
   // Tensor. The range is defined by [start, stop). The values retrieved from
   // the range are:
