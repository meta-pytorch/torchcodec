// Copyright (c) Meta Platforms, Inc. and affiliates.
// All rights reserved.
//
// This source code is licensed under the BSD-style license found in the
// LICENSE file in the root directory of this source tree.

#pragma once

#include <torch/types.h>
#include <cstdint>
#include <memory>
#include <ostream>
#include <string_view>

#include "src/torchcodec/decoders/_core/FFMPEGCommon.h"

namespace facebook::torchcodec {

/*
The VideoDecoder class can be used to decode video frames to Tensors.

Example usage of this class:
std::string video_file_path = "/path/to/video.mp4";
VideoDecoder video_decoder = VideoDecoder::createFromFilePath(video_file_path);

// After creating the decoder, we can query the metadata:
auto metadata = video_decoder.getContainerMetadata();

// We can also add streams to the decoder:
// -1 sets the default stream.
video_decoder.addVideoStreamDecoder(-1);

// API for seeking and frame extraction:
// Let's extract the first frame at or after pts=5.0 seconds.
video_decoder.setCursorPtsInSeconds(5.0);
auto output = video_decoder->getNextDecodedOutput();
torch::Tensor frame = output.frame;
double presentation_timestamp = output.ptsSeconds;
// Note that presentation_timestamp can be any timestamp at 5.0 or above
// because the frame time may not align exactly with the seek time.
CHECK_GE(presentation_timestamp, 5.0);
*/
// Note that VideoDecoder is not thread-safe.
// Do not call non-const APIs concurrently on the same object.
class VideoDecoder {
 public:
  ~VideoDecoder();

  // --------------------------------------------------------------------------
  // CONSTRUCTION API
  // --------------------------------------------------------------------------

  enum class SeekMode { EXACT, APPROXIMATE };

  // Creates a VideoDecoder from the video at videoFilePath.
  explicit VideoDecoder(
      const std::string& videoFilePath,
      SeekMode seek = SeekMode::EXACT);

  // Creates a VideoDecoder from a given buffer. Note that the buffer is not
  // owned by the VideoDecoder.
  explicit VideoDecoder(
      const void* buffer,
      size_t length,
      SeekMode seek = SeekMode::EXACT);

  static std::unique_ptr<VideoDecoder> createFromFilePath(
      const std::string& videoFilePath);

  static std::unique_ptr<VideoDecoder> createFromBuffer(
      const void* buffer,
      size_t length);

  // --------------------------------------------------------------------------
  // VIDEO METADATA QUERY API
  // --------------------------------------------------------------------------
  // Updates the metadata of the video to accurate values obtained by scanning
  // the contents of the video file.
  void scanFileAndUpdateMetadataAndIndex();
  struct StreamMetadata {
    // Common (video and audio) fields derived from the AVStream.
    int streamIndex;
    // See this link for what various values are available:
    // https://ffmpeg.org/doxygen/trunk/group__lavu__misc.html#ga9a84bba4713dfced21a1a56163be1f48
    AVMediaType mediaType;
    std::optional<AVCodecID> codecId;
    std::optional<std::string> codecName;
    std::optional<double> durationSeconds;
    std::optional<int64_t> numFrames;
    std::optional<int64_t> numKeyFrames;
    std::optional<double> averageFps;
    std::optional<double> bitRate;
    std::optional<std::vector<int64_t>> keyFrames;

    // More accurate duration, obtained by scanning the file.
    // These presentation timestamps are in time base.
    std::optional<int64_t> minPtsFromScan;
    std::optional<int64_t> maxPtsFromScan;
    // These presentation timestamps are in seconds.
    std::optional<double> minPtsSecondsFromScan;
    std::optional<double> maxPtsSecondsFromScan;
    // This can be useful for index-based seeking.
    std::optional<int64_t> numFramesFromScan;

    // Video-only fields derived from the AVCodecContext.
    std::optional<int64_t> width;
    std::optional<int64_t> height;
  };
  struct ContainerMetadata {
    std::vector<StreamMetadata> streams;
    int numAudioStreams = 0;
    int numVideoStreams = 0;
    // Note that this is the container-level duration, which is usually the max
    // of all stream durations available in the container.
    std::optional<double> durationSeconds;
    // Total BitRate level information at the container level in bit/s
    std::optional<double> bitRate;
    // If set, this is the index to the default audio stream.
    std::optional<int> bestAudioStreamIndex;
    // If set, this is the index to the default video stream.
    std::optional<int> bestVideoStreamIndex;
  };
  // Returns the metadata for the container.
  ContainerMetadata getContainerMetadata() const;

  // --------------------------------------------------------------------------
  // ADDING STREAMS API
  // --------------------------------------------------------------------------
  enum ColorConversionLibrary {
    // TODO: Add an AUTO option later.
    // Use the libavfilter library for color conversion.
    FILTERGRAPH,
    // Use the libswscale library for color conversion.
    SWSCALE
  };
  struct VideoStreamDecoderOptions {
    VideoStreamDecoderOptions() {}
    explicit VideoStreamDecoderOptions(const std::string& optionsString);
    // Number of threads we pass to FFMPEG for decoding.
    // 0 means FFMPEG will choose the number of threads automatically to fully
    // utilize all cores. If not set, it will be the default FFMPEG behavior for
    // the given codec.
    std::optional<int> ffmpegThreadCount;
    // Currently the dimension order can be either NHWC or NCHW.
    // H=height, W=width, C=channel.
    std::string dimensionOrder = "NCHW";
    // The output height and width of the frame. If not specified, the output
    // is the same as the original video.
    std::optional<int> width;
    std::optional<int> height;
    std::optional<ColorConversionLibrary> colorConversionLibrary;
    // By default we use CPU for decoding for both C++ and python users.
    torch::Device device = torch::kCPU;
  };
  struct AudioStreamDecoderOptions {};
  void addVideoStreamDecoder(
      int streamIndex,
      const VideoStreamDecoderOptions& options = VideoStreamDecoderOptions());
  void addAudioStreamDecoder(
      int streamIndex,
      const AudioStreamDecoderOptions& options = AudioStreamDecoderOptions());

  torch::Tensor maybePermuteHWC2CHW(int streamIndex, torch::Tensor& hwcTensor);

  // ---- SINGLE FRAME SEEK AND DECODING API ----
  // Places the cursor at the first frame on or after the position in seconds.
  // Calling getNextFrameOutputNoDemuxInternal() will return the first frame at
  // or after this position.
  void setCursorPtsInSeconds(double seconds);
  // This is an internal structure that is used to store the decoded output
  // from decoding a frame through color conversion. Example usage is:
  //
  // RawDecodedOutput rawOutput = getDecodedOutputWithFilter();
  // // Now allocate a single tensor or a batch tensor.
  // torch::Tensor userOutput = torch::empty(...);
  // // Now fill in `data` and `size`.
  // rawOutput.data = userOutput.data_ptr();
  // // Now run the color conversion.
  // convertFrameToBufferUsingSwsScale(rawOutput);
  //
  // This structure ensures we always keep the streamIndex and frame together
  // with the data output. Note that AVFrame itself doesn't retain the
  // streamIndex.
  struct RawDecodedOutput {
    // The actual decoded output as a unique pointer to an AVFrame.
    UniqueAVFrame frame;
    // The stream index of the decoded frame.
    int streamIndex;
    // This is an unowned pointer that we copy the frame data to after color
    // conversion.
    // For a single tensor this points to the start of data_ptr. For a batch
    // tensor it may point to the middle of the allocated batch tensor.
    void* data = nullptr;
    // We carry around the size to ensure we don't stomp on memory while doing
    // color conversion.
    size_t size = 0;
  };
  struct DecodedOutput {
    // The actual decoded output as a Tensor.
    torch::Tensor frame;
    // Could be AVMEDIA_TYPE_VIDEO or AVMEDIA_TYPE_AUDIO.
    AVMediaType streamType;
    // The stream index of the decoded frame. Used to distinguish
    // between streams that are of the same type.
    int streamIndex;
    // The presentation timestamp of the decoded frame in time base.
    int64_t pts;
    // The presentation timestamp of the decoded frame in seconds.
    double ptsSeconds;
    // The duration of the decoded frame in time base.
    int64_t duration;
    // The duration of the decoded frame in seconds.
    double durationSeconds;
  };
  class EndOfFileException : public std::runtime_error {
   public:
    explicit EndOfFileException(const std::string& msg)
        : std::runtime_error(msg) {}
  };
  // Decodes the frame where the current cursor position is. It also advances
  // the cursor to the next frame.
  DecodedOutput getNextFrameNoDemux();
  // Decodes the first frame in any added stream that is visible at a given
  // timestamp. Frames in the video have a presentation timestamp and a
  // duration. For example, if a frame has presentation timestamp of 5.0s and a
  // duration of 1.0s, it will be visible in the timestamp range [5.0, 6.0).
  // i.e. it will be returned when this function is called with seconds=5.0 or
  // seconds=5.999, etc.
  DecodedOutput getFramePlayedAtTimestampNoDemux(double seconds);

  DecodedOutput getFrameAtIndex(int streamIndex, int64_t frameIndex);
  // This is morally private but needs to be exposed for C++ tests. Once
  // getFrameAtIndex supports the preAllocatedOutputTensor parameter, we can
  // move it back to private.
  DecodedOutput getFrameAtIndexInternal(
      int streamIndex,
      int64_t frameIndex,
      std::optional<torch::Tensor> preAllocatedOutputTensor = std::nullopt);
  struct BatchDecodedOutput {
    torch::Tensor frames;
    torch::Tensor ptsSeconds;
    torch::Tensor durationSeconds;

    explicit BatchDecodedOutput(
        int64_t numFrames,
        const VideoStreamDecoderOptions& options,
        const StreamMetadata& metadata);
  };

  // Returns frames at the given indices for a given stream as a single stacked
  // Tensor.
  BatchDecodedOutput getFramesAtIndices(
      int streamIndex,
      const std::vector<int64_t>& frameIndices);

  BatchDecodedOutput getFramesPlayedByTimestamps(
      int streamIndex,
      const std::vector<double>& timestamps);

  // Returns frames within a given range for a given stream as a single stacked
  // Tensor. The range is defined by [start, stop). The values retrieved from
  // the range are:
  //    [start, start+step, start+(2*step), start+(3*step), ..., stop)
  // The default for step is 1.
  BatchDecodedOutput
  getFramesInRange(int streamIndex, int64_t start, int64_t stop, int64_t step);

  // Returns frames within a given pts range for a given stream as a single
  // stacked tensor. The range is defined by [startSeconds, stopSeconds) with
  // respect to the pts values for frames. The returned frames are in pts order.
  //
  // Note that while stopSeconds is excluded in the half open range, this really
  // only makes a difference when stopSeconds is exactly the pts value for a
  // frame. Otherwise, the moment in time immediately before stopSeconds is in
  // the range, and that time maps to the same frame as stopSeconds.
  //
  // The frames returned are the frames that would be played by our abstract
  // player. Our abstract player displays frames based on pts only. It displays
  // frame i starting at the pts for frame i, and stops at the pts for frame
  // i+1. This model ignores a frame's reported duration.
  //
  // Valid values for startSeconds and stopSeconds are:
  //
  //   [minPtsSecondsFromScan, maxPtsSecondsFromScan)
  BatchDecodedOutput getFramesPlayedByTimestampInRange(
      int streamIndex,
      double startSeconds,
      double stopSeconds);
  // --------------------------------------------------------------------------
  // DECODER PERFORMANCE STATISTICS API
  // --------------------------------------------------------------------------

  // Only exposed for performance testing.
  struct DecodeStats {
    int64_t numSeeksAttempted = 0;
    int64_t numSeeksDone = 0;
    int64_t numSeeksSkipped = 0;
    int64_t numPacketsRead = 0;
    int64_t numPacketsSentToDecoder = 0;
    int64_t numFramesReceivedByDecoder = 0;
    int64_t numFlushes = 0;
  };
  DecodeStats getDecodeStats() const;
  void resetDecodeStats();

  double getPtsSecondsForFrame(int streamIndex, int64_t frameIndex);

 private:
  struct FrameInfo {
    int64_t pts = 0;
    // The value of this default is important: the last frame's nextPts will be
    // INT64_MAX, which ensures that the allFrames vec contains FrameInfo
    // structs with *increasing* nextPts values. That's a necessary condition
    // for the binary searches on those values to work properly (as typically
    // done during pts -> index conversions.)
    int64_t nextPts = INT64_MAX;
  };
  struct FilterState {
    UniqueAVFilterGraph filterGraph;
    AVFilterContext* sourceContext = nullptr;
    AVFilterContext* sinkContext = nullptr;
  };
  struct DecodedFrameContext {
    int decodedWidth;
    int decodedHeight;
    AVPixelFormat decodedFormat;
    int expectedWidth;
    int expectedHeight;
    bool operator==(const DecodedFrameContext&);
    bool operator!=(const DecodedFrameContext&);
  };
  // Stores information for each stream.
  struct StreamInfo {
    int streamIndex = -1;
    AVStream* stream = nullptr;
    AVRational timeBase = {};
    UniqueAVCodecContext codecContext;
    // The current position of the cursor in the stream.
    int64_t currentPts = 0;
    int64_t currentDuration = 0;
    // The desired position of the cursor in the stream. We send frames >=
    // this pts to the user when they request a frame.
    // We update this field if the user requested a seek.
    int64_t discardFramesBeforePts = INT64_MIN;
    VideoStreamDecoderOptions options;
    // The filter state associated with this stream (for video streams). The
    // actual graph will be nullptr for inactive streams.
    FilterState filterState;
    ColorConversionLibrary colorConversionLibrary = FILTERGRAPH;
    std::vector<FrameInfo> keyFrames;
    std::vector<FrameInfo> allFrames;
    DecodedFrameContext prevFrame;
    UniqueSwsContext swsContext;
  };
  // Returns the key frame index of the presentation timestamp using FFMPEG's
  // index. Note that this index may be truncated for some files.
  int getKeyFrameIndexForPtsUsingEncoderIndex(AVStream* stream, int64_t pts)
      const;
  // Returns the key frame index of the presentation timestamp using our index.
  // We build this index by scanning the file in buildKeyFrameIndex().
  int getKeyFrameIndexForPtsUsingScannedIndex(
      const std::vector<VideoDecoder::FrameInfo>& keyFrames,
      int64_t pts) const;
  int getKeyFrameIndexForPts(const StreamInfo& stream, int64_t pts) const;
  bool canWeAvoidSeekingForStream(
      const StreamInfo& stream,
      int64_t currentPts,
      int64_t targetPts) const;
  // Returns the "best" stream index for a given media type. The "best" is
  // determined by various heuristics in FFMPEG.
  // See
  // https://ffmpeg.org/doxygen/trunk/group__lavf__decoding.html#ga757780d38f482deb4d809c6c521fbcc2
  // for more details about the heuristics.
  int getBestStreamIndex(AVMediaType mediaType);
  void initializeDecoder();
  void validateUserProvidedStreamIndex(uint64_t streamIndex);
  void validateScannedAllStreams(const std::string& msg);
  void validateFrameIndex(const StreamInfo& streamInfo, const StreamMetadata& streamMetadata, int64_t frameIndex);
  // Creates and initializes a filter graph for a stream. The filter graph can
  // do rescaling and color conversion.
  void createFilterGraph(
      StreamInfo& streamInfo,
      int expectedOutputHeight,
      int expectedOutputWidth);
<<<<<<< HEAD

  int64_t getFramesSize(const StreamInfo& streamInfo, const StreamMetadata& streamMetadata);
  int64_t getPts(
      const StreamInfo& stream,
      const StreamMetadata& streamMetadata,
      int64_t frameIndex);
=======
  void createSwsContext(
      StreamInfo& streamInfo,
      const DecodedFrameContext& frameContext,
      const enum AVColorSpace colorspace);
>>>>>>> d37d3a56
  void maybeSeekToBeforeDesiredPts();
  RawDecodedOutput getDecodedOutputWithFilter(
      std::function<bool(int, AVFrame*)>);
  RawDecodedOutput getNextRawDecodedOutputNoDemux();
  // Once we create a decoder can update the metadata with the codec context.
  // For example, for video streams, we can add the height and width of the
  // decoded stream.
  void updateMetadataWithCodecContext(
      int streamIndex,
      AVCodecContext* codecContext);
  void populateVideoMetadataFromStreamIndex(int streamIndex);
  torch::Tensor convertFrameToTensorUsingFilterGraph(
      int streamIndex,
      const AVFrame* frame);
  int convertFrameToTensorUsingSwsScale(
      int streamIndex,
      const AVFrame* frame,
      torch::Tensor& outputTensor);
  DecodedOutput convertAVFrameToDecodedOutput(
      RawDecodedOutput& rawOutput,
      std::optional<torch::Tensor> preAllocatedOutputTensor = std::nullopt);
  void convertAVFrameToDecodedOutputOnCPU(
      RawDecodedOutput& rawOutput,
      DecodedOutput& output,
      std::optional<torch::Tensor> preAllocatedOutputTensor = std::nullopt);

  DecodedOutput getNextFrameOutputNoDemuxInternal(
      std::optional<torch::Tensor> preAllocatedOutputTensor = std::nullopt);

  SeekMode seekMode_;
  ContainerMetadata containerMetadata_;
  UniqueAVFormatContext formatContext_;
  std::map<int, StreamInfo> streams_;
  // Stores the stream indices of the active streams, i.e. the streams we are
  // decoding and returning to the user.
  std::set<int> activeStreamIndices_;
  // Set when the user wants to seek and stores the desired pts that the user
  // wants to seek to.
  std::optional<double> maybeDesiredPts_;

  // Stores various internal decoding stats.
  DecodeStats decodeStats_;
  // Stores the AVIOContext for the input buffer.
  std::unique_ptr<AVIOBytesContext> ioBytesContext_;
  // Whether or not we have already scanned all streams to update the metadata.
  bool scanned_all_streams_ = false;
  // Tracks that we've already been initialized.
  bool initialized_ = false;
};

// --------------------------------------------------------------------------
// FRAME TENSOR ALLOCATION APIs
// --------------------------------------------------------------------------

// Note [Frame Tensor allocation and height and width]
//
// We always allocate [N]HWC tensors. The low-level decoding functions all
// assume HWC tensors, since this is what FFmpeg natively handles. It's up to
// the high-level decoding entry-points to permute that back to CHW, by calling
// maybePermuteHWC2CHW().
//
// Also, importantly, the way we figure out the the height and width of the
// output frame tensor varies, and depends on the decoding entry-point. In
// *decreasing order of accuracy*, we use the following sources for determining
// height and width:
// - getHeightAndWidthFromResizedAVFrame(). This is the height and width of the
//   AVframe, *post*-resizing. This is only used for single-frame decoding APIs,
//   on CPU, with filtergraph.
// - getHeightAndWidthFromOptionsOrAVFrame(). This is the height and width from
//   the user-specified options if they exist, or the height and width of the
//   AVFrame *before* it is resized. In theory, i.e. if there are no bugs within
//   our code or within FFmpeg code, this should be exactly the same as
//   getHeightAndWidthFromResizedAVFrame(). This is used by single-frame
//   decoding APIs, on CPU with swscale, and on GPU.
// - getHeightAndWidthFromOptionsOrMetadata(). This is the height and width from
//   the user-specified options if they exist, or the height and width form the
//   stream metadata, which itself got its value from the CodecContext, when the
//   stream was added. This is used by batch decoding APIs, for both GPU and
//   CPU.
//
// The source of truth for height and width really is the (resized) AVFrame: it
// comes from the decoded ouptut of FFmpeg. The info from the metadata (i.e.
// from the CodecContext) may not be as accurate. However, the AVFrame is only
// available late in the call stack, when the frame is decoded, while the
// CodecContext is available early when a stream is added. This is why we use
// the CodecContext for pre-allocating batched output tensors (we could
// pre-allocate those only once we decode the first frame to get the info frame
// the AVFrame, but that's a more complex logic).
//
// Because the sources for height and width may disagree, we may end up with
// conflicts: e.g. if we pre-allocate a batch output tensor based on the
// metadata info, but the decoded AVFrame has a different height and width.
// it is very important to check the height and width assumptions where the
// tensors memory is used/filled in order to avoid segfaults.

struct FrameDims {
  int height;
  int width;
  FrameDims(int h, int w) : height(h), width(w) {}
};

// There's nothing preventing you from calling this on a non-resized frame, but
// please don't.
FrameDims getHeightAndWidthFromResizedAVFrame(const AVFrame& resizedAVFrame);

FrameDims getHeightAndWidthFromOptionsOrMetadata(
    const VideoDecoder::VideoStreamDecoderOptions& options,
    const VideoDecoder::StreamMetadata& metadata);

FrameDims getHeightAndWidthFromOptionsOrAVFrame(
    const VideoDecoder::VideoStreamDecoderOptions& options,
    const AVFrame& avFrame);

torch::Tensor allocateEmptyHWCTensor(
    int height,
    int width,
    torch::Device device,
    std::optional<int> numFrames = std::nullopt);

// Prints the VideoDecoder::DecodeStats to the ostream.
std::ostream& operator<<(
    std::ostream& os,
    const VideoDecoder::DecodeStats& stats);

} // namespace facebook::torchcodec<|MERGE_RESOLUTION|>--- conflicted
+++ resolved
@@ -382,19 +382,18 @@
       StreamInfo& streamInfo,
       int expectedOutputHeight,
       int expectedOutputWidth);
-<<<<<<< HEAD
 
   int64_t getFramesSize(const StreamInfo& streamInfo, const StreamMetadata& streamMetadata);
   int64_t getPts(
       const StreamInfo& stream,
       const StreamMetadata& streamMetadata,
       int64_t frameIndex);
-=======
+
   void createSwsContext(
       StreamInfo& streamInfo,
       const DecodedFrameContext& frameContext,
       const enum AVColorSpace colorspace);
->>>>>>> d37d3a56
+
   void maybeSeekToBeforeDesiredPts();
   RawDecodedOutput getDecodedOutputWithFilter(
       std::function<bool(int, AVFrame*)>);
