--- conflicted
+++ resolved
@@ -940,15 +940,10 @@
     // implement caching.
     return false;
   }
-  const auto& streamMetadata =
-      containerMetadata_.allStreamMetadata[activeStreamIndex_];
-
   double lastDecodedAvFramePtsSeconds =
       ptsToSeconds(lastDecodedAvFramePts, streamInfo.timeBase);
-  int64_t lastDecodedAvFrameIndex = secondsToIndexLowerBound(
-      lastDecodedAvFramePtsSeconds, streamInfo, streamMetadata);
-  int64_t targetFrameIndex =
-      secondsToIndexLowerBound(desiredPtsSeconds, streamInfo, streamMetadata);
+  int64_t lastDecodedAvFrameIndex = secondsToIndexLowerBound(lastDecodedAvFramePtsSeconds);
+  int64_t targetFrameIndex = secondsToIndexLowerBound(desiredPtsSeconds);
   return (lastDecodedAvFrameIndex + 1 == targetFrameIndex);
 }
 
@@ -1012,9 +1007,6 @@
   streamInfo.discardFramesBeforePts = desiredPts;
 
   decodeStats_.numSeeksAttempted++;
-<<<<<<< HEAD
-
-  int64_t desiredPtsForStream = *desiredPtsSeconds_ * streamInfo.timeBase.den;
 
   // TODO update this crap
   bool can = false;
@@ -1022,13 +1014,10 @@
   if (avMediaType == AVMEDIA_TYPE_AUDIO) {
     can = canWeAvoidSeekingAudio(*desiredPtsSeconds_);
   } else {
-    can = canWeAvoidSeekingVideo(desiredPtsForStream);
+    can = canWeAvoidSeekingVideo(desiredPts);
   }
 
   if (can) {
-=======
-  if (canWeAvoidSeeking(desiredPts)) {
->>>>>>> 8317b340
     decodeStats_.numSeeksSkipped++;
     return;
   }
@@ -1699,15 +1688,8 @@
   return upperBound - 1 - keyFrames.begin();
 }
 
-<<<<<<< HEAD
-int64_t VideoDecoder::secondsToIndexLowerBound(
-    double seconds,
-    const StreamInfo& streamInfo,
-    const StreamMetadata& streamMetadata) const {
-=======
-int64_t VideoDecoder::secondsToIndexLowerBound(double seconds) {
-  auto& streamInfo = streamInfos_[activeStreamIndex_];
->>>>>>> 8317b340
+int64_t VideoDecoder::secondsToIndexLowerBound(double seconds) const{
+  auto& streamInfo = streamInfos_.at(activeStreamIndex_);
   switch (seekMode_) {
     case SeekMode::exact: {
       auto frame = std::lower_bound(
@@ -1722,7 +1704,7 @@
     }
     case SeekMode::approximate: {
       auto& streamMetadata =
-          containerMetadata_.allStreamMetadata[activeStreamIndex_];
+          containerMetadata_.allStreamMetadata.at(activeStreamIndex_);
       return std::floor(seconds * streamMetadata.averageFps.value());
     }
     default:
