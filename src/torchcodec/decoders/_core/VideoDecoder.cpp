--- conflicted
+++ resolved
@@ -590,17 +590,6 @@
     if (packet->flags & AV_PKT_FLAG_DISCARD) {
       continue;
     }
-<<<<<<< HEAD
-=======
-    auto& streamMetadata = containerMetadata_.streams[streamIndex];
-    streamMetadata.minPtsFromScan = std::min(
-        streamMetadata.minPtsFromScan.value_or(INT64_MAX), packet->pts);
-    streamMetadata.maxPtsFromScan = std::max(
-        streamMetadata.maxPtsFromScan.value_or(INT64_MIN),
-        packet->pts + packet->duration);
-    streamMetadata.numFramesFromScan =
-        streamMetadata.numFramesFromScan.value_or(0) + 1;
->>>>>>> b7f8e0cf
 
     // We got a valid packet. Let's figure out what stream it belongs to and
     // record its relevant metadata.
@@ -611,6 +600,8 @@
     streamMetadata.maxPtsFromScan = std::max(
         streamMetadata.maxPtsFromScan.value_or(INT64_MIN),
         packet->pts + packet->duration);
+    streamMetadata.numFramesFromScan =
+        streamMetadata.numFramesFromScan.value_or(0) + 1;
 
     // Note that we set the other value in this struct, nextPts, only after
     // we have scanned all packets and sorted by pts.
@@ -620,22 +611,16 @@
     }
     streams_[streamIndex].allFrames.push_back(frameInfo);
   }
-<<<<<<< HEAD
 
   // Set all per-stream metadata that requires knowing the content of all
   // packets.
-  for (size_t i = 0; i < containerMetadata_.streams.size(); ++i) {
-    auto& streamMetadata = containerMetadata_.streams[i];
-    auto stream = formatContext_->streams[i];
-
-    streamMetadata.numFramesFromScan = streams_[i].allFrames.size();
-
-=======
   for (size_t streamIndex = 0; streamIndex < containerMetadata_.streams.size();
        ++streamIndex) {
     auto& streamMetadata = containerMetadata_.streams[streamIndex];
     auto avStream = formatContext_->streams[streamIndex];
->>>>>>> b7f8e0cf
+
+    streamMetadata.numFramesFromScan = streams_[streamIndex].allFrames.size();
+
     if (streamMetadata.minPtsFromScan.has_value()) {
       streamMetadata.minPtsSecondsFromScan =
           *streamMetadata.minPtsFromScan * av_q2d(avStream->time_base);
@@ -654,13 +639,9 @@
         "Could not seek file to pts=0: " +
         getFFMPEGErrorStringFromErrorCode(ffmepgStatus));
   }
-<<<<<<< HEAD
 
   // Sort all frames by their pts.
-  for (auto& [streamIndex, stream] : streams_) {
-=======
   for (auto& [streamIndex, streamInfo] : streams_) {
->>>>>>> b7f8e0cf
     std::sort(
         streamInfo.keyFrames.begin(),
         streamInfo.keyFrames.end(),
