--- conflicted
+++ resolved
@@ -568,16 +568,9 @@
 
 VideoDecoder::FrameOutput VideoDecoder::getNextFrameInternal(
     std::optional<torch::Tensor> preAllocatedOutputTensor) {
-<<<<<<< HEAD
   validateActiveStream(AVMEDIA_TYPE_VIDEO);
-  AVFrameStream avFrameStream = decodeAVFrame([this](AVFrame* avFrame) {
-    StreamInfo& activeStreamInfo = streamInfos_[activeStreamIndex_];
-    return avFrame->pts >= activeStreamInfo.discardFramesBeforePts;
-  });
-=======
   AVFrameStream avFrameStream = decodeAVFrame(
       [this](AVFrame* avFrame) { return avFrame->pts >= cursor_; });
->>>>>>> 374d950a
   return convertAVFrameToFrameOutput(avFrameStream, preAllocatedOutputTensor);
 }
 
@@ -944,21 +937,14 @@
 
 (2) is more efficient than (1) if there is an I frame between x and y.
 */
-<<<<<<< HEAD
-bool VideoDecoder::canWeAvoidSeeking(int64_t targetPts) const {
+bool VideoDecoder::canWeAvoidSeeking() const {
   const StreamInfo& streamInfo = streamInfos_.at(activeStreamIndex_);
   if (streamInfo.avMediaType == AVMEDIA_TYPE_AUDIO) {
     return true;
   }
-
-  int64_t lastDecodedAvFramePts = streamInfo.lastDecodedAvFramePts;
-  if (targetPts < lastDecodedAvFramePts) {
-=======
-bool VideoDecoder::canWeAvoidSeeking() const {
   int64_t lastDecodedAvFramePts =
       streamInfos_.at(activeStreamIndex_).lastDecodedAvFramePts;
   if (cursor_ < lastDecodedAvFramePts) {
->>>>>>> 374d950a
     // We can never skip a seek if we are seeking backwards.
     return false;
   }
