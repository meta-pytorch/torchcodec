--- conflicted
+++ resolved
@@ -83,19 +83,11 @@
   initializeDecoder();
 }
 
-<<<<<<< HEAD
 VideoDecoder::VideoDecoder(
     std::unique_ptr<AVIOContextHolder> context,
     SeekMode seekMode)
     : seekMode_(seekMode), avioContextHolder_(std::move(context)) {
-  av_log_set_level(AV_LOG_QUIET);
-=======
-VideoDecoder::VideoDecoder(const void* data, size_t length, SeekMode seekMode)
-    : seekMode_(seekMode) {
-  TORCH_CHECK(data != nullptr, "Video data buffer cannot be nullptr!");
-
   setFFmpegLogLevel();
->>>>>>> 611421e3
 
   TORCH_CHECK(avioContextHolder_, "Context holder cannot be null");
 
