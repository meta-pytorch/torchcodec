// Copyright (c) Meta Platforms, Inc. and affiliates.
// All rights reserved.
//
// This source code is licensed under the BSD-style license found in the
// LICENSE file in the root directory of this source tree.

#include "src/torchcodec/decoders/_core/VideoDecoder.h"
#include <cstdint>
#include <cstdio>
#include <iostream>
#include <sstream>
#include <stdexcept>
#include <string_view>
#include "src/torchcodec/decoders/_core/DeviceInterface.h"
#include "torch/types.h"

extern "C" {
#include <libavcodec/avcodec.h>
#include <libavfilter/buffersink.h>
#include <libavfilter/buffersrc.h>
#include <libavformat/avformat.h>
#include <libavutil/imgutils.h>
#include <libavutil/pixdesc.h>
#include <libswscale/swscale.h>
}

namespace facebook::torchcodec {
namespace {

double ptsToSeconds(int64_t pts, int den) {
  return static_cast<double>(pts) / den;
}

double ptsToSeconds(int64_t pts, const AVRational& timeBase) {
  return ptsToSeconds(pts, timeBase.den);
}

int64_t secondsToClosestPts(double seconds, const AVRational& timeBase) {
  return static_cast<int64_t>(std::round(seconds * timeBase.den));
}

struct AVInput {
  UniqueAVFormatContext formatContext;
  std::unique_ptr<AVIOBytesContext> ioBytesContext;
};

AVInput createAVFormatContextFromFilePath(const std::string& videoFilePath) {
  AVFormatContext* formatContext = nullptr;
  int open_ret = avformat_open_input(
      &formatContext, videoFilePath.c_str(), nullptr, nullptr);
  if (open_ret != 0) {
    throw std::invalid_argument(
        "Could not open input file: " + videoFilePath + " " +
        getFFMPEGErrorStringFromErrorCode(open_ret));
  }
  TORCH_CHECK(formatContext != nullptr);
  AVInput toReturn;
  toReturn.formatContext.reset(formatContext);
  return toReturn;
}

AVInput createAVFormatContextFromBuffer(const void* buffer, size_t length) {
  AVInput toReturn;
  toReturn.formatContext.reset(avformat_alloc_context());
  TORCH_CHECK(
      toReturn.formatContext.get() != nullptr,
      "Unable to alloc avformat context");
  constexpr int kAVIOInternalTemporaryBufferSize = 64 * 1024;
  toReturn.ioBytesContext.reset(
      new AVIOBytesContext(buffer, length, kAVIOInternalTemporaryBufferSize));
  if (!toReturn.ioBytesContext) {
    throw std::runtime_error("Failed to create AVIOBytesContext");
  }
  toReturn.formatContext->pb = toReturn.ioBytesContext->getAVIO();
  AVFormatContext* tempFormatContext = toReturn.formatContext.release();
  int open_ret =
      avformat_open_input(&tempFormatContext, nullptr, nullptr, nullptr);
  toReturn.formatContext.reset(tempFormatContext);
  if (open_ret != 0) {
    throw std::runtime_error(
        std::string("Failed to open input buffer: ") +
        getFFMPEGErrorStringFromErrorCode(open_ret));
  }
  return toReturn;
}

std::vector<std::string> splitStringWithDelimiters(
    const std::string& str,
    const std::string& delims) {
  std::vector<std::string> result;
  if (str.empty()) {
    return result;
  }

  std::string::size_type start = 0, end = 0;
  while ((end = str.find_first_of(delims, start)) != std::string::npos) {
    result.push_back(str.substr(start, end - start));
    start = end + 1;
  }
  result.push_back(str.substr(start));
  return result;
}

VideoDecoder::ColorConversionLibrary getDefaultColorConversionLibrary(
    int width) {
  VideoDecoder::ColorConversionLibrary library =
      VideoDecoder::ColorConversionLibrary::SWSCALE;
  // However, swscale requires widths to be multiples of 32:
  // https://stackoverflow.com/questions/74351955/turn-off-sw-scale-conversion-to-planar-yuv-32-byte-alignment-requirements
  // so we fall back to filtergraph if the width is not a multiple of 32.
  if (width % 32 != 0) {
    library = VideoDecoder::ColorConversionLibrary::FILTERGRAPH;
  }
  return library;
}

} // namespace

// Returns a [N]CHW *view* of a [N]HWC input tensor, if the options require so.
// The [N] leading batch-dimension is optional i.e. the input tensor can be 3D
// or 4D.
// Calling permute() is guaranteed to return a view as per the docs:
// https://pytorch.org/docs/stable/generated/torch.permute.html
torch::Tensor VideoDecoder::maybePermuteHWC2CHW(
    int streamIndex,
    torch::Tensor& hwcTensor) {
  if (streams_[streamIndex].options.dimensionOrder == "NHWC") {
    return hwcTensor;
  }
  auto numDimensions = hwcTensor.dim();
  auto shape = hwcTensor.sizes();
  if (numDimensions == 3) {
    TORCH_CHECK(shape[2] == 3, "Not a HWC tensor: ", shape);
    return hwcTensor.permute({2, 0, 1});
  } else if (numDimensions == 4) {
    TORCH_CHECK(shape[3] == 3, "Not a NHWC tensor: ", shape);
    return hwcTensor.permute({0, 3, 1, 2});
  } else {
    TORCH_CHECK(
        false, "Expected tensor with 3 or 4 dimensions, got ", numDimensions);
  }
}

VideoDecoder::VideoStreamDecoderOptions::VideoStreamDecoderOptions(
    const std::string& optionsString) {
  std::vector<std::string> tokens =
      splitStringWithDelimiters(optionsString, ",");
  for (auto token : tokens) {
    std::vector<std::string> pairs = splitStringWithDelimiters(token, "=");
    if (pairs.size() != 2) {
      throw std::runtime_error(
          "Invalid option: " + token +
          ". Options must be in the form 'option=value'.");
    }
    std::string key = pairs[0];
    std::string value = pairs[1];
    if (key == "ffmpeg_thread_count") {
      ffmpegThreadCount = std::stoi(value);
      if (ffmpegThreadCount < 0) {
        throw std::runtime_error(
            "Invalid ffmpeg_thread_count=" + value +
            ". ffmpeg_thread_count must be >= 0.");
      }
    } else if (key == "dimension_order") {
      if (value != "NHWC" && value != "NCHW") {
        throw std::runtime_error(
            "Invalid dimension_order=" + value +
            ". dimensionOrder must be either NHWC or NCHW.");
      }
      dimensionOrder = value;
    } else if (key == "width") {
      width = std::stoi(value);
    } else if (key == "height") {
      height = std::stoi(value);
    } else if (key == "color_conversion_library") {
      if (value == "filtergraph") {
        colorConversionLibrary = ColorConversionLibrary::FILTERGRAPH;
      } else if (value == "swscale") {
        colorConversionLibrary = ColorConversionLibrary::SWSCALE;
      } else {
        throw std::runtime_error(
            "Invalid color_conversion_library=" + value +
            ". color_conversion_library must be either "
            "filtergraph or swscale.");
      }
    } else {
      throw std::runtime_error(
          "Invalid option: " + key +
          ". Valid options are: "
          "ffmpeg_thread_count=<int>,dimension_order=<string>");
    }
  }
}

VideoDecoder::BatchDecodedOutput::BatchDecodedOutput(
    int64_t numFrames,
    const VideoStreamDecoderOptions& options,
    const StreamMetadata& metadata)
    : ptsSeconds(torch::empty({numFrames}, {torch::kFloat64})),
      durationSeconds(torch::empty({numFrames}, {torch::kFloat64})) {
  auto frameDims = getHeightAndWidthFromOptionsOrMetadata(options, metadata);
  int height = frameDims.height;
  int width = frameDims.width;
  frames = allocateEmptyHWCTensor(height, width, options.device, numFrames);
}

bool VideoDecoder::DecodedFrameContext::operator==(
    const VideoDecoder::DecodedFrameContext& other) {
  return decodedWidth == other.decodedWidth &&
      decodedHeight == other.decodedHeight &&
      decodedFormat == other.decodedFormat &&
      expectedWidth == other.expectedWidth &&
      expectedHeight == other.expectedHeight;
}

bool VideoDecoder::DecodedFrameContext::operator!=(
    const VideoDecoder::DecodedFrameContext& other) {
  return !(*this == other);
}

VideoDecoder::VideoDecoder(const std::string& videoFilePath, SeekMode seekMode)
    : seekMode_(seekMode) {
  AVInput input = createAVFormatContextFromFilePath(videoFilePath);
  formatContext_ = std::move(input.formatContext);

  initializeDecoder();
}

VideoDecoder::VideoDecoder(const void* buffer, size_t length, SeekMode seekMode)
    : seekMode_(seekMode) {
  TORCH_CHECK(buffer != nullptr, "Video buffer cannot be nullptr!");

  AVInput input = createAVFormatContextFromBuffer(buffer, length);
  formatContext_ = std::move(input.formatContext);
  ioBytesContext_ = std::move(input.ioBytesContext);

  initializeDecoder();
}

void VideoDecoder::initializeDecoder() {
  TORCH_CHECK(!initialized_, "Attempted double initialization.");

  // In principle, the AVFormatContext should be filled in by the call to
  // avformat_open_input() which reads the header. However, some formats do not
  // store enough info in the header, so we call avformat_find_stream_info()
  // which decodes a few frames to get missing info. For more, see:
  //   https://ffmpeg.org/doxygen/7.0/group__lavf__decoding.html
  int ffmpegStatus = avformat_find_stream_info(formatContext_.get(), nullptr);
  if (ffmpegStatus < 0) {
    throw std::runtime_error(
        "Failed to find stream info: " +
        getFFMPEGErrorStringFromErrorCode(ffmpegStatus));
  }

  for (unsigned int i = 0; i < formatContext_->nb_streams; i++) {
    AVStream* stream = formatContext_->streams[i];
    StreamMetadata meta;

    TORCH_CHECK(
        static_cast<int>(i) == stream->index,
        "Our stream index, " + std::to_string(i) +
            ", does not match AVStream's index, " +
            std::to_string(stream->index) + ".");
    meta.streamIndex = i;
    meta.mediaType = stream->codecpar->codec_type;
    meta.codecName = avcodec_get_name(stream->codecpar->codec_id);
    meta.bitRate = stream->codecpar->bit_rate;

    int64_t frameCount = stream->nb_frames;
    if (frameCount > 0) {
      meta.numFrames = frameCount;
    }

    if (stream->duration > 0 && stream->time_base.den > 0) {
      meta.durationSeconds = av_q2d(stream->time_base) * stream->duration;
    }

    double fps = av_q2d(stream->r_frame_rate);
    if (fps > 0) {
      meta.averageFps = fps;
    }

    if (stream->codecpar->codec_type == AVMEDIA_TYPE_VIDEO) {
      containerMetadata_.numVideoStreams++;
    } else if (stream->codecpar->codec_type == AVMEDIA_TYPE_AUDIO) {
      containerMetadata_.numAudioStreams++;
    }

    containerMetadata_.streams.push_back(meta);
  }

  if (formatContext_->duration > 0) {
    containerMetadata_.durationSeconds =
        ptsToSeconds(formatContext_->duration, AV_TIME_BASE);
  }

  if (formatContext_->bit_rate > 0) {
    containerMetadata_.bitRate = formatContext_->bit_rate;
  }

  int bestVideoStream = getBestStreamIndex(AVMEDIA_TYPE_VIDEO);
  if (bestVideoStream >= 0) {
    containerMetadata_.bestVideoStreamIndex = bestVideoStream;
  }

  int bestAudioStream = getBestStreamIndex(AVMEDIA_TYPE_AUDIO);
  if (bestAudioStream >= 0) {
    containerMetadata_.bestAudioStreamIndex = bestAudioStream;
  }

  if (seekMode_ == SeekMode::exact) {
    scanFileAndUpdateMetadataAndIndex();
  }

  initialized_ = true;
}

std::unique_ptr<VideoDecoder> VideoDecoder::createFromFilePath(
    const std::string& videoFilePath,
    SeekMode seekMode) {
  return std::unique_ptr<VideoDecoder>(
      new VideoDecoder(videoFilePath, seekMode));
}

std::unique_ptr<VideoDecoder> VideoDecoder::createFromBuffer(
    const void* buffer,
    size_t length,
    SeekMode seekMode) {
  return std::unique_ptr<VideoDecoder>(
      new VideoDecoder(buffer, length, seekMode));
}

void VideoDecoder::createFilterGraph(
    StreamInfo& streamInfo,
    int expectedOutputHeight,
    int expectedOutputWidth) {
  FilterState& filterState = streamInfo.filterState;
  filterState.filterGraph.reset(avfilter_graph_alloc());
  TORCH_CHECK(filterState.filterGraph.get() != nullptr);

  if (streamInfo.options.ffmpegThreadCount.has_value()) {
    filterState.filterGraph->nb_threads =
        streamInfo.options.ffmpegThreadCount.value();
  }

  const AVFilter* buffersrc = avfilter_get_by_name("buffer");
  const AVFilter* buffersink = avfilter_get_by_name("buffersink");
  AVCodecContext* codecContext = streamInfo.codecContext.get();

  std::stringstream filterArgs;
  filterArgs << "video_size=" << codecContext->width << "x"
             << codecContext->height;
  filterArgs << ":pix_fmt=" << codecContext->pix_fmt;
  filterArgs << ":time_base=" << streamInfo.stream->time_base.num << "/"
             << streamInfo.stream->time_base.den;
  filterArgs << ":pixel_aspect=" << codecContext->sample_aspect_ratio.num << "/"
             << codecContext->sample_aspect_ratio.den;

  int ffmpegStatus = avfilter_graph_create_filter(
      &filterState.sourceContext,
      buffersrc,
      "in",
      filterArgs.str().c_str(),
      nullptr,
      filterState.filterGraph.get());
  if (ffmpegStatus < 0) {
    throw std::runtime_error(
        std::string("Failed to create filter graph: ") + filterArgs.str() +
        ": " + getFFMPEGErrorStringFromErrorCode(ffmpegStatus));
  }

  ffmpegStatus = avfilter_graph_create_filter(
      &filterState.sinkContext,
      buffersink,
      "out",
      nullptr,
      nullptr,
      filterState.filterGraph.get());
  if (ffmpegStatus < 0) {
    throw std::runtime_error(
        "Failed to create filter graph: " +
        getFFMPEGErrorStringFromErrorCode(ffmpegStatus));
  }

  enum AVPixelFormat pix_fmts[] = {AV_PIX_FMT_RGB24, AV_PIX_FMT_NONE};
  ffmpegStatus = av_opt_set_int_list(
      filterState.sinkContext,
      "pix_fmts",
      pix_fmts,
      AV_PIX_FMT_NONE,
      AV_OPT_SEARCH_CHILDREN);
  if (ffmpegStatus < 0) {
    throw std::runtime_error(
        "Failed to set output pixel formats: " +
        getFFMPEGErrorStringFromErrorCode(ffmpegStatus));
  }

  UniqueAVFilterInOut outputs(avfilter_inout_alloc());
  UniqueAVFilterInOut inputs(avfilter_inout_alloc());

  outputs->name = av_strdup("in");
  outputs->filter_ctx = filterState.sourceContext;
  outputs->pad_idx = 0;
  outputs->next = nullptr;
  inputs->name = av_strdup("out");
  inputs->filter_ctx = filterState.sinkContext;
  inputs->pad_idx = 0;
  inputs->next = nullptr;

  std::stringstream description;
  description << "scale=" << expectedOutputWidth << ":" << expectedOutputHeight;
  description << ":sws_flags=bilinear";

  AVFilterInOut* outputsTmp = outputs.release();
  AVFilterInOut* inputsTmp = inputs.release();
  ffmpegStatus = avfilter_graph_parse_ptr(
      filterState.filterGraph.get(),
      description.str().c_str(),
      &inputsTmp,
      &outputsTmp,
      nullptr);
  outputs.reset(outputsTmp);
  inputs.reset(inputsTmp);
  if (ffmpegStatus < 0) {
    throw std::runtime_error(
        "Failed to parse filter description: " +
        getFFMPEGErrorStringFromErrorCode(ffmpegStatus));
  }

  ffmpegStatus = avfilter_graph_config(filterState.filterGraph.get(), nullptr);
  if (ffmpegStatus < 0) {
    throw std::runtime_error(
        "Failed to configure filter graph: " +
        getFFMPEGErrorStringFromErrorCode(ffmpegStatus));
  }
}

int VideoDecoder::getBestStreamIndex(AVMediaType mediaType) {
  AVCodecPtr codec = nullptr;
  int streamNumber =
      av_find_best_stream(formatContext_.get(), mediaType, -1, -1, &codec, 0);
  return streamNumber;
}

void VideoDecoder::addVideoStreamDecoder(
    int preferredStreamNumber,
    const VideoStreamDecoderOptions& options) {
  if (activeStreamIndices_.count(preferredStreamNumber) > 0) {
    throw std::invalid_argument(
        "Stream with index " + std::to_string(preferredStreamNumber) +
        " is already active.");
  }
  TORCH_CHECK(formatContext_.get() != nullptr);

  AVCodecPtr codec = nullptr;
  int streamNumber = av_find_best_stream(
      formatContext_.get(),
      AVMEDIA_TYPE_VIDEO,
      preferredStreamNumber,
      -1,
      &codec,
      0);
  if (streamNumber < 0) {
    throw std::invalid_argument("No valid stream found in input file.");
  }
  TORCH_CHECK(codec != nullptr);

  StreamMetadata& streamMetadata = containerMetadata_.streams[streamNumber];
  if (seekMode_ == SeekMode::approximate &&
      !streamMetadata.averageFps.has_value()) {
    throw std::runtime_error(
        "Seek mode is approximate, but stream " + std::to_string(streamNumber) +
        " does not have an average fps in its metadata.");
  }

  StreamInfo& streamInfo = streams_[streamNumber];
  streamInfo.streamIndex = streamNumber;
  streamInfo.timeBase = formatContext_->streams[streamNumber]->time_base;
  streamInfo.stream = formatContext_->streams[streamNumber];

  if (streamInfo.stream->codecpar->codec_type != AVMEDIA_TYPE_VIDEO) {
    throw std::invalid_argument(
        "Stream with index " + std::to_string(streamNumber) +
        " is not a video stream.");
  }

  if (options.device.type() == torch::kCUDA) {
    codec = findCudaCodec(options.device, streamInfo.stream->codecpar->codec_id)
                .value_or(codec);
  }

  AVCodecContext* codecContext = avcodec_alloc_context3(codec);
  TORCH_CHECK(codecContext != nullptr);
  codecContext->thread_count = options.ffmpegThreadCount.value_or(0);
  streamInfo.codecContext.reset(codecContext);

  int retVal = avcodec_parameters_to_context(
      streamInfo.codecContext.get(), streamInfo.stream->codecpar);
  TORCH_CHECK_EQ(retVal, AVSUCCESS);

  if (options.device.type() == torch::kCPU) {
    // No more initialization needed for CPU.
  } else if (options.device.type() == torch::kCUDA) {
    initializeContextOnCuda(options.device, codecContext);
  } else {
    TORCH_CHECK(false, "Invalid device type: " + options.device.str());
  }

  retVal = avcodec_open2(streamInfo.codecContext.get(), codec, nullptr);
  if (retVal < AVSUCCESS) {
    throw std::invalid_argument(getFFMPEGErrorStringFromErrorCode(retVal));
  }

  codecContext->time_base = streamInfo.stream->time_base;
  activeStreamIndices_.insert(streamNumber);
  updateMetadataWithCodecContext(streamInfo.streamIndex, codecContext);
  streamInfo.options = options;

  // By default, we want to use swscale for color conversion because it is
  // faster. However, it has width requirements, so we may need to fall back
  // to filtergraph. We also need to respect what was requested from the
  // options; we respect the options unconditionally, so it's possible for
  // swscale's width requirements to be violated. We don't expose the ability to
  // choose color conversion library publicly; we only use this ability
  // internally.
  int width = options.width.value_or(codecContext->width);
  auto defaultLibrary = getDefaultColorConversionLibrary(width);
  streamInfo.colorConversionLibrary =
      options.colorConversionLibrary.value_or(defaultLibrary);
}

void VideoDecoder::updateMetadataWithCodecContext(
    int streamIndex,
    AVCodecContext* codecContext) {
  containerMetadata_.streams[streamIndex].width = codecContext->width;
  containerMetadata_.streams[streamIndex].height = codecContext->height;
  auto codedId = codecContext->codec_id;
  containerMetadata_.streams[streamIndex].codecName =
      std::string(avcodec_get_name(codedId));
}

VideoDecoder::ContainerMetadata VideoDecoder::getContainerMetadata() const {
  return containerMetadata_;
}

int VideoDecoder::getKeyFrameIndexForPtsUsingEncoderIndex(
    AVStream* stream,
    int64_t pts) const {
  int currentKeyFrameIndex =
      av_index_search_timestamp(stream, pts, AVSEEK_FLAG_BACKWARD);
  return currentKeyFrameIndex;
}

int VideoDecoder::getKeyFrameIndexForPtsUsingScannedIndex(
    const std::vector<VideoDecoder::FrameInfo>& keyFrames,
    int64_t pts) const {
  auto upperBound = std::upper_bound(
      keyFrames.begin(),
      keyFrames.end(),
      pts,
      [](int64_t pts, const VideoDecoder::FrameInfo& frameInfo) {
        return pts < frameInfo.pts;
      });
  if (upperBound == keyFrames.begin()) {
    return -1;
  }
  return upperBound - 1 - keyFrames.begin();
}

void VideoDecoder::scanFileAndUpdateMetadataAndIndex() {
  if (scannedAllStreams_) {
    return;
  }

  while (true) {
    // Get the next packet.
    UniqueAVPacket packet(av_packet_alloc());
    int ffmpegStatus = av_read_frame(formatContext_.get(), packet.get());

    if (ffmpegStatus == AVERROR_EOF) {
      break;
    }

    if (ffmpegStatus != AVSUCCESS) {
      throw std::runtime_error(
          "Failed to read frame from input file: " +
          getFFMPEGErrorStringFromErrorCode(ffmpegStatus));
    }

    if (packet->flags & AV_PKT_FLAG_DISCARD) {
      continue;
    }

    // We got a valid packet. Let's figure out what stream it belongs to and
    // record its relevant metadata.
    int streamIndex = packet->stream_index;
    auto& streamMetadata = containerMetadata_.streams[streamIndex];
    streamMetadata.minPtsFromScan = std::min(
        streamMetadata.minPtsFromScan.value_or(INT64_MAX), packet->pts);
    streamMetadata.maxPtsFromScan = std::max(
        streamMetadata.maxPtsFromScan.value_or(INT64_MIN),
        packet->pts + packet->duration);

    // Note that we set the other value in this struct, nextPts, only after
    // we have scanned all packets and sorted by pts.
    FrameInfo frameInfo = {.pts = packet->pts};
    if (packet->flags & AV_PKT_FLAG_KEY) {
      streams_[streamIndex].keyFrames.push_back(frameInfo);
    }
    streams_[streamIndex].allFrames.push_back(frameInfo);
  }
<<<<<<< HEAD

  // Set all per-stream metadata that requires knowing the content of all
  // packets.
  for (int i = 0; i < containerMetadata_.streams.size(); ++i) {
=======
  for (size_t i = 0; i < containerMetadata_.streams.size(); ++i) {
>>>>>>> d26bfbce
    auto& streamMetadata = containerMetadata_.streams[i];
    auto stream = formatContext_->streams[i];

    streamMetadata.numFramesFromScan = streams_[i].allFrames.size();

    if (streamMetadata.minPtsFromScan.has_value()) {
      streamMetadata.minPtsSecondsFromScan =
          *streamMetadata.minPtsFromScan * av_q2d(stream->time_base);
    }
    if (streamMetadata.maxPtsFromScan.has_value()) {
      streamMetadata.maxPtsSecondsFromScan =
          *streamMetadata.maxPtsFromScan * av_q2d(stream->time_base);
    }
  }

  // Reset the seek-cursor back to the beginning.
  int ffmepgStatus =
      avformat_seek_file(formatContext_.get(), 0, INT64_MIN, 0, 0, 0);
  if (ffmepgStatus < 0) {
    throw std::runtime_error(
        "Could not seek file to pts=0: " +
        getFFMPEGErrorStringFromErrorCode(ffmepgStatus));
  }

  // Sort all frames by their pts.
  for (auto& [streamIndex, stream] : streams_) {
    std::sort(
        stream.keyFrames.begin(),
        stream.keyFrames.end(),
        [](const FrameInfo& frameInfo1, const FrameInfo& frameInfo2) {
          return frameInfo1.pts < frameInfo2.pts;
        });
    std::sort(
        stream.allFrames.begin(),
        stream.allFrames.end(),
        [](const FrameInfo& frameInfo1, const FrameInfo& frameInfo2) {
          return frameInfo1.pts < frameInfo2.pts;
        });

    for (size_t i = 0; i < stream.allFrames.size(); ++i) {
      if (i + 1 < stream.allFrames.size()) {
        stream.allFrames[i].nextPts = stream.allFrames[i + 1].pts;
      }
    }
  }

  scannedAllStreams_ = true;
}

int VideoDecoder::getKeyFrameIndexForPts(
    const StreamInfo& streamInfo,
    int64_t pts) const {
  if (streamInfo.keyFrames.empty()) {
    return getKeyFrameIndexForPtsUsingEncoderIndex(streamInfo.stream, pts);
  }
  return getKeyFrameIndexForPtsUsingScannedIndex(streamInfo.keyFrames, pts);
}
/*
Videos have I frames and non-I frames (P and B frames). Non-I frames need data
from the previous I frame to be decoded.

Imagine the cursor is at a random frame with PTS=x and we wish to seek to a
user-specified PTS=y.

If y < x, we don't have a choice but to seek backwards to the highest I frame
before y.

If y > x, we have two choices:

1. We could keep decoding forward until we hit y. Illustrated below:

I    P     P    P    I    P    P    P    I    P    P    I    P    P    I    P
                          x         y

2. We could try to jump to an I frame between x and y (indicated by j below).
And then start decoding until we encounter y. Illustrated below:

I    P     P    P    I    P    P    P    I    P    P    I    P    P    I    P
                          x              j         y

(2) is more efficient than (1) if there is an I frame between x and y.

We use av_index_search_timestamp to see if there is an I frame between x and y.
*/
bool VideoDecoder::canWeAvoidSeekingForStream(
    const StreamInfo& streamInfo,
    int64_t currentPts,
    int64_t targetPts) const {
  if (targetPts < currentPts) {
    // We can never skip a seek if we are seeking backwards.
    return false;
  }
  if (currentPts == targetPts) {
    // We are seeking to the exact same frame as we are currently at. Without
    // caching we have to rewind back and decode the frame again.
    // TODO: https://github.com/pytorch-labs/torchcodec/issues/84 we could
    // implement caching.
    return false;
  }
  // We are seeking forwards.
  // We can only skip a seek if both currentPts and targetPts share the same
  // keyframe.
  int currentKeyFrameIndex = getKeyFrameIndexForPts(streamInfo, currentPts);
  int targetKeyFrameIndex = getKeyFrameIndexForPts(streamInfo, targetPts);
  return currentKeyFrameIndex >= 0 && targetKeyFrameIndex >= 0 &&
      currentKeyFrameIndex == targetKeyFrameIndex;
}

// This method looks at currentPts and desiredPts and seeks in the
// AVFormatContext if it is needed. We can skip seeking in certain cases. See
// the comment of canWeAvoidSeeking() for details.
void VideoDecoder::maybeSeekToBeforeDesiredPts() {
  if (activeStreamIndices_.size() == 0) {
    return;
  }
  for (int streamIndex : activeStreamIndices_) {
    StreamInfo& streamInfo = streams_[streamIndex];
    // clang-format off: clang format clashes
    streamInfo.discardFramesBeforePts = secondsToClosestPts(*maybeDesiredPts_, streamInfo.timeBase);
    // clang-format on
  }

  decodeStats_.numSeeksAttempted++;
  // See comment for canWeAvoidSeeking() for details on why this optimization
  // works.
  bool mustSeek = false;
  for (int streamIndex : activeStreamIndices_) {
    StreamInfo& streamInfo = streams_[streamIndex];
    int64_t desiredPtsForStream = *maybeDesiredPts_ * streamInfo.timeBase.den;
    if (!canWeAvoidSeekingForStream(
            streamInfo, streamInfo.currentPts, desiredPtsForStream)) {
      mustSeek = true;
      break;
    }
  }
  if (!mustSeek) {
    decodeStats_.numSeeksSkipped++;
    return;
  }
  int firstActiveStreamIndex = *activeStreamIndices_.begin();
  const auto& firstStreamInfo = streams_[firstActiveStreamIndex];
  int64_t desiredPts =
      secondsToClosestPts(*maybeDesiredPts_, firstStreamInfo.timeBase);

  // For some encodings like H265, FFMPEG sometimes seeks past the point we
  // set as the max_ts. So we use our own index to give it the exact pts of
  // the key frame that we want to seek to.
  // See https://github.com/pytorch/torchcodec/issues/179 for more details.
  // See https://trac.ffmpeg.org/ticket/11137 for the underlying ffmpeg bug.
  if (!firstStreamInfo.keyFrames.empty()) {
    int desiredKeyFrameIndex = getKeyFrameIndexForPtsUsingScannedIndex(
        firstStreamInfo.keyFrames, desiredPts);
    desiredKeyFrameIndex = std::max(desiredKeyFrameIndex, 0);
    desiredPts = firstStreamInfo.keyFrames[desiredKeyFrameIndex].pts;
  }

  int ffmepgStatus = avformat_seek_file(
      formatContext_.get(),
      firstStreamInfo.streamIndex,
      INT64_MIN,
      desiredPts,
      desiredPts,
      0);
  if (ffmepgStatus < 0) {
    throw std::runtime_error(
        "Could not seek file to pts=" + std::to_string(desiredPts) + ": " +
        getFFMPEGErrorStringFromErrorCode(ffmepgStatus));
  }
  decodeStats_.numFlushes++;
  for (int streamIndex : activeStreamIndices_) {
    StreamInfo& streamInfo = streams_[streamIndex];
    avcodec_flush_buffers(streamInfo.codecContext.get());
  }
}

VideoDecoder::RawDecodedOutput VideoDecoder::getDecodedOutputWithFilter(
    std::function<bool(int, AVFrame*)> filterFunction) {
  if (activeStreamIndices_.size() == 0) {
    throw std::runtime_error("No active streams configured.");
  }
  resetDecodeStats();
  if (maybeDesiredPts_.has_value()) {
    maybeSeekToBeforeDesiredPts();
    maybeDesiredPts_ = std::nullopt;
  }
  // Need to get the next frame or error from PopFrame.
  UniqueAVFrame frame(av_frame_alloc());
  int ffmpegStatus = AVSUCCESS;
  bool reachedEOF = false;
  int frameStreamIndex = -1;
  while (true) {
    frameStreamIndex = -1;
    bool gotPermanentErrorOnAnyActiveStream = false;
    for (int streamIndex : activeStreamIndices_) {
      StreamInfo& streamInfo = streams_[streamIndex];
      ffmpegStatus =
          avcodec_receive_frame(streamInfo.codecContext.get(), frame.get());
      bool gotNonRetriableError =
          ffmpegStatus != AVSUCCESS && ffmpegStatus != AVERROR(EAGAIN);
      if (gotNonRetriableError) {
        gotPermanentErrorOnAnyActiveStream = true;
        break;
      }
      if (ffmpegStatus == AVSUCCESS) {
        frameStreamIndex = streamIndex;
        break;
      }
    }
    if (gotPermanentErrorOnAnyActiveStream) {
      break;
    }
    decodeStats_.numFramesReceivedByDecoder++;
    bool gotNeededFrame = ffmpegStatus == AVSUCCESS &&
        filterFunction(frameStreamIndex, frame.get());
    if (gotNeededFrame) {
      break;
    } else if (ffmpegStatus == AVSUCCESS) {
      // No need to send more packets here as the decoder may have frames in
      // its buffer.
      continue;
    }
    if (reachedEOF) {
      // We don't have any more packets to send to the decoder. So keep on
      // pulling frames from its internal buffers.
      continue;
    }
    UniqueAVPacket packet(av_packet_alloc());
    ffmpegStatus = av_read_frame(formatContext_.get(), packet.get());
    decodeStats_.numPacketsRead++;
    if (ffmpegStatus == AVERROR_EOF) {
      // End of file reached. We must drain all codecs by sending a nullptr
      // packet.
      for (int streamIndex : activeStreamIndices_) {
        StreamInfo& streamInfo = streams_[streamIndex];
        ffmpegStatus = avcodec_send_packet(
            streamInfo.codecContext.get(),
            /*avpkt=*/nullptr);
        if (ffmpegStatus < AVSUCCESS) {
          throw std::runtime_error(
              "Could not flush decoder: " +
              getFFMPEGErrorStringFromErrorCode(ffmpegStatus));
        }
      }
      reachedEOF = true;
      continue;
    }
    if (ffmpegStatus < AVSUCCESS) {
      throw std::runtime_error(
          "Could not read frame from input file: " +
          getFFMPEGErrorStringFromErrorCode(ffmpegStatus));
    }
    if (activeStreamIndices_.count(packet->stream_index) == 0) {
      // This packet is not for any of the active streams.
      continue;
    }
    ffmpegStatus = avcodec_send_packet(
        streams_[packet->stream_index].codecContext.get(), packet.get());
    decodeStats_.numPacketsSentToDecoder++;
    if (ffmpegStatus < AVSUCCESS) {
      throw std::runtime_error(
          "Could not push packet to decoder: " +
          getFFMPEGErrorStringFromErrorCode(ffmpegStatus));
    }
  }
  if (ffmpegStatus < AVSUCCESS) {
    if (reachedEOF || ffmpegStatus == AVERROR_EOF) {
      throw VideoDecoder::EndOfFileException(
          "Requested next frame while there are no more frames left to "
          "decode.");
    }
    throw std::runtime_error(
        "Could not receive frame from decoder: " +
        getFFMPEGErrorStringFromErrorCode(ffmpegStatus));
  }
  // Note that we don't flush the decoder when we reach EOF (even though that's
  // mentioned in https://ffmpeg.org/doxygen/trunk/group__lavc__encdec.html).
  // This is because we may have packets internally in the decoder that we
  // haven't received as frames. Eventually we will either hit AVERROR_EOF from
  // av_receive_frame() or the user will have seeked to a different location in
  // the file and that will flush the decoder.
  StreamInfo& activeStream = streams_[frameStreamIndex];
  activeStream.currentPts = frame->pts;
  activeStream.currentDuration = getDuration(frame);
  RawDecodedOutput rawOutput;
  rawOutput.streamIndex = frameStreamIndex;
  rawOutput.frame = std::move(frame);
  return rawOutput;
}

VideoDecoder::DecodedOutput VideoDecoder::convertAVFrameToDecodedOutput(
    VideoDecoder::RawDecodedOutput& rawOutput,
    std::optional<torch::Tensor> preAllocatedOutputTensor) {
  // Convert the frame to tensor.
  DecodedOutput output;
  int streamIndex = rawOutput.streamIndex;
  AVFrame* frame = rawOutput.frame.get();
  output.streamIndex = streamIndex;
  auto& streamInfo = streams_[streamIndex];
  output.streamType = streams_[streamIndex].stream->codecpar->codec_type;
  output.pts = frame->pts;
  output.ptsSeconds =
      ptsToSeconds(frame->pts, formatContext_->streams[streamIndex]->time_base);
  output.duration = getDuration(frame);
  output.durationSeconds = ptsToSeconds(
      getDuration(frame), formatContext_->streams[streamIndex]->time_base);
  // TODO: we should fold preAllocatedOutputTensor into RawDecodedOutput.
  if (streamInfo.options.device.type() == torch::kCPU) {
    convertAVFrameToDecodedOutputOnCPU(
        rawOutput, output, preAllocatedOutputTensor);
  } else if (streamInfo.options.device.type() == torch::kCUDA) {
    convertAVFrameToDecodedOutputOnCuda(
        streamInfo.options.device,
        streamInfo.options,
        rawOutput,
        output,
        preAllocatedOutputTensor);
  } else {
    TORCH_CHECK(
        false, "Invalid device type: " + streamInfo.options.device.str());
  }
  return output;
}

// Note [preAllocatedOutputTensor with swscale and filtergraph]:
// Callers may pass a pre-allocated tensor, where the output frame tensor will
// be stored. This parameter is honored in any case, but it only leads to a
// speed-up when swscale is used. With swscale, we can tell ffmpeg to place the
// decoded frame directly into `preAllocatedtensor.data_ptr()`. We haven't yet
// found a way to do that with filtegraph.
// TODO: Figure out whether that's possible!
// Dimension order of the preAllocatedOutputTensor must be HWC, regardless of
// `dimension_order` parameter. It's up to callers to re-shape it if needed.
void VideoDecoder::convertAVFrameToDecodedOutputOnCPU(
    VideoDecoder::RawDecodedOutput& rawOutput,
    DecodedOutput& output,
    std::optional<torch::Tensor> preAllocatedOutputTensor) {
  int streamIndex = rawOutput.streamIndex;
  AVFrame* frame = rawOutput.frame.get();
  auto& streamInfo = streams_[streamIndex];

  auto frameDims =
      getHeightAndWidthFromOptionsOrAVFrame(streamInfo.options, *frame);
  int expectedOutputHeight = frameDims.height;
  int expectedOutputWidth = frameDims.width;

  if (preAllocatedOutputTensor.has_value()) {
    auto shape = preAllocatedOutputTensor.value().sizes();
    TORCH_CHECK(
        (shape.size() == 3) && (shape[0] == expectedOutputHeight) &&
            (shape[1] == expectedOutputWidth) && (shape[2] == 3),
        "Expected pre-allocated tensor of shape ",
        expectedOutputHeight,
        "x",
        expectedOutputWidth,
        "x3, got ",
        shape);
  }

  torch::Tensor outputTensor;
  if (output.streamType == AVMEDIA_TYPE_VIDEO) {
    // We need to compare the current frame context with our previous frame
    // context. If they are different, then we need to re-create our colorspace
    // conversion objects. We create our colorspace conversion objects late so
    // that we don't have to depend on the unreliable metadata in the header.
    // And we sometimes re-create them because it's possible for frame
    // resolution to change mid-stream. Finally, we want to reuse the colorspace
    // conversion objects as much as possible for performance reasons.
    enum AVPixelFormat frameFormat =
        static_cast<enum AVPixelFormat>(frame->format);
    auto frameContext = DecodedFrameContext{
        frame->width,
        frame->height,
        frameFormat,
        expectedOutputWidth,
        expectedOutputHeight};

    if (streamInfo.colorConversionLibrary == ColorConversionLibrary::SWSCALE) {
      outputTensor = preAllocatedOutputTensor.value_or(allocateEmptyHWCTensor(
          expectedOutputHeight, expectedOutputWidth, torch::kCPU));

      if (!streamInfo.swsContext ||
          streamInfo.prevFrameContext != frameContext) {
        createSwsContext(streamInfo, frameContext, frame->colorspace);
        streamInfo.prevFrameContext = frameContext;
      }
      int resultHeight =
          convertFrameToTensorUsingSwsScale(streamIndex, frame, outputTensor);
      // If this check failed, it would mean that the frame wasn't reshaped to
      // the expected height.
      // TODO: Can we do the same check for width?
      TORCH_CHECK(
          resultHeight == expectedOutputHeight,
          "resultHeight != expectedOutputHeight: ",
          resultHeight,
          " != ",
          expectedOutputHeight);

      output.frame = outputTensor;
    } else if (
        streamInfo.colorConversionLibrary ==
        ColorConversionLibrary::FILTERGRAPH) {
      if (!streamInfo.filterState.filterGraph ||
          streamInfo.prevFrameContext != frameContext) {
        createFilterGraph(
            streamInfo, expectedOutputHeight, expectedOutputWidth);
        streamInfo.prevFrameContext = frameContext;
      }
      outputTensor = convertFrameToTensorUsingFilterGraph(streamIndex, frame);

      // Similarly to above, if this check fails it means the frame wasn't
      // reshaped to its expected dimensions by filtergraph.
      auto shape = outputTensor.sizes();
      TORCH_CHECK(
          (shape.size() == 3) && (shape[0] == expectedOutputHeight) &&
              (shape[1] == expectedOutputWidth) && (shape[2] == 3),
          "Expected output tensor of shape ",
          expectedOutputHeight,
          "x",
          expectedOutputWidth,
          "x3, got ",
          shape);

      if (preAllocatedOutputTensor.has_value()) {
        // We have already validated that preAllocatedOutputTensor and
        // outputTensor have the same shape.
        preAllocatedOutputTensor.value().copy_(outputTensor);
        output.frame = preAllocatedOutputTensor.value();
      } else {
        output.frame = outputTensor;
      }
    } else {
      throw std::runtime_error(
          "Invalid color conversion library: " +
          std::to_string(static_cast<int>(streamInfo.colorConversionLibrary)));
    }
  } else if (output.streamType == AVMEDIA_TYPE_AUDIO) {
    // TODO: https://github.com/pytorch-labs/torchcodec/issues/85 implement
    // audio decoding.
    throw std::runtime_error("Audio is not supported yet.");
  }
}

VideoDecoder::DecodedOutput VideoDecoder::getFramePlayedAtTimestampNoDemux(
    double seconds) {
  for (auto& [streamIndex, stream] : streams_) {
    double frameStartTime = ptsToSeconds(stream.currentPts, stream.timeBase);
    double frameEndTime = ptsToSeconds(
        stream.currentPts + stream.currentDuration, stream.timeBase);
    if (seconds >= frameStartTime && seconds < frameEndTime) {
      // We are in the same frame as the one we just returned. However, since we
      // don't cache it locally, we have to rewind back.
      seconds = frameStartTime;
      break;
    }
  }

  setCursorPtsInSeconds(seconds);
  RawDecodedOutput rawOutput = getDecodedOutputWithFilter(
      [seconds, this](int frameStreamIndex, AVFrame* frame) {
        StreamInfo& stream = streams_[frameStreamIndex];
        double frameStartTime = ptsToSeconds(frame->pts, stream.timeBase);
        double frameEndTime =
            ptsToSeconds(frame->pts + getDuration(frame), stream.timeBase);
        if (frameStartTime > seconds) {
          // FFMPEG seeked past the frame we are looking for even though we
          // set max_ts to be our needed timestamp in avformat_seek_file()
          // in maybeSeekToBeforeDesiredPts().
          // This could be a bug in FFMPEG: https://trac.ffmpeg.org/ticket/11137
          // In this case we return the very next frame instead of throwing an
          // exception.
          // TODO: Maybe log to stderr for Debug builds?
          return true;
        }
        return seconds >= frameStartTime && seconds < frameEndTime;
      });

  // Convert the frame to tensor.
  DecodedOutput output = convertAVFrameToDecodedOutput(rawOutput);
  output.frame = maybePermuteHWC2CHW(output.streamIndex, output.frame);
  return output;
}

void VideoDecoder::validateUserProvidedStreamIndex(int streamIndex) {
  int streamsSize = static_cast<int>(containerMetadata_.streams.size());
  TORCH_CHECK(
      streamIndex >= 0 && streamIndex < streamsSize,
      "Invalid stream index=" + std::to_string(streamIndex) +
          "; valid indices are in the range [0, " +
          std::to_string(streamsSize) + ").");
  TORCH_CHECK(
      streams_.count(streamIndex) > 0,
      "Provided stream index=" + std::to_string(streamIndex) +
          " was not previously added.");
}

void VideoDecoder::validateScannedAllStreams(const std::string& msg) {
  if (!scannedAllStreams_) {
    throw std::runtime_error(
        "Must scan all streams to update metadata before calling " + msg);
  }
}

void VideoDecoder::validateFrameIndex(
    const StreamMetadata& streamMetadata,
    int64_t frameIndex) {
  int64_t numFrames = getNumFrames(streamMetadata);
  TORCH_CHECK(
<<<<<<< HEAD
      frameIndex >= 0 && frameIndex < numFrames,
=======
      frameIndex >= 0 && frameIndex < static_cast<int>(stream.allFrames.size()),
>>>>>>> d26bfbce
      "Invalid frame index=" + std::to_string(frameIndex) +
          " for streamIndex=" + std::to_string(streamMetadata.streamIndex) +
          " numFrames=" + std::to_string(numFrames));
}

VideoDecoder::DecodedOutput VideoDecoder::getFrameAtIndex(
    int streamIndex,
    int64_t frameIndex) {
  auto output = getFrameAtIndexInternal(streamIndex, frameIndex);
  output.frame = maybePermuteHWC2CHW(streamIndex, output.frame);
  return output;
}

int64_t VideoDecoder::getPts(
    const StreamInfo& streamInfo,
    const StreamMetadata& streamMetadata,
    int64_t frameIndex) {
  switch (seekMode_) {
    case SeekMode::exact:
      return streamInfo.allFrames[frameIndex].pts;
    case SeekMode::approximate:
      return secondsToClosestPts(
          frameIndex / streamMetadata.averageFps.value(), streamInfo.timeBase);
    default:
      throw std::runtime_error("Unknown SeekMode");
  }
}

int64_t VideoDecoder::getNumFrames(const StreamMetadata& streamMetadata) {
  switch (seekMode_) {
    case SeekMode::exact:
      return streamMetadata.numFramesFromScan.value();
    case SeekMode::approximate:
      return streamMetadata.numFrames.value();
    default:
      throw std::runtime_error("Unknown SeekMode");
  }
}

double VideoDecoder::getMinSeconds(const StreamMetadata& streamMetadata) {
  switch (seekMode_) {
    case SeekMode::exact:
      return streamMetadata.minPtsSecondsFromScan.value();
    case SeekMode::approximate:
      return 0;
    default:
      throw std::runtime_error("Unknown SeekMode");
  }
}

double VideoDecoder::getMaxSeconds(const StreamMetadata& streamMetadata) {
  switch (seekMode_) {
    case SeekMode::exact:
      return streamMetadata.maxPtsSecondsFromScan.value();
    case SeekMode::approximate:
      return streamMetadata.durationSeconds.value();
    default:
      throw std::runtime_error("Unknown SeekMode");
  }
}

int64_t VideoDecoder::secondsToIndexLowerBound(
    double seconds,
    const StreamInfo& streamInfo,
    const StreamMetadata& streamMetadata) {
  switch (seekMode_) {
    case SeekMode::exact: {
      auto frame = std::lower_bound(
          streamInfo.allFrames.begin(),
          streamInfo.allFrames.end(),
          seconds,
          [&streamInfo](const FrameInfo& info, double start) {
            return ptsToSeconds(info.nextPts, streamInfo.timeBase) <= start;
          });

      return frame - streamInfo.allFrames.begin();
    }
    case SeekMode::approximate:
      return std::floor(seconds * streamMetadata.averageFps.value());
    default:
      throw std::runtime_error("Unknown SeekMode");
  }
}

int64_t VideoDecoder::secondsToIndexUpperBound(
    double seconds,
    const StreamInfo& streamInfo,
    const StreamMetadata& streamMetadata) {
  switch (seekMode_) {
    case SeekMode::exact: {
      auto frame = std::upper_bound(
          streamInfo.allFrames.begin(),
          streamInfo.allFrames.end(),
          seconds,
          [&streamInfo](double stop, const FrameInfo& info) {
            return stop <= ptsToSeconds(info.pts, streamInfo.timeBase);
          });

      return frame - streamInfo.allFrames.begin();
    }
    case SeekMode::approximate:
      return std::ceil(seconds * streamMetadata.averageFps.value());
    default:
      throw std::runtime_error("Unknown SeekMode");
  }
}

VideoDecoder::DecodedOutput VideoDecoder::getFrameAtIndexInternal(
    int streamIndex,
    int64_t frameIndex,
    std::optional<torch::Tensor> preAllocatedOutputTensor) {
  validateUserProvidedStreamIndex(streamIndex);

  const auto& streamInfo = streams_[streamIndex];
  const auto& streamMetadata = containerMetadata_.streams[streamIndex];
  validateFrameIndex(streamMetadata, frameIndex);

  int64_t pts = getPts(streamInfo, streamMetadata, frameIndex);
  setCursorPtsInSeconds(ptsToSeconds(pts, streamInfo.timeBase));
  return getNextFrameNoDemuxInternal(preAllocatedOutputTensor);
}

VideoDecoder::BatchDecodedOutput VideoDecoder::getFramesAtIndices(
    int streamIndex,
    const std::vector<int64_t>& frameIndices) {
  validateUserProvidedStreamIndex(streamIndex);

  auto indicesAreSorted =
      std::is_sorted(frameIndices.begin(), frameIndices.end());

  std::vector<size_t> argsort;
  if (!indicesAreSorted) {
    // if frameIndices is [13, 10, 12, 11]
    // when sorted, it's  [10, 11, 12, 13] <-- this is the sorted order we want
    //                                         to use to decode the frames
    // and argsort is     [ 1,  3,  2,  0]
    argsort.resize(frameIndices.size());
    for (size_t i = 0; i < argsort.size(); ++i) {
      argsort[i] = i;
    }
    std::sort(
        argsort.begin(), argsort.end(), [&frameIndices](size_t a, size_t b) {
          return frameIndices[a] < frameIndices[b];
        });
  }

  const auto& streamMetadata = containerMetadata_.streams[streamIndex];
  const auto& stream = streams_[streamIndex];
  const auto& options = stream.options;
  BatchDecodedOutput output(frameIndices.size(), options, streamMetadata);

  auto previousIndexInVideo = -1;
  for (size_t f = 0; f < frameIndices.size(); ++f) {
    auto indexInOutput = indicesAreSorted ? f : argsort[f];
    auto indexInVideo = frameIndices[indexInOutput];
<<<<<<< HEAD
    validateFrameIndex(streamMetadata, indexInVideo);

=======
    if (indexInVideo < 0 ||
        indexInVideo >= static_cast<int>(stream.allFrames.size())) {
      throw std::runtime_error(
          "Invalid frame index=" + std::to_string(indexInVideo));
    }
>>>>>>> d26bfbce
    if ((f > 0) && (indexInVideo == previousIndexInVideo)) {
      // Avoid decoding the same frame twice
      auto previousIndexInOutput = indicesAreSorted ? f - 1 : argsort[f - 1];
      output.frames[indexInOutput].copy_(output.frames[previousIndexInOutput]);
      output.ptsSeconds[indexInOutput] =
          output.ptsSeconds[previousIndexInOutput];
      output.durationSeconds[indexInOutput] =
          output.durationSeconds[previousIndexInOutput];
    } else {
      DecodedOutput singleOut = getFrameAtIndexInternal(
          streamIndex, indexInVideo, output.frames[indexInOutput]);
      output.ptsSeconds[indexInOutput] = singleOut.ptsSeconds;
      output.durationSeconds[indexInOutput] = singleOut.durationSeconds;
    }
    previousIndexInVideo = indexInVideo;
  }
  output.frames = maybePermuteHWC2CHW(streamIndex, output.frames);
  return output;
}

VideoDecoder::BatchDecodedOutput VideoDecoder::getFramesPlayedByTimestamps(
    int streamIndex,
    const std::vector<double>& timestamps) {
  validateUserProvidedStreamIndex(streamIndex);

  const auto& streamMetadata = containerMetadata_.streams[streamIndex];
  const auto& stream = streams_[streamIndex];

  double minSeconds = getMinSeconds(streamMetadata);
  double maxSeconds = getMaxSeconds(streamMetadata);

  // The frame played at timestamp t and the one played at timestamp `t +
  // eps` are probably the same frame, with the same index. The easiest way to
  // avoid decoding that unique frame twice is to convert the input timestamps
  // to indices, and leverage the de-duplication logic of getFramesAtIndices.

  std::vector<int64_t> frameIndices(timestamps.size());
<<<<<<< HEAD
  for (auto i = 0; i < timestamps.size(); ++i) {
    auto frameSeconds = timestamps[i];
=======
  for (size_t i = 0; i < timestamps.size(); ++i) {
    auto framePts = timestamps[i];
>>>>>>> d26bfbce
    TORCH_CHECK(
        frameSeconds >= minSeconds && frameSeconds < maxSeconds,
        "frame pts is " + std::to_string(frameSeconds) +
            "; must be in range [" + std::to_string(minSeconds) + ", " +
            std::to_string(maxSeconds) + ").");

    frameIndices[i] =
        secondsToIndexLowerBound(frameSeconds, stream, streamMetadata);
  }

  return getFramesAtIndices(streamIndex, frameIndices);
}

VideoDecoder::BatchDecodedOutput VideoDecoder::getFramesInRange(
    int streamIndex,
    int64_t start,
    int64_t stop,
    int64_t step) {
  validateUserProvidedStreamIndex(streamIndex);

  const auto& streamMetadata = containerMetadata_.streams[streamIndex];
  const auto& stream = streams_[streamIndex];
  int64_t numFrames = getNumFrames(streamMetadata);
  TORCH_CHECK(
      start >= 0, "Range start, " + std::to_string(start) + " is less than 0.");
  TORCH_CHECK(
<<<<<<< HEAD
      stop <= numFrames,
=======
      stop <= static_cast<int64_t>(stream.allFrames.size()),
>>>>>>> d26bfbce
      "Range stop, " + std::to_string(stop) +
          ", is more than the number of frames, " + std::to_string(numFrames));
  TORCH_CHECK(
      step > 0, "Step must be greater than 0; is " + std::to_string(step));

  int64_t numOutputFrames = std::ceil((stop - start) / double(step));
  const auto& options = stream.options;
  BatchDecodedOutput output(numOutputFrames, options, streamMetadata);

  for (int64_t i = start, f = 0; i < stop; i += step, ++f) {
    DecodedOutput singleOut =
        getFrameAtIndexInternal(streamIndex, i, output.frames[f]);
    output.ptsSeconds[f] = singleOut.ptsSeconds;
    output.durationSeconds[f] = singleOut.durationSeconds;
  }
  output.frames = maybePermuteHWC2CHW(streamIndex, output.frames);
  return output;
}

VideoDecoder::BatchDecodedOutput
VideoDecoder::getFramesPlayedByTimestampInRange(
    int streamIndex,
    double startSeconds,
    double stopSeconds) {
  validateUserProvidedStreamIndex(streamIndex);

  const auto& streamMetadata = containerMetadata_.streams[streamIndex];
  TORCH_CHECK(
      startSeconds <= stopSeconds,
      "Start seconds (" + std::to_string(startSeconds) +
          ") must be less than or equal to stop seconds (" +
          std::to_string(stopSeconds) + ".");

  const auto& stream = streams_[streamIndex];
  const auto& options = stream.options;

  // Special case needed to implement a half-open range. At first glance, this
  // may seem unnecessary, as our search for stopFrame can return the end, and
  // we don't include stopFramIndex in our output. However, consider the
  // following scenario:
  //
  //   frame=0, pts=0.0
  //   frame=1, pts=0.3
  //
  //   interval A: [0.2, 0.2)
  //   interval B: [0.2, 0.15)
  //
  // Both intervals take place between the pts values for frame 0 and frame 1,
  // which by our abstract player, means that both intervals map to frame 0. By
  // the definition of a half open interval, interval A should return no frames.
  // Interval B should return frame 0. However, for both A and B, the individual
  // values of the intervals will map to the same frame indices below. Hence, we
  // need this special case below.
  if (startSeconds == stopSeconds) {
    BatchDecodedOutput output(0, options, streamMetadata);
    output.frames = maybePermuteHWC2CHW(streamIndex, output.frames);
    return output;
  }

  double minSeconds = getMinSeconds(streamMetadata);
  double maxSeconds = getMaxSeconds(streamMetadata);
  TORCH_CHECK(
      startSeconds >= minSeconds && startSeconds < maxSeconds,
      "Start seconds is " + std::to_string(startSeconds) +
          "; must be in range [" + std::to_string(minSeconds) + ", " +
          std::to_string(maxSeconds) + ").");
  TORCH_CHECK(
      stopSeconds <= maxSeconds,
      "Stop seconds (" + std::to_string(stopSeconds) +
          "; must be less than or equal to " + std::to_string(maxSeconds) +
          ").");

  // Note that we look at nextPts for a frame, and not its pts or duration.
  // Our abstract player displays frames starting at the pts for that frame
  // until the pts for the next frame. There are two consequences:
  //
  //   1. We ignore the duration for a frame. A frame is played until the
  //   next frame replaces it. This model is robust to durations being 0 or
  //   incorrect; our source of truth is the pts for frames. If duration is
  //   accurate, the nextPts for a frame would be equivalent to pts +
  //   duration.
  //   2. In order to establish if the start of an interval maps to a
  //   particular frame, we need to figure out if it is ordered after the
  //   frame's pts, but before the next frames's pts.

  int64_t startFrameIndex =
      secondsToIndexLowerBound(startSeconds, stream, streamMetadata);
  int64_t stopFrameIndex =
      secondsToIndexUpperBound(stopSeconds, stream, streamMetadata);
  int64_t numFrames = stopFrameIndex - startFrameIndex;

  BatchDecodedOutput output(numFrames, options, streamMetadata);
  for (int64_t i = startFrameIndex, f = 0; i < stopFrameIndex; ++i, ++f) {
    DecodedOutput singleOut =
        getFrameAtIndexInternal(streamIndex, i, output.frames[f]);
    output.ptsSeconds[f] = singleOut.ptsSeconds;
    output.durationSeconds[f] = singleOut.durationSeconds;
  }
  output.frames = maybePermuteHWC2CHW(streamIndex, output.frames);

  return output;
}

VideoDecoder::RawDecodedOutput VideoDecoder::getNextRawDecodedOutputNoDemux() {
  auto rawOutput =
      getDecodedOutputWithFilter([this](int frameStreamIndex, AVFrame* frame) {
        StreamInfo& activeStream = streams_[frameStreamIndex];
        return frame->pts >= activeStream.discardFramesBeforePts;
      });
  return rawOutput;
}

VideoDecoder::DecodedOutput VideoDecoder::getNextFrameNoDemux() {
  auto output = getNextFrameNoDemuxInternal();
  output.frame = maybePermuteHWC2CHW(output.streamIndex, output.frame);
  return output;
}

VideoDecoder::DecodedOutput VideoDecoder::getNextFrameNoDemuxInternal(
    std::optional<torch::Tensor> preAllocatedOutputTensor) {
  auto rawOutput = getNextRawDecodedOutputNoDemux();
  return convertAVFrameToDecodedOutput(rawOutput, preAllocatedOutputTensor);
}

void VideoDecoder::setCursorPtsInSeconds(double seconds) {
  maybeDesiredPts_ = seconds;
}

VideoDecoder::DecodeStats VideoDecoder::getDecodeStats() const {
  return decodeStats_;
}

void VideoDecoder::resetDecodeStats() {
  decodeStats_ = DecodeStats{};
}

double VideoDecoder::getPtsSecondsForFrame(
    int streamIndex,
    int64_t frameIndex) {
  validateUserProvidedStreamIndex(streamIndex);
  validateScannedAllStreams("getPtsSecondsForFrame");

  const auto& streamInfo = streams_[streamIndex];
  const auto& streamMetadata = containerMetadata_.streams[streamIndex];
  validateFrameIndex(streamMetadata, frameIndex);

  return ptsToSeconds(
      streamInfo.allFrames[frameIndex].pts, streamInfo.timeBase);
}

void VideoDecoder::createSwsContext(
    StreamInfo& streamInfo,
    const DecodedFrameContext& frameContext,
    const enum AVColorSpace colorspace) {
  SwsContext* swsContext = sws_getContext(
      frameContext.decodedWidth,
      frameContext.decodedHeight,
      frameContext.decodedFormat,
      frameContext.expectedWidth,
      frameContext.expectedHeight,
      AV_PIX_FMT_RGB24,
      SWS_BILINEAR,
      nullptr,
      nullptr,
      nullptr);
  TORCH_CHECK(swsContext, "sws_getContext() returned nullptr");

  int* invTable = nullptr;
  int* table = nullptr;
  int srcRange, dstRange, brightness, contrast, saturation;
  int ret = sws_getColorspaceDetails(
      swsContext,
      &invTable,
      &srcRange,
      &table,
      &dstRange,
      &brightness,
      &contrast,
      &saturation);
  TORCH_CHECK(ret != -1, "sws_getColorspaceDetails returned -1");

  const int* colorspaceTable = sws_getCoefficients(colorspace);
  ret = sws_setColorspaceDetails(
      swsContext,
      colorspaceTable,
      srcRange,
      colorspaceTable,
      dstRange,
      brightness,
      contrast,
      saturation);
  TORCH_CHECK(ret != -1, "sws_setColorspaceDetails returned -1");

  streamInfo.swsContext.reset(swsContext);
}

int VideoDecoder::convertFrameToTensorUsingSwsScale(
    int streamIndex,
    const AVFrame* frame,
    torch::Tensor& outputTensor) {
  StreamInfo& activeStream = streams_[streamIndex];
  SwsContext* swsContext = activeStream.swsContext.get();
  uint8_t* pointers[4] = {
      outputTensor.data_ptr<uint8_t>(), nullptr, nullptr, nullptr};
  int expectedOutputWidth = outputTensor.sizes()[1];
  int linesizes[4] = {expectedOutputWidth * 3, 0, 0, 0};
  int resultHeight = sws_scale(
      swsContext,
      frame->data,
      frame->linesize,
      0,
      frame->height,
      pointers,
      linesizes);
  return resultHeight;
}

torch::Tensor VideoDecoder::convertFrameToTensorUsingFilterGraph(
    int streamIndex,
    const AVFrame* frame) {
  FilterState& filterState = streams_[streamIndex].filterState;
  int ffmpegStatus = av_buffersrc_write_frame(filterState.sourceContext, frame);
  if (ffmpegStatus < AVSUCCESS) {
    throw std::runtime_error("Failed to add frame to buffer source context");
  }

  UniqueAVFrame filteredFrame(av_frame_alloc());
  ffmpegStatus =
      av_buffersink_get_frame(filterState.sinkContext, filteredFrame.get());
  TORCH_CHECK_EQ(filteredFrame->format, AV_PIX_FMT_RGB24);

  auto frameDims = getHeightAndWidthFromResizedAVFrame(*filteredFrame.get());
  int height = frameDims.height;
  int width = frameDims.width;
  std::vector<int64_t> shape = {height, width, 3};
  std::vector<int64_t> strides = {filteredFrame->linesize[0], 3, 1};
  AVFrame* filteredFramePtr = filteredFrame.release();
  auto deleter = [filteredFramePtr](void*) {
    UniqueAVFrame frameToDelete(filteredFramePtr);
  };
  return torch::from_blob(
      filteredFramePtr->data[0], shape, strides, deleter, {torch::kUInt8});
}

VideoDecoder::~VideoDecoder() {
  for (auto& [streamIndex, stream] : streams_) {
    auto& device = stream.options.device;
    if (device.type() == torch::kCPU) {
    } else if (device.type() == torch::kCUDA) {
      releaseContextOnCuda(device, stream.codecContext.get());
    } else {
      TORCH_CHECK(false, "Invalid device type: " + device.str());
    }
  }
}

FrameDims getHeightAndWidthFromResizedAVFrame(const AVFrame& resizedAVFrame) {
  return FrameDims(resizedAVFrame.height, resizedAVFrame.width);
}

FrameDims getHeightAndWidthFromOptionsOrMetadata(
    const VideoDecoder::VideoStreamDecoderOptions& options,
    const VideoDecoder::StreamMetadata& metadata) {
  return FrameDims(
      options.height.value_or(*metadata.height),
      options.width.value_or(*metadata.width));
}

FrameDims getHeightAndWidthFromOptionsOrAVFrame(
    const VideoDecoder::VideoStreamDecoderOptions& options,
    const AVFrame& avFrame) {
  return FrameDims(
      options.height.value_or(avFrame.height),
      options.width.value_or(avFrame.width));
}

torch::Tensor allocateEmptyHWCTensor(
    int height,
    int width,
    torch::Device device,
    std::optional<int> numFrames) {
  auto tensorOptions = torch::TensorOptions()
                           .dtype(torch::kUInt8)
                           .layout(torch::kStrided)
                           .device(device);
  TORCH_CHECK(height > 0, "height must be > 0, got: ", height);
  TORCH_CHECK(width > 0, "width must be > 0, got: ", width);
  if (numFrames.has_value()) {
    auto numFramesValue = numFrames.value();
    TORCH_CHECK(
        numFramesValue >= 0, "numFrames must be >= 0, got: ", numFramesValue);
    return torch::empty({numFramesValue, height, width, 3}, tensorOptions);
  } else {
    return torch::empty({height, width, 3}, tensorOptions);
  }
}

std::ostream& operator<<(
    std::ostream& os,
    const VideoDecoder::DecodeStats& stats) {
  os << "DecodeStats{"
     << "numFramesReceivedByDecoder=" << stats.numFramesReceivedByDecoder
     << ", numPacketsRead=" << stats.numPacketsRead
     << ", numPacketsSentToDecoder=" << stats.numPacketsSentToDecoder
     << ", numSeeksAttempted=" << stats.numSeeksAttempted
     << ", numSeeksSkipped=" << stats.numSeeksSkipped
     << ", numFlushes=" << stats.numFlushes << "}";

  return os;
}

} // namespace facebook::torchcodec<|MERGE_RESOLUTION|>--- conflicted
+++ resolved
@@ -609,14 +609,10 @@
     }
     streams_[streamIndex].allFrames.push_back(frameInfo);
   }
-<<<<<<< HEAD
 
   // Set all per-stream metadata that requires knowing the content of all
   // packets.
-  for (int i = 0; i < containerMetadata_.streams.size(); ++i) {
-=======
   for (size_t i = 0; i < containerMetadata_.streams.size(); ++i) {
->>>>>>> d26bfbce
     auto& streamMetadata = containerMetadata_.streams[i];
     auto stream = formatContext_->streams[i];
 
@@ -1124,11 +1120,7 @@
     int64_t frameIndex) {
   int64_t numFrames = getNumFrames(streamMetadata);
   TORCH_CHECK(
-<<<<<<< HEAD
       frameIndex >= 0 && frameIndex < numFrames,
-=======
-      frameIndex >= 0 && frameIndex < static_cast<int>(stream.allFrames.size()),
->>>>>>> d26bfbce
       "Invalid frame index=" + std::to_string(frameIndex) +
           " for streamIndex=" + std::to_string(streamMetadata.streamIndex) +
           " numFrames=" + std::to_string(numFrames));
@@ -1284,16 +1276,9 @@
   for (size_t f = 0; f < frameIndices.size(); ++f) {
     auto indexInOutput = indicesAreSorted ? f : argsort[f];
     auto indexInVideo = frameIndices[indexInOutput];
-<<<<<<< HEAD
+
     validateFrameIndex(streamMetadata, indexInVideo);
 
-=======
-    if (indexInVideo < 0 ||
-        indexInVideo >= static_cast<int>(stream.allFrames.size())) {
-      throw std::runtime_error(
-          "Invalid frame index=" + std::to_string(indexInVideo));
-    }
->>>>>>> d26bfbce
     if ((f > 0) && (indexInVideo == previousIndexInVideo)) {
       // Avoid decoding the same frame twice
       auto previousIndexInOutput = indicesAreSorted ? f - 1 : argsort[f - 1];
@@ -1331,13 +1316,8 @@
   // to indices, and leverage the de-duplication logic of getFramesAtIndices.
 
   std::vector<int64_t> frameIndices(timestamps.size());
-<<<<<<< HEAD
-  for (auto i = 0; i < timestamps.size(); ++i) {
+  for (size_t i = 0; i < timestamps.size(); ++i) {
     auto frameSeconds = timestamps[i];
-=======
-  for (size_t i = 0; i < timestamps.size(); ++i) {
-    auto framePts = timestamps[i];
->>>>>>> d26bfbce
     TORCH_CHECK(
         frameSeconds >= minSeconds && frameSeconds < maxSeconds,
         "frame pts is " + std::to_string(frameSeconds) +
@@ -1364,11 +1344,7 @@
   TORCH_CHECK(
       start >= 0, "Range start, " + std::to_string(start) + " is less than 0.");
   TORCH_CHECK(
-<<<<<<< HEAD
       stop <= numFrames,
-=======
-      stop <= static_cast<int64_t>(stream.allFrames.size()),
->>>>>>> d26bfbce
       "Range stop, " + std::to_string(stop) +
           ", is more than the number of frames, " + std::to_string(numFrames));
   TORCH_CHECK(
