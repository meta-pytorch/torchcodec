// Copyright (c) Meta Platforms, Inc. and affiliates.
// All rights reserved.
//
// This source code is licensed under the BSD-style license found in the
// LICENSE file in the root directory of this source tree.

#include "src/torchcodec/decoders/_core/VideoDecoderOps.h"
#include <pybind11/pybind11.h>
#include <cstdint>
#include <sstream>
#include <string>
#include "c10/core/SymIntArrayRef.h"
#include "c10/util/Exception.h"
#include "src/torchcodec/decoders/_core/VideoDecoder.h"

namespace facebook::torchcodec {

// ==============================
// Define the operators
// ==============================
// All instances of accepting the decoder as a tensor must be annotated with
// `Tensor(a!)`. The `(a!)` part normally indicates that the tensor is being
// mutated in place. We need it to make sure that torch.compile does not reorder
// calls to these functions. For more detail, see:
//   https://github.com/pytorch/pytorch/tree/main/aten/src/ATen/native#readme
TORCH_LIBRARY(torchcodec_ns, m) {
  m.impl_abstract_pystub(
      "torchcodec.decoders._core.video_decoder_ops",
      "//pytorch/torchcodec:torchcodec");
  m.def("create_from_file(str filename, str? seek_mode=None) -> Tensor");
  m.def(
      "create_from_tensor(Tensor video_tensor, str? seek_mode=None) -> Tensor");
  m.def(
      "_add_video_stream(Tensor(a!) decoder, *, int? width=None, int? height=None, int? num_threads=None, str? dimension_order=None, int? stream_index=None, str? device=None, str? color_conversion_library=None) -> ()");
  m.def(
      "add_video_stream(Tensor(a!) decoder, *, int? width=None, int? height=None, int? num_threads=None, str? dimension_order=None, int? stream_index=None, str? device=None) -> ()");
  m.def("seek_to_pts(Tensor(a!) decoder, float seconds) -> ()");
  m.def("get_next_frame(Tensor(a!) decoder) -> (Tensor, Tensor, Tensor)");
  m.def(
      "get_frame_at_pts(Tensor(a!) decoder, float seconds) -> (Tensor, Tensor, Tensor)");
  m.def(
      "get_frame_at_index(Tensor(a!) decoder, *, int stream_index, int frame_index) -> (Tensor, Tensor, Tensor)");
  m.def(
      "get_frames_at_indices(Tensor(a!) decoder, *, int stream_index, int[] frame_indices) -> (Tensor, Tensor, Tensor)");
  m.def(
      "get_frames_in_range(Tensor(a!) decoder, *, int stream_index, int start, int stop, int? step=None) -> (Tensor, Tensor, Tensor)");
  m.def(
      "get_frames_by_pts_in_range(Tensor(a!) decoder, *, int stream_index, float start_seconds, float stop_seconds) -> (Tensor, Tensor, Tensor)");
  m.def(
      "get_frames_by_pts(Tensor(a!) decoder, *, int stream_index, float[] timestamps) -> (Tensor, Tensor, Tensor)");
  m.def("get_json_metadata(Tensor(a!) decoder) -> str");
  m.def("get_container_json_metadata(Tensor(a!) decoder) -> str");
  m.def(
      "get_stream_json_metadata(Tensor(a!) decoder, int stream_index) -> str");
  m.def("_get_json_ffmpeg_library_versions() -> str");
  m.def(
      "_test_frame_pts_equality(Tensor(a!) decoder, *, int stream_index, int frame_index, float pts_seconds_to_test) -> bool");
  m.def("scan_all_streams_to_update_metadata(Tensor(a!) decoder) -> ()");
}

namespace {
at::Tensor wrapDecoderPointerToTensor(
    std::unique_ptr<VideoDecoder> uniqueDecoder) {
  VideoDecoder* decoder = uniqueDecoder.release();

  auto deleter = [decoder](void*) { delete decoder; };
  at::Tensor tensor =
      at::from_blob(decoder, {sizeof(VideoDecoder)}, deleter, {at::kLong});
  auto videoDecoder = static_cast<VideoDecoder*>(tensor.mutable_data_ptr());
  TORCH_CHECK_EQ(videoDecoder, decoder) << "videoDecoder=" << videoDecoder;
  return tensor;
}

VideoDecoder* unwrapTensorToGetDecoder(at::Tensor& tensor) {
  TORCH_INTERNAL_ASSERT(tensor.is_contiguous());
  void* buffer = tensor.mutable_data_ptr();
  VideoDecoder* decoder = static_cast<VideoDecoder*>(buffer);
  return decoder;
}

OpsFrameOutput makeOpsFrameOutput(VideoDecoder::FrameOutput& frame) {
  return std::make_tuple(
      frame.data,
      torch::tensor(frame.ptsSeconds, torch::dtype(torch::kFloat64)),
      torch::tensor(frame.durationSeconds, torch::dtype(torch::kFloat64)));
}

OpsFrameBatchOutput makeOpsFrameBatchOutput(
    VideoDecoder::FrameBatchOutput& batch) {
  return std::make_tuple(batch.data, batch.ptsSeconds, batch.durationSeconds);
}

VideoDecoder::SeekMode seekModeFromString(std::string_view seekMode) {
  if (seekMode == "exact") {
    return VideoDecoder::SeekMode::exact;
  } else if (seekMode == "approximate") {
    return VideoDecoder::SeekMode::approximate;
  } else {
    throw std::runtime_error("Invalid seek mode: " + std::string(seekMode));
  }
}

} // namespace

// ==============================
// Implementations for the operators
// ==============================

at::Tensor create_from_file(
    std::string_view filename,
    std::optional<std::string_view> seek_mode) {
  std::string filenameStr(filename);

  VideoDecoder::SeekMode realSeek = VideoDecoder::SeekMode::exact;
  if (seek_mode.has_value()) {
    realSeek = seekModeFromString(seek_mode.value());
  }

  std::unique_ptr<VideoDecoder> uniqueDecoder =
      VideoDecoder::createFromFilePath(filenameStr, realSeek);

  return wrapDecoderPointerToTensor(std::move(uniqueDecoder));
}

at::Tensor create_from_tensor(
    at::Tensor video_tensor,
    std::optional<std::string_view> seek_mode) {
  TORCH_CHECK(video_tensor.is_contiguous(), "video_tensor must be contiguous");
  void* buffer = video_tensor.mutable_data_ptr();
  size_t length = video_tensor.numel();

  VideoDecoder::SeekMode realSeek = VideoDecoder::SeekMode::exact;
  if (seek_mode.has_value()) {
    realSeek = seekModeFromString(seek_mode.value());
  }

  std::unique_ptr<VideoDecoder> videoDecoder =
      VideoDecoder::createFromBuffer(buffer, length, realSeek);
  return wrapDecoderPointerToTensor(std::move(videoDecoder));
}

at::Tensor create_from_buffer(
    const void* buffer,
    size_t length,
    std::optional<std::string_view> seek_mode) {
  VideoDecoder::SeekMode realSeek = VideoDecoder::SeekMode::exact;
  if (seek_mode.has_value()) {
    realSeek = seekModeFromString(seek_mode.value());
  }

  std::unique_ptr<VideoDecoder> uniqueDecoder =
      VideoDecoder::createFromBuffer(buffer, length, realSeek);
  return wrapDecoderPointerToTensor(std::move(uniqueDecoder));
}

void add_video_stream(
    at::Tensor& decoder,
    std::optional<int64_t> width,
    std::optional<int64_t> height,
    std::optional<int64_t> num_threads,
    std::optional<std::string_view> dimension_order,
    std::optional<int64_t> stream_index,
    std::optional<std::string_view> device) {
  _add_video_stream(
      decoder,
      width,
      height,
      num_threads,
      dimension_order,
      stream_index,
      device);
}

void _add_video_stream(
    at::Tensor& decoder,
    std::optional<int64_t> width,
    std::optional<int64_t> height,
    std::optional<int64_t> num_threads,
    std::optional<std::string_view> dimension_order,
    std::optional<int64_t> stream_index,
    std::optional<std::string_view> device,
    std::optional<std::string_view> color_conversion_library) {
  VideoDecoder::VideoStreamOptions videoStreamOptions;
  videoStreamOptions.width = width;
  videoStreamOptions.height = height;
  videoStreamOptions.ffmpegThreadCount = num_threads;

  if (dimension_order.has_value()) {
    std::string stdDimensionOrder{dimension_order.value()};
    TORCH_CHECK(stdDimensionOrder == "NHWC" || stdDimensionOrder == "NCHW");
    videoStreamOptions.dimensionOrder = stdDimensionOrder;
  }
  if (color_conversion_library.has_value()) {
    std::string stdColorConversionLibrary{color_conversion_library.value()};
    if (stdColorConversionLibrary == "filtergraph") {
      videoStreamOptions.colorConversionLibrary =
          VideoDecoder::ColorConversionLibrary::FILTERGRAPH;
    } else if (stdColorConversionLibrary == "swscale") {
      videoStreamOptions.colorConversionLibrary =
          VideoDecoder::ColorConversionLibrary::SWSCALE;
    } else {
      throw std::runtime_error(
          "Invalid color_conversion_library=" + stdColorConversionLibrary +
          ". color_conversion_library must be either filtergraph or swscale.");
    }
  }
  if (device.has_value()) {
    if (device.value() == "cpu") {
      videoStreamOptions.device = torch::Device(torch::kCPU);
    } else if (device.value().rfind("cuda", 0) == 0) { // starts with "cuda"
      std::string deviceStr(device.value());
      videoStreamOptions.device = torch::Device(deviceStr);
    } else {
      throw std::runtime_error(
          "Invalid device=" + std::string(device.value()) +
          ". device must be either cpu or cuda.");
    }
  }

  auto videoDecoder = unwrapTensorToGetDecoder(decoder);
  videoDecoder->addVideoStreamDecoder(
      stream_index.value_or(-1), videoStreamOptions);
}

void seek_to_pts(at::Tensor& decoder, double seconds) {
  auto videoDecoder = static_cast<VideoDecoder*>(decoder.mutable_data_ptr());
  videoDecoder->setCursorPtsInSeconds(seconds);
}

OpsFrameOutput get_next_frame(at::Tensor& decoder) {
  auto videoDecoder = unwrapTensorToGetDecoder(decoder);
  VideoDecoder::FrameOutput result;
  try {
    result = videoDecoder->getNextFrameNoDemux();
  } catch (const VideoDecoder::EndOfFileException& e) {
    C10_THROW_ERROR(IndexError, e.what());
  }
  if (result.data.sizes().size() != 3) {
    throw std::runtime_error(
        "image_size is unexpected. Expected 3, got: " +
        std::to_string(result.data.sizes().size()));
  }
  return makeOpsFrameOutput(result);
}

OpsFrameOutput get_frame_at_pts(at::Tensor& decoder, double seconds) {
  auto videoDecoder = unwrapTensorToGetDecoder(decoder);
  auto result = videoDecoder->getFramePlayedAtTimestampNoDemux(seconds);
  return makeOpsFrameOutput(result);
}

OpsFrameOutput get_frame_at_index(
    at::Tensor& decoder,
    int64_t stream_index,
    int64_t frame_index) {
  auto videoDecoder = unwrapTensorToGetDecoder(decoder);
  auto result = videoDecoder->getFrameAtIndex(stream_index, frame_index);
  return makeOpsFrameOutput(result);
}

OpsFrameBatchOutput get_frames_at_indices(
    at::Tensor& decoder,
    int64_t stream_index,
    at::IntArrayRef frame_indices) {
  auto videoDecoder = unwrapTensorToGetDecoder(decoder);
  std::vector<int64_t> frameIndicesVec(
      frame_indices.begin(), frame_indices.end());
  auto result = videoDecoder->getFramesAtIndices(stream_index, frameIndicesVec);
  return makeOpsFrameBatchOutput(result);
}

OpsFrameBatchOutput get_frames_in_range(
    at::Tensor& decoder,
    int64_t stream_index,
    int64_t start,
    int64_t stop,
    std::optional<int64_t> step) {
  auto videoDecoder = unwrapTensorToGetDecoder(decoder);
  auto result = videoDecoder->getFramesInRange(
      stream_index, start, stop, step.value_or(1));
  return makeOpsFrameBatchOutput(result);
}
<<<<<<< HEAD
=======

>>>>>>> ad3049b8
OpsFrameBatchOutput get_frames_by_pts(
    at::Tensor& decoder,
    int64_t stream_index,
    at::ArrayRef<double> timestamps) {
  auto videoDecoder = unwrapTensorToGetDecoder(decoder);
  std::vector<double> timestampsVec(timestamps.begin(), timestamps.end());
  auto result =
      videoDecoder->getFramesPlayedByTimestamps(stream_index, timestampsVec);
  return makeOpsFrameBatchOutput(result);
}

OpsFrameBatchOutput get_frames_by_pts_in_range(
    at::Tensor& decoder,
    int64_t stream_index,
    double start_seconds,
    double stop_seconds) {
  auto videoDecoder = unwrapTensorToGetDecoder(decoder);
  auto result = videoDecoder->getFramesPlayedByTimestampInRange(
      stream_index, start_seconds, stop_seconds);
  return makeOpsFrameBatchOutput(result);
}

std::string quoteValue(const std::string& value) {
  return "\"" + value + "\"";
}

std::string mapToJson(const std::map<std::string, std::string>& metadataMap) {
  std::stringstream ss;
  ss << "{\n";
  auto it = metadataMap.begin();
  while (it != metadataMap.end()) {
    ss << "\"" << it->first << "\": " << it->second;
    ++it;
    if (it != metadataMap.end()) {
      ss << ",\n";
    } else {
      ss << "\n";
    }
  }
  ss << "}";

  return ss.str();
}

bool _test_frame_pts_equality(
    at::Tensor& decoder,
    int64_t stream_index,
    int64_t frame_index,
    double pts_seconds_to_test) {
  auto videoDecoder = unwrapTensorToGetDecoder(decoder);
  return pts_seconds_to_test ==
      videoDecoder->getPtsSecondsForFrame(stream_index, frame_index);
}

std::string get_json_metadata(at::Tensor& decoder) {
  auto videoDecoder = unwrapTensorToGetDecoder(decoder);

  VideoDecoder::ContainerMetadata videoMetadata =
      videoDecoder->getContainerMetadata();
  auto maybeBestVideoStreamIndex = videoMetadata.bestVideoStreamIndex;

  std::map<std::string, std::string> metadataMap;
  // serialize the metadata into a string std::stringstream ss;
  double durationSeconds = 0;
  if (maybeBestVideoStreamIndex.has_value() &&
      videoMetadata.allStreamMetadata[*maybeBestVideoStreamIndex]
          .durationSeconds.has_value()) {
    durationSeconds =
        videoMetadata.allStreamMetadata[*maybeBestVideoStreamIndex]
            .durationSeconds.value_or(0);
  } else {
    // Fallback to container-level duration if stream duration is not found.
    durationSeconds = videoMetadata.durationSeconds.value_or(0);
  }
  metadataMap["durationSeconds"] = std::to_string(durationSeconds);

  if (videoMetadata.bitRate.has_value()) {
    metadataMap["bitRate"] = std::to_string(videoMetadata.bitRate.value());
  }

  if (maybeBestVideoStreamIndex.has_value()) {
    auto streamMetadata =
        videoMetadata.allStreamMetadata[*maybeBestVideoStreamIndex];
    if (streamMetadata.numFramesFromScan.has_value()) {
      metadataMap["numFrames"] =
          std::to_string(*streamMetadata.numFramesFromScan);
    } else if (streamMetadata.numFrames.has_value()) {
      metadataMap["numFrames"] = std::to_string(*streamMetadata.numFrames);
    }
    if (streamMetadata.minPtsSecondsFromScan.has_value()) {
      metadataMap["minPtsSecondsFromScan"] =
          std::to_string(*streamMetadata.minPtsSecondsFromScan);
    }
    if (streamMetadata.maxPtsSecondsFromScan.has_value()) {
      metadataMap["maxPtsSecondsFromScan"] =
          std::to_string(*streamMetadata.maxPtsSecondsFromScan);
    }
    if (streamMetadata.codecName.has_value()) {
      metadataMap["codec"] = quoteValue(streamMetadata.codecName.value());
    }
    if (streamMetadata.width.has_value()) {
      metadataMap["width"] = std::to_string(*streamMetadata.width);
    }
    if (streamMetadata.height.has_value()) {
      metadataMap["height"] = std::to_string(*streamMetadata.height);
    }
    if (streamMetadata.averageFps.has_value()) {
      metadataMap["averageFps"] = std::to_string(*streamMetadata.averageFps);
    }
  }
  if (videoMetadata.bestVideoStreamIndex.has_value()) {
    metadataMap["bestVideoStreamIndex"] =
        std::to_string(*videoMetadata.bestVideoStreamIndex);
  }
  if (videoMetadata.bestAudioStreamIndex.has_value()) {
    metadataMap["bestAudioStreamIndex"] =
        std::to_string(*videoMetadata.bestAudioStreamIndex);
  }

  return mapToJson(metadataMap);
}

std::string get_container_json_metadata(at::Tensor& decoder) {
  auto videoDecoder = unwrapTensorToGetDecoder(decoder);

  auto containerMetadata = videoDecoder->getContainerMetadata();

  std::map<std::string, std::string> map;

  if (containerMetadata.durationSeconds.has_value()) {
    map["durationSeconds"] = std::to_string(*containerMetadata.durationSeconds);
  }

  if (containerMetadata.bitRate.has_value()) {
    map["bitRate"] = std::to_string(*containerMetadata.bitRate);
  }

  if (containerMetadata.bestVideoStreamIndex.has_value()) {
    map["bestVideoStreamIndex"] =
        std::to_string(*containerMetadata.bestVideoStreamIndex);
  }
  if (containerMetadata.bestAudioStreamIndex.has_value()) {
    map["bestAudioStreamIndex"] =
        std::to_string(*containerMetadata.bestAudioStreamIndex);
  }

  map["numStreams"] =
      std::to_string(containerMetadata.allStreamMetadata.size());

  return mapToJson(map);
}

std::string get_stream_json_metadata(
    at::Tensor& decoder,
    int64_t stream_index) {
  auto videoDecoder = unwrapTensorToGetDecoder(decoder);
  auto allStreamMetadata =
      videoDecoder->getContainerMetadata().allStreamMetadata;
  if (stream_index < 0 ||
      stream_index >= static_cast<int64_t>(allStreamMetadata.size())) {
    throw std::out_of_range(
        "stream_index out of bounds: " + std::to_string(stream_index));
  }
  auto streamMetadata = allStreamMetadata[stream_index];

  std::map<std::string, std::string> map;

  if (streamMetadata.durationSeconds.has_value()) {
    map["durationSeconds"] = std::to_string(*streamMetadata.durationSeconds);
  }
  if (streamMetadata.bitRate.has_value()) {
    map["bitRate"] = std::to_string(*streamMetadata.bitRate);
  }
  if (streamMetadata.numFramesFromScan.has_value()) {
    map["numFramesFromScan"] =
        std::to_string(*streamMetadata.numFramesFromScan);
  }
  if (streamMetadata.numFrames.has_value()) {
    map["numFrames"] = std::to_string(*streamMetadata.numFrames);
  }
  if (streamMetadata.minPtsSecondsFromScan.has_value()) {
    map["minPtsSecondsFromScan"] =
        std::to_string(*streamMetadata.minPtsSecondsFromScan);
  }
  if (streamMetadata.maxPtsSecondsFromScan.has_value()) {
    map["maxPtsSecondsFromScan"] =
        std::to_string(*streamMetadata.maxPtsSecondsFromScan);
  }
  if (streamMetadata.codecName.has_value()) {
    map["codec"] = quoteValue(streamMetadata.codecName.value());
  }
  if (streamMetadata.width.has_value()) {
    map["width"] = std::to_string(*streamMetadata.width);
  }
  if (streamMetadata.height.has_value()) {
    map["height"] = std::to_string(*streamMetadata.height);
  }
  if (streamMetadata.averageFps.has_value()) {
    map["averageFps"] = std::to_string(*streamMetadata.averageFps);
  }
  return mapToJson(map);
}

std::string _get_json_ffmpeg_library_versions() {
  std::stringstream ss;
  ss << "{\n";

  unsigned int version = avfilter_version();
  ss << "\"libavfilter\": [" << AV_VERSION_MAJOR(version) << ", "
     << AV_VERSION_MINOR(version) << ", " << AV_VERSION_MICRO(version)
     << "],\n";
  version = avutil_version();
  ss << "\"libavutil\": [" << AV_VERSION_MAJOR(version) << ", "
     << AV_VERSION_MINOR(version) << ", " << AV_VERSION_MICRO(version)
     << "],\n";
  version = avcodec_version();
  ss << "\"libavcodec\": [" << AV_VERSION_MAJOR(version) << ", "
     << AV_VERSION_MINOR(version) << ", " << AV_VERSION_MICRO(version)
     << "],\n";
  version = avformat_version();
  ss << "\"libavformat\": [" << AV_VERSION_MAJOR(version) << ", "
     << AV_VERSION_MINOR(version) << ", " << AV_VERSION_MICRO(version)
     << "],\n";
  ss << "\"ffmpeg_version\": \"" << av_version_info() << "\"\n";
  ss << "}\n";

  return ss.str();
}

void scan_all_streams_to_update_metadata(at::Tensor& decoder) {
  auto videoDecoder = unwrapTensorToGetDecoder(decoder);
  videoDecoder->scanFileAndUpdateMetadataAndIndex();
}

TORCH_LIBRARY_IMPL(torchcodec_ns, BackendSelect, m) {
  m.impl("create_from_file", &create_from_file);
  m.impl("create_from_tensor", &create_from_tensor);
  m.impl(
      "_get_json_ffmpeg_library_versions", &_get_json_ffmpeg_library_versions);
}

TORCH_LIBRARY_IMPL(torchcodec_ns, CPU, m) {
  m.impl("seek_to_pts", &seek_to_pts);
  m.impl("add_video_stream", &add_video_stream);
  m.impl("_add_video_stream", &_add_video_stream);
  m.impl("get_next_frame", &get_next_frame);
  m.impl("get_json_metadata", &get_json_metadata);
  m.impl("get_container_json_metadata", &get_container_json_metadata);
  m.impl("get_stream_json_metadata", &get_stream_json_metadata);
  m.impl("get_frame_at_pts", &get_frame_at_pts);
  m.impl("get_frame_at_index", &get_frame_at_index);
  m.impl("get_frames_at_indices", &get_frames_at_indices);
  m.impl("get_frames_in_range", &get_frames_in_range);
  m.impl("get_frames_by_pts_in_range", &get_frames_by_pts_in_range);
  m.impl("get_frames_by_pts", &get_frames_by_pts);
  m.impl("_test_frame_pts_equality", &_test_frame_pts_equality);
  m.impl(
      "scan_all_streams_to_update_metadata",
      &scan_all_streams_to_update_metadata);
}

} // namespace facebook::torchcodec<|MERGE_RESOLUTION|>--- conflicted
+++ resolved
@@ -280,10 +280,7 @@
       stream_index, start, stop, step.value_or(1));
   return makeOpsFrameBatchOutput(result);
 }
-<<<<<<< HEAD
-=======
-
->>>>>>> ad3049b8
+
 OpsFrameBatchOutput get_frames_by_pts(
     at::Tensor& decoder,
     int64_t stream_index,
