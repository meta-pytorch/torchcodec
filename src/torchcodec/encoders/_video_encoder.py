from pathlib import Path
from typing import Optional, Union

import torch
from torch import Tensor

from torchcodec import _core


class VideoEncoder:
    """A video encoder.

    Args:
        frames (``torch.Tensor``): The frames to encode. This must be a 4D
            tensor of shape ``(N, C, H, W)`` where N is the number of frames,
            C is 3 channels (RGB), H is height, and W is width.
            Values must be uint8 in the range ``[0, 255]``.
        frame_rate (int): The frame rate of the **input** ``frames``. Also defines the encoded **output** frame rate.
    """

    def __init__(self, frames: Tensor, *, frame_rate: int):
        torch._C._log_api_usage_once("torchcodec.encoders.VideoEncoder")
        if not isinstance(frames, Tensor):
            raise ValueError(f"Expected frames to be a Tensor, got {type(frames) = }.")
        if frames.ndim != 4:
            raise ValueError(f"Expected 4D frames, got {frames.shape = }.")
        if frames.dtype != torch.uint8:
            raise ValueError(f"Expected uint8 frames, got {frames.dtype = }.")
        if frame_rate <= 0:
            raise ValueError(f"{frame_rate = } must be > 0.")

        self._frames = frames
        self._frame_rate = frame_rate

    def to_file(
        self,
        dest: Union[str, Path],
        *,
        pixel_format: Optional[str] = None,
<<<<<<< HEAD
        crf: Optional[int] = None,
        preset: Optional[Union[str, int]] = None,
=======
        crf: Optional[Union[int, float]] = None,
>>>>>>> b7e52fb1
    ) -> None:
        """Encode frames into a file.

        Args:
            dest (str or ``pathlib.Path``): The path to the output file, e.g.
                ``video.mp4``. The extension of the file determines the video
                container format.
            pixel_format (str, optional): The pixel format for encoding (e.g.,
                "yuv420p", "yuv444p"). If not specified, uses codec's default format.
            crf (int or float, optional): Constant Rate Factor for encoding quality. Lower values
                mean better quality. Valid range depends on the encoder (commonly 0-51).
                Defaults to None (which will use encoder's default).
            preset (str or int, optional): Encoder option that controls the tradeoff between
                encoding speed and compression. Valid values depend on the encoder (commonly
                a string: "fast", "medium", "slow"). Defaults to None
                (which will use encoder's default).
        """
        preset = str(preset) if isinstance(preset, int) else preset
        _core.encode_video_to_file(
            frames=self._frames,
            frame_rate=self._frame_rate,
            filename=str(dest),
            pixel_format=pixel_format,
            crf=crf,
            preset=preset,
        )

    def to_tensor(
        self,
        format: str,
        *,
        pixel_format: Optional[str] = None,
<<<<<<< HEAD
        crf: Optional[int] = None,
        preset: Optional[Union[str, int]] = None,
=======
        crf: Optional[Union[int, float]] = None,
>>>>>>> b7e52fb1
    ) -> Tensor:
        """Encode frames into raw bytes, as a 1D uint8 Tensor.

        Args:
            format (str): The container format of the encoded frames, e.g. "mp4", "mov",
                "mkv", "avi", "webm", "flv", etc.
            pixel_format (str, optional): The pixel format to encode frames into (e.g.,
                "yuv420p", "yuv444p"). If not specified, uses codec's default format.
            crf (int or float, optional): Constant Rate Factor for encoding quality. Lower values
                mean better quality. Valid range depends on the encoder (commonly 0-51).
                Defaults to None (which will use encoder's default).
            preset (str or int, optional): Encoder option that controls the tradeoff between
                encoding speed and compression. Valid values depend on the encoder (commonly
                a string: "fast", "medium", "slow"). Defaults to None
                (which will use encoder's default).

        Returns:
            Tensor: The raw encoded bytes as 4D uint8 Tensor.
        """
        # Convert preset to string if it's an int
        preset_value = str(preset) if isinstance(preset, int) else preset
        return _core.encode_video_to_tensor(
            frames=self._frames,
            frame_rate=self._frame_rate,
            format=format,
            pixel_format=pixel_format,
            crf=crf,
            preset=preset_value,
        )

    def to_file_like(
        self,
        file_like,
        format: str,
        *,
        pixel_format: Optional[str] = None,
<<<<<<< HEAD
        crf: Optional[int] = None,
        preset: Optional[Union[str, int]] = None,
=======
        crf: Optional[Union[int, float]] = None,
>>>>>>> b7e52fb1
    ) -> None:
        """Encode frames into a file-like object.

        Args:
            file_like: A file-like object that supports ``write()`` and
                ``seek()`` methods, such as io.BytesIO(), an open file in binary
                write mode, etc. Methods must have the following signature:
                ``write(data: bytes) -> int`` and ``seek(offset: int, whence:
                int = 0) -> int``.
            format (str): The container format of the encoded frames, e.g. "mp4", "mov",
                "mkv", "avi", "webm", "flv", etc.
            pixel_format (str, optional): The pixel format for encoding (e.g.,
                "yuv420p", "yuv444p"). If not specified, uses codec's default format.
            crf (int or float, optional): Constant Rate Factor for encoding quality. Lower values
                mean better quality. Valid range depends on the encoder (commonly 0-51).
                Defaults to None (which will use encoder's default).
            preset (str or int, optional): Encoder option that controls the tradeoff between
                encoding speed and compression. Valid values depend on the encoder (commonly
                a string: "fast", "medium", "slow"). Defaults to None
                (which will use encoder's default).
        """
        preset = str(preset) if isinstance(preset, int) else preset
        _core.encode_video_to_file_like(
            frames=self._frames,
            frame_rate=self._frame_rate,
            format=format,
            file_like=file_like,
            pixel_format=pixel_format,
            crf=crf,
            preset=preset,
        )<|MERGE_RESOLUTION|>--- conflicted
+++ resolved
@@ -37,12 +37,8 @@
         dest: Union[str, Path],
         *,
         pixel_format: Optional[str] = None,
-<<<<<<< HEAD
-        crf: Optional[int] = None,
+        crf: Optional[Union[int, float]] = None,
         preset: Optional[Union[str, int]] = None,
-=======
-        crf: Optional[Union[int, float]] = None,
->>>>>>> b7e52fb1
     ) -> None:
         """Encode frames into a file.
 
@@ -75,12 +71,8 @@
         format: str,
         *,
         pixel_format: Optional[str] = None,
-<<<<<<< HEAD
-        crf: Optional[int] = None,
+        crf: Optional[Union[int, float]] = None,
         preset: Optional[Union[str, int]] = None,
-=======
-        crf: Optional[Union[int, float]] = None,
->>>>>>> b7e52fb1
     ) -> Tensor:
         """Encode frames into raw bytes, as a 1D uint8 Tensor.
 
@@ -117,12 +109,8 @@
         format: str,
         *,
         pixel_format: Optional[str] = None,
-<<<<<<< HEAD
-        crf: Optional[int] = None,
+        crf: Optional[Union[int, float]] = None,
         preset: Optional[Union[str, int]] = None,
-=======
-        crf: Optional[Union[int, float]] = None,
->>>>>>> b7e52fb1
     ) -> None:
         """Encode frames into a file-like object.
 
