--- conflicted
+++ resolved
@@ -113,15 +113,7 @@
     ) -> str:
         return f"resize, {self.size[0]}, {self.size[1]}"
 
-<<<<<<< HEAD
-    def _calculate_output_dims(
-        self, input_dims: Tuple[Optional[int], Optional[int]]
-    ) -> Tuple[Optional[int], Optional[int]]:
-=======
     def _get_output_dims(self) -> Optional[Tuple[Optional[int], Optional[int]]]:
-        # TODO: establish this invariant in the constructor during refactor
-        assert len(self.size) == 2
->>>>>>> be8ed260
         return (self.size[0], self.size[1])
 
     @classmethod
@@ -164,7 +156,6 @@
             the form (height, width).
     """
 
-<<<<<<< HEAD
     def __init__(self, size: Sequence[int]):
         if len(size) != 2:
             raise ValueError(
@@ -172,9 +163,6 @@
                 f"pair for the size, got {size}."
             )
         self.size = size
-=======
-    size: Sequence[int]
->>>>>>> be8ed260
 
     def _make_transform_spec(
         self, input_dims: Tuple[Optional[int], Optional[int]]
@@ -205,27 +193,7 @@
 
         return f"crop, {self.size[0]}, {self.size[1]}, {left}, {top}"
 
-<<<<<<< HEAD
-    def _calculate_output_dims(
-        self, input_dims: Tuple[Optional[int], Optional[int]]
-    ) -> Tuple[Optional[int], Optional[int]]:
-        height, width = input_dims
-        if height is None:
-            raise ValueError(
-                "Video metadata has no height. "
-                "RandomCrop can only be used when input frame dimensions are known."
-            )
-        if width is None:
-            raise ValueError(
-                "Video metadata has no width. "
-                "RandomCrop can only be used when input frame dimensions are known."
-            )
-
-=======
     def _get_output_dims(self) -> Optional[Tuple[Optional[int], Optional[int]]]:
-        # TODO: establish this invariant in the constructor during refactor
-        assert len(self.size) == 2
->>>>>>> be8ed260
         return (self.size[0], self.size[1])
 
     @classmethod
