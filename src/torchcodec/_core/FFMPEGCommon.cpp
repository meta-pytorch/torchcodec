// Copyright (c) Meta Platforms, Inc. and affiliates.
// All rights reserved.
//
// This source code is licensed under the BSD-style license found in the
// LICENSE file in the root directory of this source tree.

#include "src/torchcodec/_core/FFMPEGCommon.h"

#include <c10/util/Exception.h>

namespace facebook::torchcodec {

AutoAVPacket::AutoAVPacket() : avPacket_(av_packet_alloc()) {
  TORCH_CHECK(avPacket_ != nullptr, "Couldn't allocate avPacket.");
}

AutoAVPacket::~AutoAVPacket() {
  av_packet_free(&avPacket_);
}

ReferenceAVPacket::ReferenceAVPacket(AutoAVPacket& shared)
    : avPacket_(shared.avPacket_) {}

ReferenceAVPacket::~ReferenceAVPacket() {
  av_packet_unref(avPacket_);
}

AVPacket* ReferenceAVPacket::get() {
  return avPacket_;
}

AVPacket* ReferenceAVPacket::operator->() {
  return avPacket_;
}

AVCodecOnlyUseForCallingAVFindBestStream
makeAVCodecOnlyUseForCallingAVFindBestStream(const AVCodec* codec) {
#if LIBAVCODEC_VERSION_INT < AV_VERSION_INT(59, 18, 100)
  return const_cast<AVCodec*>(codec);
#else
  return codec;
#endif
}

std::string getFFMPEGErrorStringFromErrorCode(int errorCode) {
  char errorBuffer[AV_ERROR_MAX_STRING_SIZE] = {0};
  av_strerror(errorCode, errorBuffer, AV_ERROR_MAX_STRING_SIZE);
  return std::string(errorBuffer);
}

int64_t getDuration(const UniqueAVFrame& avFrame) {
#if LIBAVUTIL_VERSION_MAJOR < 58
  return avFrame->pkt_duration;
#else
  return avFrame->duration;
#endif
}

int getNumChannels(const UniqueAVFrame& avFrame) {
#if LIBAVFILTER_VERSION_MAJOR > 8 || \
    (LIBAVFILTER_VERSION_MAJOR == 8 && LIBAVFILTER_VERSION_MINOR >= 44)
  return avFrame->ch_layout.nb_channels;
#else
  return av_get_channel_layout_nb_channels(avFrame->channel_layout);
#endif
}

int getNumChannels(const UniqueAVCodecContext& avCodecContext) {
#if LIBAVFILTER_VERSION_MAJOR > 8 || \
    (LIBAVFILTER_VERSION_MAJOR == 8 && LIBAVFILTER_VERSION_MINOR >= 44)
  return avCodecContext->ch_layout.nb_channels;
#else
  return avCodecContext->channels;
#endif
}

void setDefaultChannelLayout(
    UniqueAVCodecContext& avCodecContext,
    int numChannels) {
#if LIBAVFILTER_VERSION_MAJOR > 7 // FFmpeg > 4
  AVChannelLayout channel_layout;
  av_channel_layout_default(&channel_layout, numChannels);
  avCodecContext->ch_layout = channel_layout;
#else
  uint64_t channel_layout = av_get_default_channel_layout(numChannels);
  avCodecContext->channel_layout = channel_layout;
  avCodecContext->channels = numChannels;
#endif
}

void setDefaultChannelLayout(UniqueAVFrame& avFrame, int numChannels) {
#if LIBAVFILTER_VERSION_MAJOR > 7 // FFmpeg > 4
  AVChannelLayout channel_layout;
  av_channel_layout_default(&channel_layout, numChannels);
  avFrame->ch_layout = channel_layout;
#else
  uint64_t channel_layout = av_get_default_channel_layout(numChannels);
  avFrame->channel_layout = channel_layout;
  avFrame->channels = numChannels;
#endif
}

void validateNumChannels(const AVCodec& avCodec, int numChannels) {
#if LIBAVFILTER_VERSION_MAJOR > 7 // FFmpeg > 4
  if (avCodec.ch_layouts == nullptr) {
    // If we can't validate, we must assume it'll be fine. If not, FFmpeg will
    // eventually raise.
    return;
  }
<<<<<<< HEAD
  for (auto i = 0; avCodec.ch_layouts[i].order != AV_CHANNEL_ORDER_UNSPEC;
       ++i) {
=======
  // FFmpeg doc indicate that the ch_layouts array is terminated by a zeroed
  // layout, so checking for nb_channels == 0 should indicate its end.
  for (auto i = 0; avCodec.ch_layouts[i].nb_channels != 0; ++i) {
>>>>>>> b4e958f3
    if (numChannels == avCodec.ch_layouts[i].nb_channels) {
      return;
    }
  }
<<<<<<< HEAD
  std::stringstream supportedNumChannels;
  for (auto i = 0; avCodec.ch_layouts[i].order != AV_CHANNEL_ORDER_UNSPEC;
       ++i) {
=======
  // At this point it seems that the encoder doesn't support the requested
  // number of channels, so we error out.
  std::stringstream supportedNumChannels;
  for (auto i = 0; avCodec.ch_layouts[i].nb_channels != 0; ++i) {
>>>>>>> b4e958f3
    if (i > 0) {
      supportedNumChannels << ", ";
    }
    supportedNumChannels << avCodec.ch_layouts[i].nb_channels;
  }
#else
  if (avCodec.channel_layouts == nullptr) {
    // can't validate, same as above.
    return;
  }
  for (auto i = 0; avCodec.channel_layouts[i] != 0; ++i) {
    if (numChannels ==
        av_get_channel_layout_nb_channels(avCodec.channel_layouts[i])) {
      return;
    }
  }
<<<<<<< HEAD
=======
  // At this point it seems that the encoder doesn't support the requested
  // number of channels, so we error out.
>>>>>>> b4e958f3
  std::stringstream supportedNumChannels;
  for (auto i = 0; avCodec.channel_layouts[i] != 0; ++i) {
    if (i > 0) {
      supportedNumChannels << ", ";
    }
    supportedNumChannels << av_get_channel_layout_nb_channels(
        avCodec.channel_layouts[i]);
  }
#endif
  TORCH_CHECK(
      false,
      "Desired number of channels (",
      numChannels,
      ") is not supported by the ",
      "encoder. Supported number of channels are: ",
      supportedNumChannels.str(),
      ".");
}

namespace {
#if LIBAVFILTER_VERSION_MAJOR > 7 // FFmpeg > 4

// Returns:
// - the srcAVFrame's channel layout if srcAVFrame has desiredNumChannels
// - the default channel layout with desiredNumChannels otherwise.
AVChannelLayout getDesiredChannelLayout(
    int desiredNumChannels,
    const UniqueAVFrame& srcAVFrame) {
  AVChannelLayout desiredLayout;
  if (desiredNumChannels == getNumChannels(srcAVFrame)) {
    desiredLayout = srcAVFrame->ch_layout;
  } else {
    av_channel_layout_default(&desiredLayout, desiredNumChannels);
  }
  return desiredLayout;
}

#else

// Same as above
int64_t getDesiredChannelLayout(
    int desiredNumChannels,
    const UniqueAVFrame& srcAVFrame) {
  int64_t desiredLayout;
  if (desiredNumChannels == getNumChannels(srcAVFrame)) {
    desiredLayout = srcAVFrame->channel_layout;
  } else {
    desiredLayout = av_get_default_channel_layout(desiredNumChannels);
  }
  return desiredLayout;
}
#endif
} // namespace

// Sets dstAVFrame' channel layout to getDesiredChannelLayout(): see doc above
void setChannelLayout(
    UniqueAVFrame& dstAVFrame,
    const UniqueAVFrame& srcAVFrame,
    int desiredNumChannels) {
#if LIBAVFILTER_VERSION_MAJOR > 7 // FFmpeg > 4
  AVChannelLayout desiredLayout =
      getDesiredChannelLayout(desiredNumChannels, srcAVFrame);
  auto status = av_channel_layout_copy(&dstAVFrame->ch_layout, &desiredLayout);
  TORCH_CHECK(
      status == AVSUCCESS,
      "Couldn't copy channel layout to avFrame: ",
      getFFMPEGErrorStringFromErrorCode(status));
#else
  dstAVFrame->channel_layout =
      getDesiredChannelLayout(desiredNumChannels, srcAVFrame);
  dstAVFrame->channels = desiredNumChannels;
#endif
}

SwrContext* createSwrContext(
    AVSampleFormat srcSampleFormat,
    AVSampleFormat desiredSampleFormat,
    int srcSampleRate,
    int desiredSampleRate,
    const UniqueAVFrame& srcAVFrame,
    int desiredNumChannels) {
  SwrContext* swrContext = nullptr;
  int status = AVSUCCESS;
#if LIBAVFILTER_VERSION_MAJOR > 7 // FFmpeg > 4
  AVChannelLayout desiredLayout =
      getDesiredChannelLayout(desiredNumChannels, srcAVFrame);
  status = swr_alloc_set_opts2(
      &swrContext,
      &desiredLayout,
      desiredSampleFormat,
      desiredSampleRate,
      &srcAVFrame->ch_layout,
      srcSampleFormat,
      srcSampleRate,
      0,
      nullptr);

  TORCH_CHECK(
      status == AVSUCCESS,
      "Couldn't create SwrContext: ",
      getFFMPEGErrorStringFromErrorCode(status));
#else
  int64_t desiredLayout =
      getDesiredChannelLayout(desiredNumChannels, srcAVFrame);
  swrContext = swr_alloc_set_opts(
      nullptr,
      desiredLayout,
      desiredSampleFormat,
      desiredSampleRate,
      srcAVFrame->channel_layout,
      srcSampleFormat,
      srcSampleRate,
      0,
      nullptr);
#endif

  TORCH_CHECK(swrContext != nullptr, "Couldn't create swrContext");
  status = swr_init(swrContext);
  TORCH_CHECK(
      status == AVSUCCESS,
      "Couldn't initialize SwrContext: ",
      getFFMPEGErrorStringFromErrorCode(status),
      ". If the error says 'Invalid argument', it's likely that you are using "
      "a buggy FFmpeg version. FFmpeg4 is known to fail here in some "
      "valid scenarios. Try to upgrade FFmpeg?");
  return swrContext;
}

UniqueAVFrame convertAudioAVFrameSamples(
    const UniqueSwrContext& swrContext,
    const UniqueAVFrame& srcAVFrame,
    AVSampleFormat desiredSampleFormat,
    int desiredSampleRate,
    int desiredNumChannels) {
  UniqueAVFrame convertedAVFrame(av_frame_alloc());
  TORCH_CHECK(
      convertedAVFrame,
      "Could not allocate frame for sample format conversion.");

  convertedAVFrame->format = static_cast<int>(desiredSampleFormat);

  convertedAVFrame->sample_rate = desiredSampleRate;
  int srcSampleRate = srcAVFrame->sample_rate;
  if (srcSampleRate != desiredSampleRate) {
    // Note that this is an upper bound on the number of output samples.
    // `swr_convert()` will likely not fill convertedAVFrame with that many
    // samples if sample rate conversion is needed. It will buffer the last few
    // ones because those require future samples. That's also why we reset
    // nb_samples after the call to `swr_convert()`.
    // We could also use `swr_get_out_samples()` to determine the number of
    // output samples, but empirically `av_rescale_rnd()` seems to provide a
    // tighter bound.
    convertedAVFrame->nb_samples = av_rescale_rnd(
        swr_get_delay(swrContext.get(), srcSampleRate) + srcAVFrame->nb_samples,
        desiredSampleRate,
        srcSampleRate,
        AV_ROUND_UP);
  } else {
    convertedAVFrame->nb_samples = srcAVFrame->nb_samples;
  }

  setChannelLayout(convertedAVFrame, srcAVFrame, desiredNumChannels);

  auto status = av_frame_get_buffer(convertedAVFrame.get(), 0);
  TORCH_CHECK(
      status == AVSUCCESS,
      "Could not allocate frame buffers for sample format conversion: ",
      getFFMPEGErrorStringFromErrorCode(status));

  auto numConvertedSamples = swr_convert(
      swrContext.get(),
      convertedAVFrame->data,
      convertedAVFrame->nb_samples,
      static_cast<const uint8_t**>(
          const_cast<const uint8_t**>(srcAVFrame->data)),
      srcAVFrame->nb_samples);
  // numConvertedSamples can be 0 if we're downsampling by a great factor and
  // the first frame doesn't contain a lot of samples. It should be handled
  // properly by the caller.
  TORCH_CHECK(
      numConvertedSamples >= 0,
      "Error in swr_convert: ",
      getFFMPEGErrorStringFromErrorCode(numConvertedSamples));

  // See comment above about nb_samples
  convertedAVFrame->nb_samples = numConvertedSamples;

  return convertedAVFrame;
}

void setFFmpegLogLevel() {
  auto logLevel = AV_LOG_QUIET;
  const char* logLevelEnvPtr = std::getenv("TORCHCODEC_FFMPEG_LOG_LEVEL");
  if (logLevelEnvPtr != nullptr) {
    std::string logLevelEnv(logLevelEnvPtr);
    if (logLevelEnv == "QUIET") {
      logLevel = AV_LOG_QUIET;
    } else if (logLevelEnv == "PANIC") {
      logLevel = AV_LOG_PANIC;
    } else if (logLevelEnv == "FATAL") {
      logLevel = AV_LOG_FATAL;
    } else if (logLevelEnv == "ERROR") {
      logLevel = AV_LOG_ERROR;
    } else if (logLevelEnv == "WARNING") {
      logLevel = AV_LOG_WARNING;
    } else if (logLevelEnv == "INFO") {
      logLevel = AV_LOG_INFO;
    } else if (logLevelEnv == "VERBOSE") {
      logLevel = AV_LOG_VERBOSE;
    } else if (logLevelEnv == "DEBUG") {
      logLevel = AV_LOG_DEBUG;
    } else if (logLevelEnv == "TRACE") {
      logLevel = AV_LOG_TRACE;
    } else {
      TORCH_CHECK(
          false,
          "Invalid TORCHCODEC_FFMPEG_LOG_LEVEL: ",
          logLevelEnv,
          ". Use e.g. 'QUIET', 'PANIC', 'VERBOSE', etc.");
    }
  }
  av_log_set_level(logLevel);
}

AVIOContext* avioAllocContext(
    uint8_t* buffer,
    int buffer_size,
    int write_flag,
    void* opaque,
    AVIOReadFunction read_packet,
    AVIOWriteFunction write_packet,
    AVIOSeekFunction seek) {
  return avio_alloc_context(
      buffer,
      buffer_size,
      write_flag,
      opaque,
      read_packet,
// The buf parameter of the write function is not const before FFmpeg 7.
#if LIBAVFILTER_VERSION_MAJOR >= 10 // FFmpeg >= 7
      write_packet,
#else
      reinterpret_cast<AVIOWriteFunctionOld>(write_packet),
#endif
      seek);
}

} // namespace facebook::torchcodec<|MERGE_RESOLUTION|>--- conflicted
+++ resolved
@@ -107,28 +107,17 @@
     // eventually raise.
     return;
   }
-<<<<<<< HEAD
-  for (auto i = 0; avCodec.ch_layouts[i].order != AV_CHANNEL_ORDER_UNSPEC;
-       ++i) {
-=======
   // FFmpeg doc indicate that the ch_layouts array is terminated by a zeroed
   // layout, so checking for nb_channels == 0 should indicate its end.
   for (auto i = 0; avCodec.ch_layouts[i].nb_channels != 0; ++i) {
->>>>>>> b4e958f3
     if (numChannels == avCodec.ch_layouts[i].nb_channels) {
       return;
     }
   }
-<<<<<<< HEAD
-  std::stringstream supportedNumChannels;
-  for (auto i = 0; avCodec.ch_layouts[i].order != AV_CHANNEL_ORDER_UNSPEC;
-       ++i) {
-=======
   // At this point it seems that the encoder doesn't support the requested
   // number of channels, so we error out.
   std::stringstream supportedNumChannels;
   for (auto i = 0; avCodec.ch_layouts[i].nb_channels != 0; ++i) {
->>>>>>> b4e958f3
     if (i > 0) {
       supportedNumChannels << ", ";
     }
@@ -145,11 +134,8 @@
       return;
     }
   }
-<<<<<<< HEAD
-=======
   // At this point it seems that the encoder doesn't support the requested
   // number of channels, so we error out.
->>>>>>> b4e958f3
   std::stringstream supportedNumChannels;
   for (auto i = 0; avCodec.channel_layouts[i] != 0; ++i) {
     if (i > 0) {
