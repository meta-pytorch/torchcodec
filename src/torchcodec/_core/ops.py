# Copyright (c) Meta Platforms, Inc. and affiliates.
# All rights reserved.
#
# This source code is licensed under the BSD-style license found in the
# LICENSE file in the root directory of this source tree.

import io
import json
import warnings
from types import ModuleType
from typing import List, Optional, Tuple, Union

import torch
from torch.library import get_ctx, register_fake

from torchcodec._internally_replaced_utils import (  # @manual=//pytorch/torchcodec/src:internally_replaced_utils
    _get_extension_path,
    _get_pybind_ops_module_name,
    _load_pybind11_module,
)

_pybind_ops: Optional[ModuleType] = None


def load_torchcodec_shared_libraries():
    # Successively try to load the shared libraries for each version of FFmpeg
    # that we support. We always start with the highest version, working our way
    # down to the lowest version. Once we can load ALL shared libraries for a
    # version of FFmpeg, we have succeeded and we stop.
    #
    # Note that we use two different methods for loading shared libraries:
    #
    #   1. torch.ops.load_library(): For PyTorch custom ops and the C++ only
    #      libraries the custom ops depend on. Loading libraries through PyTorch
    #      registers the custom ops with PyTorch's runtime and the ops can be
    #      accessed through torch.ops after loading.
    #
    #   2. importlib: For pybind11 modules. We load them dynamically, rather
    #      than using a plain import statement. A plain import statement only
    #      works when the module name and file name match exactly. Our shared
    #      libraries do not meet those conditions.

    exceptions = []
    for ffmpeg_major_version in (8, 7, 6, 5, 4):
        pybind_ops_module_name = _get_pybind_ops_module_name(ffmpeg_major_version)
        core_library_name = f"libtorchcodec_core{ffmpeg_major_version}"
        custom_ops_library_name = f"libtorchcodec_custom_ops{ffmpeg_major_version}"
        pybind_ops_library_name = f"libtorchcodec_pybind_ops{ffmpeg_major_version}"
        try:
            core_library_path = _get_extension_path(core_library_name)
            torch.ops.load_library(core_library_path)
            torch.ops.load_library(_get_extension_path(custom_ops_library_name))

            pybind_ops_library_path = _get_extension_path(pybind_ops_library_name)
            global _pybind_ops
            _pybind_ops = _load_pybind11_module(
                pybind_ops_module_name, pybind_ops_library_path
            )
            return ffmpeg_major_version, core_library_path
        except Exception as e:
            # TODO: recording and reporting exceptions this way is OK for now as  it's just for debugging,
            # but we should probably handle that via a proper logging mechanism.
            exceptions.append((ffmpeg_major_version, e))

    traceback = (
        "\n[start of libtorchcodec loading traceback]\n"
        + "\n".join(f"FFmpeg version {v}: {str(e)}" for v, e in exceptions)
        + "\n[end of libtorchcodec loading traceback]."
    )
    raise RuntimeError(
        f"""Could not load libtorchcodec. Likely causes:
          1. FFmpeg is not properly installed in your environment. We support
             versions 4, 5, 6, and 7 on all platforms, and 8 on Mac and Linux.
          2. The PyTorch version ({torch.__version__}) is not compatible with
             this version of TorchCodec. Refer to the version compatibility
             table:
             https://github.com/pytorch/torchcodec?tab=readme-ov-file#installing-torchcodec.
          3. Another runtime dependency; see exceptions below.
        The following exceptions were raised as we tried to load libtorchcodec:
        """
        f"{traceback}"
    )


ffmpeg_major_version, core_library_path = load_torchcodec_shared_libraries()


# Note: We use disallow_in_graph because PyTorch does constant propagation of
# factory functions.
create_from_file = torch._dynamo.disallow_in_graph(
    torch.ops.torchcodec_ns.create_from_file.default
)
encode_audio_to_file = torch._dynamo.disallow_in_graph(
    torch.ops.torchcodec_ns.encode_audio_to_file.default
)
encode_audio_to_tensor = torch._dynamo.disallow_in_graph(
    torch.ops.torchcodec_ns.encode_audio_to_tensor.default
)
_encode_audio_to_file_like = torch._dynamo.disallow_in_graph(
    torch.ops.torchcodec_ns._encode_audio_to_file_like.default
)
encode_video_to_file = torch._dynamo.disallow_in_graph(
    torch.ops.torchcodec_ns.encode_video_to_file.default
)
encode_video_to_tensor = torch._dynamo.disallow_in_graph(
    torch.ops.torchcodec_ns.encode_video_to_tensor.default
)
_encode_video_to_file_like = torch._dynamo.disallow_in_graph(
    torch.ops.torchcodec_ns._encode_video_to_file_like.default
)
create_from_tensor = torch._dynamo.disallow_in_graph(
    torch.ops.torchcodec_ns.create_from_tensor.default
)
_create_from_file_like = torch._dynamo.disallow_in_graph(
    torch.ops.torchcodec_ns._create_from_file_like.default
)
add_video_stream = torch.ops.torchcodec_ns.add_video_stream.default
_add_video_stream = torch.ops.torchcodec_ns._add_video_stream.default
add_audio_stream = torch.ops.torchcodec_ns.add_audio_stream.default
seek_to_pts = torch.ops.torchcodec_ns.seek_to_pts.default
get_next_frame = torch.ops.torchcodec_ns.get_next_frame.default
get_frame_at_pts = torch.ops.torchcodec_ns.get_frame_at_pts.default
get_frame_at_index = torch.ops.torchcodec_ns.get_frame_at_index.default
_get_frames_at_indices_tensor_input = (
    torch.ops.torchcodec_ns.get_frames_at_indices.default
)
_get_frames_by_pts_tensor_input = torch.ops.torchcodec_ns.get_frames_by_pts.default
get_frames_in_range = torch.ops.torchcodec_ns.get_frames_in_range.default
get_frames_by_pts_in_range = torch.ops.torchcodec_ns.get_frames_by_pts_in_range.default
get_frames_by_pts_in_range_audio = (
    torch.ops.torchcodec_ns.get_frames_by_pts_in_range_audio.default
)
get_json_metadata = torch.ops.torchcodec_ns.get_json_metadata.default
_test_frame_pts_equality = torch.ops.torchcodec_ns._test_frame_pts_equality.default
_get_container_json_metadata = (
    torch.ops.torchcodec_ns.get_container_json_metadata.default
)
_get_key_frame_indices = torch.ops.torchcodec_ns._get_key_frame_indices.default
scan_all_streams_to_update_metadata = (
    torch.ops.torchcodec_ns.scan_all_streams_to_update_metadata.default
)
_get_stream_json_metadata = torch.ops.torchcodec_ns.get_stream_json_metadata.default
_get_json_ffmpeg_library_versions = (
    torch.ops.torchcodec_ns._get_json_ffmpeg_library_versions.default
)
_get_backend_details = torch.ops.torchcodec_ns._get_backend_details.default


# =============================
# Functions not related to custom ops, but similar implementation to c++ ops
# =============================
def create_from_bytes(
    video_bytes: bytes, seek_mode: Optional[str] = None
) -> torch.Tensor:
    with warnings.catch_warnings():
        # Ignore warning stating that the underlying video_bytes buffer is
        # non-writable.
        warnings.filterwarnings("ignore", category=UserWarning)
        buffer = torch.frombuffer(video_bytes, dtype=torch.uint8)
    return create_from_tensor(buffer, seek_mode)


def create_from_file_like(
    file_like: Union[io.RawIOBase, io.BufferedReader], seek_mode: Optional[str] = None
) -> torch.Tensor:
    assert _pybind_ops is not None
    return _create_from_file_like(
        _pybind_ops.create_file_like_context(
            file_like, False  # False means not for writing
        ),
        seek_mode,
    )


def encode_audio_to_file_like(
    samples: torch.Tensor,
    sample_rate: int,
    format: str,
    file_like: Union[io.RawIOBase, io.BufferedIOBase],
    bit_rate: Optional[int] = None,
    num_channels: Optional[int] = None,
    desired_sample_rate: Optional[int] = None,
) -> None:
    """Encode audio samples to a file-like object.

    Args:
        samples: Audio samples tensor
        sample_rate: Sample rate in Hz
        format: Audio format (e.g., "wav", "mp3", "flac")
        file_like: File-like object that supports write() and seek() methods
        bit_rate: Optional bit rate for encoding
        num_channels: Optional number of output channels
        desired_sample_rate: Optional desired sample rate for the output.
    """
    assert _pybind_ops is not None

    if samples.dtype != torch.float32:
        raise ValueError(f"samples must have dtype torch.float32, got {samples.dtype}")

    _encode_audio_to_file_like(
        samples,
        sample_rate,
        format,
        _pybind_ops.create_file_like_context(file_like, True),  # True means for writing
        bit_rate,
        num_channels,
        desired_sample_rate,
    )


def encode_video_to_file_like(
    frames: torch.Tensor,
    frame_rate: int,
    format: str,
    file_like: Union[io.RawIOBase, io.BufferedIOBase],
<<<<<<< HEAD
    codec: Optional[str] = None,
=======
    crf: Optional[Union[int, float]] = None,
>>>>>>> c69739fa
    pixel_format: Optional[str] = None,
    crf: Optional[int] = None,
) -> None:
    """Encode video frames to a file-like object.

    Args:
        frames: Video frames tensor
        frame_rate: Frame rate in frames per second
        format: Video format (e.g., "mp4", "mov", "mkv")
        file_like: File-like object that supports write() and seek() methods
        codec: Optional codec name (e.g., "libx264", "h264")
        pixel_format: Optional pixel format (e.g., "yuv420p", "yuv444p")
        crf: Optional constant rate factor for encoding quality
    """
    assert _pybind_ops is not None

    _encode_video_to_file_like(
        frames,
        frame_rate,
        format,
        _pybind_ops.create_file_like_context(file_like, True),  # True means for writing
        codec,
        pixel_format,
        crf,
    )


def get_frames_at_indices(
    decoder: torch.Tensor, *, frame_indices: Union[torch.Tensor, list[int]]
) -> Tuple[torch.Tensor, torch.Tensor, torch.Tensor]:
    if isinstance(frame_indices, torch.Tensor):
        # Ensure indices is the correct dtype (int64)
        frame_indices = frame_indices.to(torch.int64)
    else:
        # Convert list to tensor for dispatch
        frame_indices = torch.tensor(frame_indices)
    return _get_frames_at_indices_tensor_input(decoder, frame_indices=frame_indices)


def get_frames_by_pts(
    decoder: torch.Tensor, *, timestamps: Union[torch.Tensor, list[float]]
) -> Tuple[torch.Tensor, torch.Tensor, torch.Tensor]:
    if isinstance(timestamps, torch.Tensor):
        # Ensure indices is the correct dtype (float64)
        timestamps = timestamps.to(torch.float64)
    else:
        # Convert list to tensor for dispatch
        try:
            timestamps = torch.tensor(timestamps, dtype=torch.float64)
        except Exception as e:
            raise ValueError("Couldn't convert timestamps input to a tensor") from e
    return _get_frames_by_pts_tensor_input(decoder, timestamps=timestamps)


# ==============================
# Abstract impl for the operators. Needed by torch.compile.
# ==============================
@register_fake("torchcodec_ns::create_from_file")
def create_from_file_abstract(filename: str, seek_mode: Optional[str]) -> torch.Tensor:
    return torch.empty([], dtype=torch.long)


@register_fake("torchcodec_ns::_create_from_file_like")
def _create_from_file_like_abstract(
    file_like: int, seek_mode: Optional[str]
) -> torch.Tensor:
    return torch.empty([], dtype=torch.long)


@register_fake("torchcodec_ns::encode_audio_to_file")
def encode_audio_to_file_abstract(
    samples: torch.Tensor,
    sample_rate: int,
    filename: str,
    bit_rate: Optional[int] = None,
    num_channels: Optional[int] = None,
    desired_sample_rate: Optional[int] = None,
) -> None:
    return


@register_fake("torchcodec_ns::encode_audio_to_tensor")
def encode_audio_to_tensor_abstract(
    samples: torch.Tensor,
    sample_rate: int,
    format: str,
    bit_rate: Optional[int] = None,
    num_channels: Optional[int] = None,
    desired_sample_rate: Optional[int] = None,
) -> torch.Tensor:
    return torch.empty([], dtype=torch.long)


@register_fake("torchcodec_ns::_encode_audio_to_file_like")
def _encode_audio_to_file_like_abstract(
    samples: torch.Tensor,
    sample_rate: int,
    format: str,
    file_like_context: int,
    bit_rate: Optional[int] = None,
    num_channels: Optional[int] = None,
    desired_sample_rate: Optional[int] = None,
) -> None:
    return


@register_fake("torchcodec_ns::encode_video_to_file")
def encode_video_to_file_abstract(
    frames: torch.Tensor,
    frame_rate: int,
    filename: str,
<<<<<<< HEAD
    codec: Optional[str],
=======
    crf: Optional[Union[int, float]] = None,
>>>>>>> c69739fa
    pixel_format: Optional[str] = None,
    crf: Optional[int] = None,
) -> None:
    return


@register_fake("torchcodec_ns::encode_video_to_tensor")
def encode_video_to_tensor_abstract(
    frames: torch.Tensor,
    frame_rate: int,
    format: str,
<<<<<<< HEAD
    codec: Optional[str],
=======
    crf: Optional[Union[int, float]] = None,
>>>>>>> c69739fa
    pixel_format: Optional[str] = None,
    crf: Optional[int] = None,
) -> torch.Tensor:
    return torch.empty([], dtype=torch.long)


@register_fake("torchcodec_ns::_encode_video_to_file_like")
def _encode_video_to_file_like_abstract(
    frames: torch.Tensor,
    frame_rate: int,
    format: str,
    file_like_context: int,
<<<<<<< HEAD
    codec: Optional[str] = None,
=======
    crf: Optional[Union[int, float]] = None,
>>>>>>> c69739fa
    pixel_format: Optional[str] = None,
    crf: Optional[int] = None,
) -> None:
    return


@register_fake("torchcodec_ns::create_from_tensor")
def create_from_tensor_abstract(
    video_tensor: torch.Tensor, seek_mode: Optional[str]
) -> torch.Tensor:
    return torch.empty([], dtype=torch.long)


@register_fake("torchcodec_ns::_add_video_stream")
def _add_video_stream_abstract(
    decoder: torch.Tensor,
    *,
    num_threads: Optional[int] = None,
    dimension_order: Optional[str] = None,
    stream_index: Optional[int] = None,
    device: str = "cpu",
    device_variant: str = "ffmpeg",
    transform_specs: str = "",
    custom_frame_mappings: Optional[
        tuple[torch.Tensor, torch.Tensor, torch.Tensor]
    ] = None,
    color_conversion_library: Optional[str] = None,
) -> None:
    return


@register_fake("torchcodec_ns::add_video_stream")
def add_video_stream_abstract(
    decoder: torch.Tensor,
    *,
    num_threads: Optional[int] = None,
    dimension_order: Optional[str] = None,
    stream_index: Optional[int] = None,
    device: str = "cpu",
    device_variant: str = "ffmpeg",
    transform_specs: str = "",
    custom_frame_mappings: Optional[
        tuple[torch.Tensor, torch.Tensor, torch.Tensor]
    ] = None,
) -> None:
    return


@register_fake("torchcodec_ns::add_audio_stream")
def add_audio_stream_abstract(
    decoder: torch.Tensor,
    *,
    stream_index: Optional[int] = None,
    sample_rate: Optional[int] = None,
    num_channels: Optional[int] = None,
) -> None:
    return


@register_fake("torchcodec_ns::seek_to_pts")
def seek_abstract(decoder: torch.Tensor, seconds: float) -> None:
    return


@register_fake("torchcodec_ns::get_next_frame")
def get_next_frame_abstract(
    decoder: torch.Tensor,
) -> Tuple[torch.Tensor, torch.Tensor, torch.Tensor]:
    # Images are 3 dimensions: height, width, channels.
    # The exact permutation depends on the constructor options passed in.
    image_size = [get_ctx().new_dynamic_size() for _ in range(3)]
    return (
        torch.empty(image_size),
        torch.empty([], dtype=torch.float),
        torch.empty([], dtype=torch.float),
    )


@register_fake("torchcodec_ns::get_frame_at_pts")
def get_frame_at_pts_abstract(
    decoder: torch.Tensor, seconds: float
) -> Tuple[torch.Tensor, torch.Tensor, torch.Tensor]:
    image_size = [get_ctx().new_dynamic_size() for _ in range(3)]
    return (
        torch.empty(image_size),
        torch.empty([], dtype=torch.float),
        torch.empty([], dtype=torch.float),
    )


@register_fake("torchcodec_ns::get_frames_by_pts")
def get_frames_by_pts_abstract(
    decoder: torch.Tensor,
    *,
    timestamps: Union[torch.Tensor, List[float]],
) -> Tuple[torch.Tensor, torch.Tensor, torch.Tensor]:
    image_size = [get_ctx().new_dynamic_size() for _ in range(4)]
    return (
        torch.empty(image_size),
        torch.empty([], dtype=torch.float),
        torch.empty([], dtype=torch.float),
    )


@register_fake("torchcodec_ns::get_frame_at_index")
def get_frame_at_index_abstract(
    decoder: torch.Tensor, *, frame_index: int
) -> Tuple[torch.Tensor, torch.Tensor, torch.Tensor]:
    image_size = [get_ctx().new_dynamic_size() for _ in range(3)]
    return (
        torch.empty(image_size),
        torch.empty([], dtype=torch.float),
        torch.empty([], dtype=torch.float),
    )


@register_fake("torchcodec_ns::get_frames_at_indices")
def get_frames_at_indices_abstract(
    decoder: torch.Tensor, *, frame_indices: Union[torch.Tensor, List[int]]
) -> Tuple[torch.Tensor, torch.Tensor, torch.Tensor]:
    image_size = [get_ctx().new_dynamic_size() for _ in range(4)]
    return (
        torch.empty(image_size),
        torch.empty([], dtype=torch.float),
        torch.empty([], dtype=torch.float),
    )


@register_fake("torchcodec_ns::get_frames_in_range")
def get_frames_in_range_abstract(
    decoder: torch.Tensor,
    *,
    start: int,
    stop: int,
    step: Optional[int] = None,
) -> Tuple[torch.Tensor, torch.Tensor, torch.Tensor]:
    image_size = [get_ctx().new_dynamic_size() for _ in range(4)]
    return (
        torch.empty(image_size),
        torch.empty([], dtype=torch.float),
        torch.empty([], dtype=torch.float),
    )


@register_fake("torchcodec_ns::get_frames_by_pts_in_range")
def get_frames_by_pts_in_range_abstract(
    decoder: torch.Tensor,
    *,
    start_seconds: float,
    stop_seconds: float,
) -> Tuple[torch.Tensor, torch.Tensor, torch.Tensor]:
    image_size = [get_ctx().new_dynamic_size() for _ in range(4)]
    return (
        torch.empty(image_size),
        torch.empty([], dtype=torch.float),
        torch.empty([], dtype=torch.float),
    )


@register_fake("torchcodec_ns::get_frames_by_pts_in_range_audio")
def get_frames_by_pts_in_range_audio_abstract(
    decoder: torch.Tensor,
    *,
    start_seconds: float,
    stop_seconds: Optional[float] = None,
) -> Tuple[torch.Tensor, torch.Tensor]:
    image_size = [get_ctx().new_dynamic_size() for _ in range(4)]
    return (torch.empty(image_size), torch.empty([], dtype=torch.float))


@register_fake("torchcodec_ns::_get_key_frame_indices")
def get_key_frame_indices_abstract(decoder: torch.Tensor) -> torch.Tensor:
    return torch.empty([], dtype=torch.int)


@register_fake("torchcodec_ns::get_json_metadata")
def get_json_metadata_abstract(decoder: torch.Tensor) -> str:
    return ""


@register_fake("torchcodec_ns::get_container_json_metadata")
def get_container_json_metadata_abstract(decoder: torch.Tensor) -> str:
    return ""


@register_fake("torchcodec_ns::get_stream_json_metadata")
def get_stream_json_metadata_abstract(decoder: torch.Tensor, stream_idx: int) -> str:
    return ""


@register_fake("torchcodec_ns::_test_frame_pts_equality")
def _test_frame_pts_equality_abstract(
    decoder: torch.Tensor,
    *,
    frame_index: int,
    pts_seconds_to_test: float,
) -> bool:
    return False


@register_fake("torchcodec_ns::_get_json_ffmpeg_library_versions")
def _get_json_ffmpeg_library_versions_abstract() -> str:
    return ""


@register_fake("torchcodec_ns::scan_all_streams_to_update_metadata")
def scan_all_streams_to_update_metadata_abstract(decoder: torch.Tensor) -> None:
    return


def get_ffmpeg_library_versions():
    versions_json = _get_json_ffmpeg_library_versions()
    return json.loads(versions_json)


@register_fake("torchcodec_ns::_get_backend_details")
def _get_backend_details_abstract(decoder: torch.Tensor) -> str:
    return ""<|MERGE_RESOLUTION|>--- conflicted
+++ resolved
@@ -213,13 +213,9 @@
     frame_rate: int,
     format: str,
     file_like: Union[io.RawIOBase, io.BufferedIOBase],
-<<<<<<< HEAD
     codec: Optional[str] = None,
-=======
+    pixel_format: Optional[str] = None,
     crf: Optional[Union[int, float]] = None,
->>>>>>> c69739fa
-    pixel_format: Optional[str] = None,
-    crf: Optional[int] = None,
 ) -> None:
     """Encode video frames to a file-like object.
 
@@ -329,13 +325,9 @@
     frames: torch.Tensor,
     frame_rate: int,
     filename: str,
-<<<<<<< HEAD
     codec: Optional[str],
-=======
+    pixel_format: Optional[str] = None,
     crf: Optional[Union[int, float]] = None,
->>>>>>> c69739fa
-    pixel_format: Optional[str] = None,
-    crf: Optional[int] = None,
 ) -> None:
     return
 
@@ -345,13 +337,9 @@
     frames: torch.Tensor,
     frame_rate: int,
     format: str,
-<<<<<<< HEAD
     codec: Optional[str],
-=======
+    pixel_format: Optional[str] = None,
     crf: Optional[Union[int, float]] = None,
->>>>>>> c69739fa
-    pixel_format: Optional[str] = None,
-    crf: Optional[int] = None,
 ) -> torch.Tensor:
     return torch.empty([], dtype=torch.long)
 
@@ -362,13 +350,9 @@
     frame_rate: int,
     format: str,
     file_like_context: int,
-<<<<<<< HEAD
     codec: Optional[str] = None,
-=======
+    pixel_format: Optional[str] = None,
     crf: Optional[Union[int, float]] = None,
->>>>>>> c69739fa
-    pixel_format: Optional[str] = None,
-    crf: Optional[int] = None,
 ) -> None:
     return
 
