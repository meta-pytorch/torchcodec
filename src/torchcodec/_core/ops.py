--- conflicted
+++ resolved
@@ -325,12 +325,8 @@
     frames: torch.Tensor,
     frame_rate: int,
     filename: str,
-<<<<<<< HEAD
-=======
+    pixel_format: Optional[str] = None,
     crf: Optional[Union[int, float]] = None,
->>>>>>> b7e52fb1
-    pixel_format: Optional[str] = None,
-    crf: Optional[int] = None,
     preset: Optional[str] = None,
 ) -> None:
     return
@@ -341,12 +337,8 @@
     frames: torch.Tensor,
     frame_rate: int,
     format: str,
-<<<<<<< HEAD
-=======
+    pixel_format: Optional[str] = None,
     crf: Optional[Union[int, float]] = None,
->>>>>>> b7e52fb1
-    pixel_format: Optional[str] = None,
-    crf: Optional[int] = None,
     preset: Optional[str] = None,
 ) -> torch.Tensor:
     return torch.empty([], dtype=torch.long)
@@ -358,12 +350,8 @@
     frame_rate: int,
     format: str,
     file_like_context: int,
-<<<<<<< HEAD
-=======
+    pixel_format: Optional[str] = None,
     crf: Optional[Union[int, float]] = None,
->>>>>>> b7e52fb1
-    pixel_format: Optional[str] = None,
-    crf: Optional[int] = None,
     preset: Optional[str] = None,
 ) -> None:
     return
