--- conflicted
+++ resolved
@@ -35,13 +35,7 @@
   torch::Tensor encodeToTensor();
 
  private:
-<<<<<<< HEAD
   void initializeEncoder(const AudioStreamOptions& audioStreamOptions);
-=======
-  void initializeEncoder(
-      int sampleRate,
-      const AudioStreamOptions& audioStreamOptions);
->>>>>>> 3056f404
   UniqueAVFrame maybeConvertAVFrame(const UniqueAVFrame& avFrame);
   void encodeInnerLoop(
       AutoAVPacket& autoAVPacket,
@@ -58,14 +52,10 @@
   int outNumChannels_ = -1;
   int outSampleRate_ = -1;
 
-<<<<<<< HEAD
-  const torch::Tensor wf_;
+  const torch::Tensor samples_;
   int sampleRateInput_ = -1;
 
   UniqueAVAudioFifo avAudioFifo_;
-=======
-  const torch::Tensor samples_;
->>>>>>> 3056f404
 
   // Stores the AVIOContext for the output tensor buffer.
   std::unique_ptr<AVIOToTensorContext> avioContextHolder_;
