// Copyright (c) Meta Platforms, Inc. and affiliates.
// All rights reserved.
//
// This source code is licensed under the BSD-style license found in the
// LICENSE file in the root directory of this source tree.

// BETA CUDA device interface that provides direct control over NVDEC
// while keeping FFmpeg for demuxing. A lot of the logic, particularly the use
// of a cache for the decoders, is inspired by DALI's implementation which is
// APACHE 2.0:
// https://github.com/NVIDIA/DALI/blob/c7539676a24a8e9e99a6e8665e277363c5445259/dali/operators/video/frames_decoder_gpu.cc#L1
//
// NVDEC / NVCUVID docs:
// https://docs.nvidia.com/video-technologies/video-codec-sdk/13.0/nvdec-video-decoder-api-prog-guide/index.html#using-nvidia-video-decoder-nvdecode-api

#pragma once

#include "src/torchcodec/_core/Cache.h"
#include "src/torchcodec/_core/DeviceInterface.h"
#include "src/torchcodec/_core/FFMPEGCommon.h"
#include "src/torchcodec/_core/NVDECCache.h"

#include <map>
#include <memory>
#include <mutex>
#include <queue>
#include <unordered_map>
#include <vector>

#include "src/torchcodec/_core/nvcuvid_include/cuviddec.h"
#include "src/torchcodec/_core/nvcuvid_include/nvcuvid.h"

namespace facebook::torchcodec {

class BetaCudaDeviceInterface : public DeviceInterface {
 public:
  explicit BetaCudaDeviceInterface(const torch::Device& device);
  virtual ~BetaCudaDeviceInterface();

<<<<<<< HEAD
  void initializeInterface(
      const AVStream* stream,
=======
  void initialize(
      const AVStream* avStream,
>>>>>>> bcbb8898
      const UniqueDecodingAVFormatContext& avFormatCtx) override;

  void convertAVFrameToFrameOutput(
      UniqueAVFrame& avFrame,
      FrameOutput& frameOutput,
      std::optional<torch::Tensor> preAllocatedOutputTensor =
          std::nullopt) override;

  bool canDecodePacketDirectly() const override {
    return true;
  }

  int sendPacket(ReferenceAVPacket& packet) override;
  int receiveFrame(UniqueAVFrame& avFrame) override;
  void flush() override;

  // NVDEC callback functions (must be public for C callbacks)
  int streamPropertyChange(CUVIDEOFORMAT* videoFormat);
  int frameReadyForDecoding(CUVIDPICPARAMS* picParams);
  int frameReadyInDisplayOrder(CUVIDPARSERDISPINFO* dispInfo);

 private:
  // Apply bitstream filter, modifies packet in-place
  void applyBSF(ReferenceAVPacket& packet);
  void initializeBSF(
      const AVCodecParameters* codecPar,
      const UniqueDecodingAVFormatContext& avFormatCtx);

  UniqueAVFrame convertCudaFrameToAVFrame(
      CUdeviceptr framePtr,
      unsigned int pitch,
      const CUVIDPARSERDISPINFO& dispInfo);

  CUvideoparser videoParser_ = nullptr;
  UniqueCUvideodecoder decoder_;
  CUVIDEOFORMAT videoFormat_ = {};

  std::queue<CUVIDPARSERDISPINFO> readyFrames_;

  bool eofSent_ = false;

  // Flush flag to prevent decode operations during flush (like DALI's
  // isFlushing_)
  bool isFlushing_ = false;

  AVRational timeBase_ = {0, 1};
  AVRational frameRateAvgFromFFmpeg_ = {0, 1};

  UniqueAVBSFContext bitstreamFilter_;

  // Default CUDA interface for color conversion.
  // TODONVDEC P2: we shouldn't need to keep a separate instance of the default.
  // See other TODO there about how interfaces should be completely independent.
  std::unique_ptr<DeviceInterface> defaultCudaInterface_;
};

} // namespace facebook::torchcodec

/* clang-format off */
// Note: [General design, sendPacket, receiveFrame, frame ordering and NVCUVID callbacks]
//
// At a high level, this decoding interface mimics the FFmpeg send/receive
// architecture:
// - sendPacket(AVPacket) sends an AVPacket from the FFmpeg demuxer to the
//   NVCUVID parser.
// - receiveFrame(AVFrame) is a non-blocking call:
//   - if a frame is ready **in display order**, it must return it. By display
//   order, we mean that receiveFrame() must return frames with increasing pts
//   values when called successively.
//   - if no frame is ready, it must return AVERROR(EAGAIN) to indicate the
//   caller should send more packets.
//
// The rest of this note assumes you have a reasonable level of familiarity with
// the sendPacket/receiveFrame calling pattern. If you don't, look up the core
// decoding loop in SingleVideoDecoder.
//
// The frame re-ordering problem:
// Depending on the codec and on the encoding parameters, a packet from a video
// stream may contain exactly one frame, more than one frame, or a fraction of a
// frame. And, there may be non-linear frame dependencies because of B-frames,
// which need both past *and* future frames to be decoded. Consider the
// following stream, with frames presented in display order: I0 B1 P2 B3 P4 ...
// - I0 is an I-frame (also key frame, can be decoded independently)
// - B1 is a B-frame (bi-directional) which needs both I0 and P2 to be decoded
// - P2 is a P-frame (predicted frame) which only needs I0 to be decodec.
//
// Because B1 needs both I0 and P2 to be properly decoded, the decode order
// (packet order), defined by the encoder, must be: I0 P2 B1 P4 B3 ... which is
// different from the display order.
//
// SendPacket(AVPacket)'s job is just to pass down the packet to the NVCUVID
// parser by calling cuvidParseVideoData(packet). When
// cuvidParseVideoData(packet) is called, it may trigger callbacks,
// particularly:
// - streamPropertyChange(videoFormat): triggered once at the start of the
//   stream, and possibly later if the stream properties change (e.g.
//   resolution).
// - frameReadyForDecoding(picParams)): triggered **in decode order** when the
//   parser has accumulated enough data to decode a frame. We send that frame to
//   the NVDEC hardware for **async** decoding.
// - frameReadyInDisplayOrder(dispInfo)): triggered **in display order** when a
//   frame is ready to be "displayed" (returned). At that point, the parser also
//   gives us the pts of that frame. We store (a reference to) that frame in a
//   FIFO queue: readyFrames_.
//
// When receiveFrame(AVFrame) is called, if readyFrames_ is not empty, we pop
// the front of the queue, which is the next frame in display order, and map it
// to an AVFrame by calling cuvidMapVideoFrame(). If readyFrames_ is empty we
// return EAGAIN to indicate the caller should send more packets.
//
// There is potentially a small inefficiency due to the callback design: in
// order for us to know that a frame is ready in display order, we need the
// frameReadyInDisplayOrder callback to be triggered. This can only happen
// within cuvidParseVideoData(packet) in sendPacket(). This means there may be
// the following sequence of calls:
//
// sendPacket(relevantAVPacket)
//   cuvidParseVideoData(relevantAVPacket)
//     frameReadyForDecoding()
//       cuvidDecodePicture()            Send frame to NVDEC for async decoding
//
// receiveFrame() -> EAGAIN              Frame is potentially already decoded
//                                       and could be returned, but we don't
//                                       know because frameReadyInDisplayOrder
//                                       hasn't been triggered yet. We'll only
//                                       know after sending another,
//                                       potentially irrelevant packet.
//
// sendPacket(irrelevantAVPacket)
//   cuvidParseVideoData(irrelevantAVPacket)
//     frameReadyInDisplayOrder()       Only now do we know that our target
//                                      frame is ready.
//
// receiveFrame()                       return target frame
//
// How much this matters in practice is unclear, but probably negligible in
// general. Particularly when frames are decoded consecutively anyway, the
// "irrelevantPacket" is actually relevant for a future target frame.
//
// Note that the alternative is to *not* rely on the frameReadyInDisplayOrder
// callback. It's technically possible, but it would mean we now have to solve
// two hard, *codec-dependent* problems that the callback was solving for us:
// - we have to guess the frame's pts ourselves
// - we have to re-order the frames ourselves to preserve display order.
//
/* clang-format on */<|MERGE_RESOLUTION|>--- conflicted
+++ resolved
@@ -37,13 +37,8 @@
   explicit BetaCudaDeviceInterface(const torch::Device& device);
   virtual ~BetaCudaDeviceInterface();
 
-<<<<<<< HEAD
-  void initializeInterface(
-      const AVStream* stream,
-=======
   void initialize(
       const AVStream* avStream,
->>>>>>> bcbb8898
       const UniqueDecodingAVFormatContext& avFormatCtx) override;
 
   void convertAVFrameToFrameOutput(
