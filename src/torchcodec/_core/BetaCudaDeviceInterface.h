// Copyright (c) Meta Platforms, Inc. and affiliates.
// All rights reserved.
//
// This source code is licensed under the BSD-style license found in the
// LICENSE file in the root directory of this source tree.

// BETA CUDA device interface that provides direct control over NVDEC
// while keeping FFmpeg for demuxing. A lot of the logic, particularly the use
// of a cache for the decoders, is inspired by DALI's implementation which is
// APACHE 2.0:
// https://github.com/NVIDIA/DALI/blob/c7539676a24a8e9e99a6e8665e277363c5445259/dali/operators/video/frames_decoder_gpu.cc#L1
//
// NVDEC / NVCUVID docs:
// https://docs.nvidia.com/video-technologies/video-codec-sdk/13.0/nvdec-video-decoder-api-prog-guide/index.html#using-nvidia-video-decoder-nvdecode-api

#pragma once

#include "src/torchcodec/_core/CUDACommon.h"
#include "src/torchcodec/_core/Cache.h"
#include "src/torchcodec/_core/DeviceInterface.h"
#include "src/torchcodec/_core/FFMPEGCommon.h"
#include "src/torchcodec/_core/NVDECCache.h"

#include <map>
#include <memory>
#include <mutex>
#include <queue>
#include <unordered_map>
#include <vector>

#include "src/torchcodec/_core/nvcuvid_include/cuviddec.h"
#include "src/torchcodec/_core/nvcuvid_include/nvcuvid.h"

namespace facebook::torchcodec {

class BetaCudaDeviceInterface : public DeviceInterface {
 public:
  explicit BetaCudaDeviceInterface(const torch::Device& device);
  virtual ~BetaCudaDeviceInterface();

  void initialize(
      const AVStream* avStream,
      const UniqueDecodingAVFormatContext& avFormatCtx,
      const SharedAVCodecContext& codecContext) override;

  void convertAVFrameToFrameOutput(
      UniqueAVFrame& avFrame,
      FrameOutput& frameOutput,
      std::optional<torch::Tensor> preAllocatedOutputTensor =
          std::nullopt) override;

  int sendPacket(ReferenceAVPacket& packet) override;
  int sendEOFPacket() override;
  int receiveFrame(UniqueAVFrame& avFrame) override;
  void flush() override;

  // NVDEC callback functions (must be public for C callbacks)
  int streamPropertyChange(CUVIDEOFORMAT* videoFormat);
  int frameReadyForDecoding(CUVIDPICPARAMS* picParams);
  int frameReadyInDisplayOrder(CUVIDPARSERDISPINFO* dispInfo);

  std::string getDetails() override;

 private:
  int sendCuvidPacket(CUVIDSOURCEDATAPACKET& cuvidPacket);

  void initializeBSF(
      const AVCodecParameters* codecPar,
      const UniqueDecodingAVFormatContext& avFormatCtx);
  // Apply bitstream filter, returns filtered packet or original if no filter
  // needed.
  ReferenceAVPacket& applyBSF(
      ReferenceAVPacket& packet,
      ReferenceAVPacket& filteredPacket);

  CUdeviceptr previouslyMappedFrame_ = 0;
  void unmapPreviousFrame();

  UniqueAVFrame convertCudaFrameToAVFrame(
      CUdeviceptr framePtr,
      unsigned int pitch,
      const CUVIDPARSERDISPINFO& dispInfo);

  UniqueAVFrame transferCpuFrameToGpuNV12(UniqueAVFrame& cpuFrame);

  CUvideoparser videoParser_ = nullptr;
  UniqueCUvideodecoder decoder_;
  CUVIDEOFORMAT videoFormat_ = {};

  std::queue<CUVIDPARSERDISPINFO> readyFrames_;

  bool eofSent_ = false;

  AVRational timeBase_ = {0, 1};
  AVRational frameRateAvgFromFFmpeg_ = {0, 1};

  UniqueAVBSFContext bitstreamFilter_;

  // NPP context for color conversion
  UniqueNppContext nppCtx_;

  std::unique_ptr<DeviceInterface> cpuFallback_;
<<<<<<< HEAD
  UniqueSwsContext swsContext_;
  SwsFrameContext prevSwsFrameContext_;
=======
  bool nvcuvidAvailable_ = false;
>>>>>>> 28b03462
};

} // namespace facebook::torchcodec

/* clang-format off */
// Note: [General design, sendPacket, receiveFrame, frame ordering and NVCUVID callbacks]
//
// At a high level, this decoding interface mimics the FFmpeg send/receive
// architecture:
// - sendPacket(AVPacket) sends an AVPacket from the FFmpeg demuxer to the
//   NVCUVID parser.
// - receiveFrame(AVFrame) is a non-blocking call:
//   - if a frame is ready **in display order**, it must return it. By display
//   order, we mean that receiveFrame() must return frames with increasing pts
//   values when called successively.
//   - if no frame is ready, it must return AVERROR(EAGAIN) to indicate the
//   caller should send more packets.
//
// The rest of this note assumes you have a reasonable level of familiarity with
// the sendPacket/receiveFrame calling pattern. If you don't, look up the core
// decoding loop in SingleVideoDecoder.
//
// The frame re-ordering problem:
// Depending on the codec and on the encoding parameters, a packet from a video
// stream may contain exactly one frame, more than one frame, or a fraction of a
// frame. And, there may be non-linear frame dependencies because of B-frames,
// which need both past *and* future frames to be decoded. Consider the
// following stream, with frames presented in display order: I0 B1 P2 B3 P4 ...
// - I0 is an I-frame (also key frame, can be decoded independently)
// - B1 is a B-frame (bi-directional) which needs both I0 and P2 to be decoded
// - P2 is a P-frame (predicted frame) which only needs I0 to be decodec.
//
// Because B1 needs both I0 and P2 to be properly decoded, the decode order
// (packet order), defined by the encoder, must be: I0 P2 B1 P4 B3 ... which is
// different from the display order.
//
// SendPacket(AVPacket)'s job is just to pass down the packet to the NVCUVID
// parser by calling cuvidParseVideoData(packet). When
// cuvidParseVideoData(packet) is called, it may trigger callbacks,
// particularly:
// - streamPropertyChange(videoFormat): triggered once at the start of the
//   stream, and possibly later if the stream properties change (e.g.
//   resolution).
// - frameReadyForDecoding(picParams)): triggered **in decode order** when the
//   parser has accumulated enough data to decode a frame. We send that frame to
//   the NVDEC hardware for **async** decoding.
// - frameReadyInDisplayOrder(dispInfo)): triggered **in display order** when a
//   frame is ready to be "displayed" (returned). At that point, the parser also
//   gives us the pts of that frame. We store (a reference to) that frame in a
//   FIFO queue: readyFrames_.
//
// When receiveFrame(AVFrame) is called, if readyFrames_ is not empty, we pop
// the front of the queue, which is the next frame in display order, and map it
// to an AVFrame by calling cuvidMapVideoFrame(). If readyFrames_ is empty we
// return EAGAIN to indicate the caller should send more packets.
//
// There is potentially a small inefficiency due to the callback design: in
// order for us to know that a frame is ready in display order, we need the
// frameReadyInDisplayOrder callback to be triggered. This can only happen
// within cuvidParseVideoData(packet) in sendPacket(). This means there may be
// the following sequence of calls:
//
// sendPacket(relevantAVPacket)
//   cuvidParseVideoData(relevantAVPacket)
//     frameReadyForDecoding()
//       cuvidDecodePicture()            Send frame to NVDEC for async decoding
//
// receiveFrame() -> EAGAIN              Frame is potentially already decoded
//                                       and could be returned, but we don't
//                                       know because frameReadyInDisplayOrder
//                                       hasn't been triggered yet. We'll only
//                                       know after sending another,
//                                       potentially irrelevant packet.
//
// sendPacket(irrelevantAVPacket)
//   cuvidParseVideoData(irrelevantAVPacket)
//     frameReadyInDisplayOrder()       Only now do we know that our target
//                                      frame is ready.
//
// receiveFrame()                       return target frame
//
// How much this matters in practice is unclear, but probably negligible in
// general. Particularly when frames are decoded consecutively anyway, the
// "irrelevantPacket" is actually relevant for a future target frame.
//
// Note that the alternative is to *not* rely on the frameReadyInDisplayOrder
// callback. It's technically possible, but it would mean we now have to solve
// two hard, *codec-dependent* problems that the callback was solving for us:
// - we have to guess the frame's pts ourselves
// - we have to re-order the frames ourselves to preserve display order.
//
/* clang-format on */<|MERGE_RESOLUTION|>--- conflicted
+++ resolved
@@ -100,12 +100,9 @@
   UniqueNppContext nppCtx_;
 
   std::unique_ptr<DeviceInterface> cpuFallback_;
-<<<<<<< HEAD
+  bool nvcuvidAvailable_ = false;
   UniqueSwsContext swsContext_;
   SwsFrameContext prevSwsFrameContext_;
-=======
-  bool nvcuvidAvailable_ = false;
->>>>>>> 28b03462
 };
 
 } // namespace facebook::torchcodec
