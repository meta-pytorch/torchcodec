// Copyright (c) Meta Platforms, Inc. and affiliates.
// All rights reserved.
//
// This source code is licensed under the BSD-style license found in the
// LICENSE file in the root directory of this source tree.

// BETA CUDA device interface that provides direct control over NVDEC
// while keeping FFmpeg for demuxing. A lot of the logic, particularly the use
// of a cache for the decoders, is inspired by DALI's implementation which is
// APACHE 2.0:
// https://github.com/NVIDIA/DALI/blob/c7539676a24a8e9e99a6e8665e277363c5445259/dali/operators/video/frames_decoder_gpu.cc#L1
//
// NVDEC / NVCUVID docs:
// https://docs.nvidia.com/video-technologies/video-codec-sdk/13.0/nvdec-video-decoder-api-prog-guide/index.html#using-nvidia-video-decoder-nvdecode-api

#pragma once

#include "src/torchcodec/_core/Cache.h"
#include "src/torchcodec/_core/DeviceInterface.h"
#include "src/torchcodec/_core/FFMPEGCommon.h"
#include "src/torchcodec/_core/NVDECCache.h"

#include <map>
#include <memory>
#include <mutex>
#include <queue>
#include <unordered_map>
#include <vector>

#include "src/torchcodec/_core/nvcuvid_include/cuviddec.h"
#include "src/torchcodec/_core/nvcuvid_include/nvcuvid.h"

namespace facebook::torchcodec {

class BetaCudaDeviceInterface : public DeviceInterface {
 public:
  explicit BetaCudaDeviceInterface(const torch::Device& device);
  virtual ~BetaCudaDeviceInterface();

  void initialize(
      const AVStream* avStream,
      const UniqueDecodingAVFormatContext& avFormatCtx) override;

  void convertAVFrameToFrameOutput(
      UniqueAVFrame& avFrame,
      FrameOutput& frameOutput,
      std::optional<torch::Tensor> preAllocatedOutputTensor =
          std::nullopt) override;

  bool canDecodePacketDirectly() const override {
    return true;
  }

  int sendPacket(ReferenceAVPacket& packet) override;
  int sendEOFPacket() override;
  int receiveFrame(UniqueAVFrame& avFrame) override;
  void flush() override;

  // NVDEC callback functions (must be public for C callbacks)
  int streamPropertyChange(CUVIDEOFORMAT* videoFormat);
  int frameReadyForDecoding(CUVIDPICPARAMS* picParams);
  int frameReadyInDisplayOrder(CUVIDPARSERDISPINFO* dispInfo);

 private:
  int sendCuvidPacket(CUVIDSOURCEDATAPACKET& cuvidPacket);
<<<<<<< HEAD

  // Apply bitstream filter, returns filtered packet or original if no filter
  // needed.
  ReferenceAVPacket& applyBSF(
      ReferenceAVPacket& packet,
      ReferenceAVPacket& filteredPacket);
=======
  // Apply bitstream filter, modifies packet in-place
  void applyBSF(ReferenceAVPacket& packet);
>>>>>>> fbd16f6e
  void initializeBSF(
      const AVCodecParameters* codecPar,
      const UniqueDecodingAVFormatContext& avFormatCtx);

  CUdeviceptr previouslyMappedFrame_ = 0;
  void unmapPreviousFrame();

  UniqueAVFrame convertCudaFrameToAVFrame(
      CUdeviceptr framePtr,
      unsigned int pitch,
      const CUVIDPARSERDISPINFO& dispInfo);

  CUvideoparser videoParser_ = nullptr;
  UniqueCUvideodecoder decoder_;
  CUVIDEOFORMAT videoFormat_ = {};

  std::queue<CUVIDPARSERDISPINFO> readyFrames_;

  bool eofSent_ = false;

  AVRational timeBase_ = {0, 1};
  AVRational frameRateAvgFromFFmpeg_ = {0, 1};

  UniqueAVBSFContext bitstreamFilter_;

  // Default CUDA interface for color conversion.
  // TODONVDEC P2: we shouldn't need to keep a separate instance of the default.
  // See other TODO there about how interfaces should be completely independent.
  std::unique_ptr<DeviceInterface> defaultCudaInterface_;
};

} // namespace facebook::torchcodec

/* clang-format off */
// Note: [General design, sendPacket, receiveFrame, frame ordering and NVCUVID callbacks]
//
// At a high level, this decoding interface mimics the FFmpeg send/receive
// architecture:
// - sendPacket(AVPacket) sends an AVPacket from the FFmpeg demuxer to the
//   NVCUVID parser.
// - receiveFrame(AVFrame) is a non-blocking call:
//   - if a frame is ready **in display order**, it must return it. By display
//   order, we mean that receiveFrame() must return frames with increasing pts
//   values when called successively.
//   - if no frame is ready, it must return AVERROR(EAGAIN) to indicate the
//   caller should send more packets.
//
// The rest of this note assumes you have a reasonable level of familiarity with
// the sendPacket/receiveFrame calling pattern. If you don't, look up the core
// decoding loop in SingleVideoDecoder.
//
// The frame re-ordering problem:
// Depending on the codec and on the encoding parameters, a packet from a video
// stream may contain exactly one frame, more than one frame, or a fraction of a
// frame. And, there may be non-linear frame dependencies because of B-frames,
// which need both past *and* future frames to be decoded. Consider the
// following stream, with frames presented in display order: I0 B1 P2 B3 P4 ...
// - I0 is an I-frame (also key frame, can be decoded independently)
// - B1 is a B-frame (bi-directional) which needs both I0 and P2 to be decoded
// - P2 is a P-frame (predicted frame) which only needs I0 to be decodec.
//
// Because B1 needs both I0 and P2 to be properly decoded, the decode order
// (packet order), defined by the encoder, must be: I0 P2 B1 P4 B3 ... which is
// different from the display order.
//
// SendPacket(AVPacket)'s job is just to pass down the packet to the NVCUVID
// parser by calling cuvidParseVideoData(packet). When
// cuvidParseVideoData(packet) is called, it may trigger callbacks,
// particularly:
// - streamPropertyChange(videoFormat): triggered once at the start of the
//   stream, and possibly later if the stream properties change (e.g.
//   resolution).
// - frameReadyForDecoding(picParams)): triggered **in decode order** when the
//   parser has accumulated enough data to decode a frame. We send that frame to
//   the NVDEC hardware for **async** decoding.
// - frameReadyInDisplayOrder(dispInfo)): triggered **in display order** when a
//   frame is ready to be "displayed" (returned). At that point, the parser also
//   gives us the pts of that frame. We store (a reference to) that frame in a
//   FIFO queue: readyFrames_.
//
// When receiveFrame(AVFrame) is called, if readyFrames_ is not empty, we pop
// the front of the queue, which is the next frame in display order, and map it
// to an AVFrame by calling cuvidMapVideoFrame(). If readyFrames_ is empty we
// return EAGAIN to indicate the caller should send more packets.
//
// There is potentially a small inefficiency due to the callback design: in
// order for us to know that a frame is ready in display order, we need the
// frameReadyInDisplayOrder callback to be triggered. This can only happen
// within cuvidParseVideoData(packet) in sendPacket(). This means there may be
// the following sequence of calls:
//
// sendPacket(relevantAVPacket)
//   cuvidParseVideoData(relevantAVPacket)
//     frameReadyForDecoding()
//       cuvidDecodePicture()            Send frame to NVDEC for async decoding
//
// receiveFrame() -> EAGAIN              Frame is potentially already decoded
//                                       and could be returned, but we don't
//                                       know because frameReadyInDisplayOrder
//                                       hasn't been triggered yet. We'll only
//                                       know after sending another,
//                                       potentially irrelevant packet.
//
// sendPacket(irrelevantAVPacket)
//   cuvidParseVideoData(irrelevantAVPacket)
//     frameReadyInDisplayOrder()       Only now do we know that our target
//                                      frame is ready.
//
// receiveFrame()                       return target frame
//
// How much this matters in practice is unclear, but probably negligible in
// general. Particularly when frames are decoded consecutively anyway, the
// "irrelevantPacket" is actually relevant for a future target frame.
//
// Note that the alternative is to *not* rely on the frameReadyInDisplayOrder
// callback. It's technically possible, but it would mean we now have to solve
// two hard, *codec-dependent* problems that the callback was solving for us:
// - we have to guess the frame's pts ourselves
// - we have to re-order the frames ourselves to preserve display order.
//
/* clang-format on */<|MERGE_RESOLUTION|>--- conflicted
+++ resolved
@@ -63,20 +63,15 @@
 
  private:
   int sendCuvidPacket(CUVIDSOURCEDATAPACKET& cuvidPacket);
-<<<<<<< HEAD
 
+  void initializeBSF(
+      const AVCodecParameters* codecPar,
+      const UniqueDecodingAVFormatContext& avFormatCtx);
   // Apply bitstream filter, returns filtered packet or original if no filter
   // needed.
   ReferenceAVPacket& applyBSF(
       ReferenceAVPacket& packet,
       ReferenceAVPacket& filteredPacket);
-=======
-  // Apply bitstream filter, modifies packet in-place
-  void applyBSF(ReferenceAVPacket& packet);
->>>>>>> fbd16f6e
-  void initializeBSF(
-      const AVCodecParameters* codecPar,
-      const UniqueDecodingAVFormatContext& avFormatCtx);
 
   CUdeviceptr previouslyMappedFrame_ = 0;
   void unmapPreviousFrame();
