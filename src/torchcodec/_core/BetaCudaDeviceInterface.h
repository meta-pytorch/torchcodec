--- conflicted
+++ resolved
@@ -37,13 +37,9 @@
   explicit BetaCudaDeviceInterface(const torch::Device& device);
   virtual ~BetaCudaDeviceInterface();
 
-<<<<<<< HEAD
-  void initializeInterface(
-      const AVStream* stream,
+  void initialize(
+      const AVStream* avStream,
       const UniqueDecodingAVFormatContext& avFormatCtx) override;
-=======
-  void initialize(const AVStream* avStream) override;
->>>>>>> 9b635047
 
   void convertAVFrameToFrameOutput(
       UniqueAVFrame& avFrame,
