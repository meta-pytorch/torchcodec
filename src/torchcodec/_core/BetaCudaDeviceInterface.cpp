// Copyright (c) Meta Platforms, Inc. and affiliates.
// All rights reserved.
//
// This source code is licensed under the BSD-style license found in the
// LICENSE file in the root directory of this source tree.

#include <torch/types.h>
#include <mutex>
#include <vector>

#include "src/torchcodec/_core/BetaCudaDeviceInterface.h"

#include "src/torchcodec/_core/DeviceInterface.h"
#include "src/torchcodec/_core/FFMPEGCommon.h"
#include "src/torchcodec/_core/NVDECCache.h"

// #include <cuda_runtime.h> // For cudaStreamSynchronize
#include "src/torchcodec/_core/nvcuvid_include/cuviddec.h"
#include "src/torchcodec/_core/nvcuvid_include/nvcuvid.h"

extern "C" {
#include <libavutil/hwcontext_cuda.h>
#include <libavutil/pixdesc.h>
}

namespace facebook::torchcodec {

namespace {

static bool g_cuda_beta = registerDeviceInterface(
    DeviceInterfaceKey(torch::kCUDA, /*variant=*/"beta"),
    [](const torch::Device& device) {
      return new BetaCudaDeviceInterface(device);
    });

static int CUDAAPI
pfnSequenceCallback(void* pUserData, CUVIDEOFORMAT* videoFormat) {
  auto decoder = static_cast<BetaCudaDeviceInterface*>(pUserData);
  return decoder->streamPropertyChange(videoFormat);
}

static int CUDAAPI
pfnDecodePictureCallback(void* pUserData, CUVIDPICPARAMS* picParams) {
  auto decoder = static_cast<BetaCudaDeviceInterface*>(pUserData);
  return decoder->frameReadyForDecoding(picParams);
}

static int CUDAAPI
pfnDisplayPictureCallback(void* pUserData, CUVIDPARSERDISPINFO* dispInfo) {
  auto decoder = static_cast<BetaCudaDeviceInterface*>(pUserData);
  return decoder->frameReadyInDisplayOrder(dispInfo);
}

static UniqueCUvideodecoder createDecoder(CUVIDEOFORMAT* videoFormat) {
  // Check decoder capabilities - same checks as DALI
  auto caps = CUVIDDECODECAPS{};
  caps.eCodecType = videoFormat->codec;
  caps.eChromaFormat = videoFormat->chroma_format;
  caps.nBitDepthMinus8 = videoFormat->bit_depth_luma_minus8;
  CUresult result = cuvidGetDecoderCaps(&caps);
  TORCH_CHECK(result == CUDA_SUCCESS, "Failed to get decoder caps: ", result);

  TORCH_CHECK(
      caps.bIsSupported,
      "Codec configuration not supported on this GPU. "
      "Codec: ",
      static_cast<int>(videoFormat->codec),
      ", chroma format: ",
      static_cast<int>(videoFormat->chroma_format),
      ", bit depth: ",
      videoFormat->bit_depth_luma_minus8 + 8);

  TORCH_CHECK(
      videoFormat->coded_width >= caps.nMinWidth &&
          videoFormat->coded_height >= caps.nMinHeight,
      "Video is too small in at least one dimension. Provided: ",
      videoFormat->coded_width,
      "x",
      videoFormat->coded_height,
      " vs supported:",
      caps.nMinWidth,
      "x",
      caps.nMinHeight);

  TORCH_CHECK(
      videoFormat->coded_width <= caps.nMaxWidth &&
          videoFormat->coded_height <= caps.nMaxHeight,
      "Video is too large in at least one dimension. Provided: ",
      videoFormat->coded_width,
      "x",
      videoFormat->coded_height,
      " vs supported:",
      caps.nMaxWidth,
      "x",
      caps.nMaxHeight);

  // See nMaxMBCount in cuviddec.h
  constexpr unsigned int macroblockConstant = 256;
  TORCH_CHECK(
      videoFormat->coded_width * videoFormat->coded_height /
              macroblockConstant <=
          caps.nMaxMBCount,
      "Video is too large (too many macroblocks). "
      "Provided (width * height / ",
      macroblockConstant,
      "): ",
      videoFormat->coded_width * videoFormat->coded_height / macroblockConstant,
      " vs supported:",
      caps.nMaxMBCount);

  // Decoder creation parameters, taken from DALI
  CUVIDDECODECREATEINFO decoderParams = {};
  decoderParams.bitDepthMinus8 = videoFormat->bit_depth_luma_minus8;
  decoderParams.ChromaFormat = videoFormat->chroma_format;
  decoderParams.OutputFormat = cudaVideoSurfaceFormat_NV12;
  decoderParams.ulCreationFlags = cudaVideoCreate_Default;
  decoderParams.CodecType = videoFormat->codec;
  decoderParams.ulHeight = videoFormat->coded_height;
  decoderParams.ulWidth = videoFormat->coded_width;
  decoderParams.ulMaxHeight = videoFormat->coded_height;
  decoderParams.ulMaxWidth = videoFormat->coded_width;
  decoderParams.ulTargetHeight =
      videoFormat->display_area.bottom - videoFormat->display_area.top;
  decoderParams.ulTargetWidth =
      videoFormat->display_area.right - videoFormat->display_area.left;
  decoderParams.ulNumDecodeSurfaces = videoFormat->min_num_decode_surfaces;
  decoderParams.ulNumOutputSurfaces = 2;
  decoderParams.display_area.left = videoFormat->display_area.left;
  decoderParams.display_area.right = videoFormat->display_area.right;
  decoderParams.display_area.top = videoFormat->display_area.top;
  decoderParams.display_area.bottom = videoFormat->display_area.bottom;

  CUvideodecoder* decoder = new CUvideodecoder();
  result = cuvidCreateDecoder(decoder, &decoderParams);
  TORCH_CHECK(
      result == CUDA_SUCCESS, "Failed to create NVDEC decoder: ", result);
  return UniqueCUvideodecoder(decoder, CUvideoDecoderDeleter{});
}

cudaVideoCodec validateCodecSupport(AVCodecID codecId) {
  switch (codecId) {
    case AV_CODEC_ID_H264:
      return cudaVideoCodec_H264;
    case AV_CODEC_ID_HEVC:
      return cudaVideoCodec_HEVC;
    case AV_CODEC_ID_AV1:
      return cudaVideoCodec_AV1;
    // TODONVDEC P0: support more codecs
    // case AV_CODEC_ID_MPEG4: return cudaVideoCodec_MPEG4;
    // case AV_CODEC_ID_VP8: return cudaVideoCodec_VP8;
    // case AV_CODEC_ID_VP9: return cudaVideoCodec_VP9;
    // case AV_CODEC_ID_MJPEG: return cudaVideoCodec_JPEG;
    default: {
      TORCH_CHECK(false, "Unsupported codec type: ", avcodec_get_name(codecId));
    }
  }
}

} // namespace

BetaCudaDeviceInterface::BetaCudaDeviceInterface(const torch::Device& device)
    : DeviceInterface(device) {
  TORCH_CHECK(g_cuda_beta, "BetaCudaDeviceInterface was not registered!");
  TORCH_CHECK(
      device_.type() == torch::kCUDA, "Unsupported device: ", device_.str());
}

BetaCudaDeviceInterface::~BetaCudaDeviceInterface() {
  // TODONVDEC P0: we probably need to free the frames that have been decoded by
  // NVDEC but not yet "mapped" - i.e. those that are still in readyFrames_?

  if (decoder_) {
    NVDECCache::getCache(device_.index())
        .returnDecoder(&videoFormat_, std::move(decoder_));
  }

  if (videoParser_) {
    // TODONVDEC P2: consider caching this? Does DALI do that?
    cuvidDestroyVideoParser(videoParser_);
    videoParser_ = nullptr;
  }
}

void BetaCudaDeviceInterface::initialize(
    const AVStream* avStream,
    const UniqueDecodingAVFormatContext& avFormatCtx) {
  torch::Tensor dummyTensorForCudaInitialization = torch::empty(
      {1}, torch::TensorOptions().dtype(torch::kUInt8).device(device_));

  auto cudaDevice = torch::Device(torch::kCUDA);
  defaultCudaInterface_ =
      std::unique_ptr<DeviceInterface>(createDeviceInterface(cudaDevice));
  AVCodecContext dummyCodecContext = {};
  defaultCudaInterface_->initialize(avStream, avFormatCtx);
  defaultCudaInterface_->registerHardwareDeviceWithCodec(&dummyCodecContext);

  TORCH_CHECK(avStream != nullptr, "AVStream cannot be null");
  timeBase_ = avStream->time_base;

  const AVCodecParameters* codecPar = avStream->codecpar;
  TORCH_CHECK(codecPar != nullptr, "CodecParameters cannot be null");

  initializeBSF(codecPar, avFormatCtx);

  // Create parser. Default values that aren't obvious are taken from DALI.
  CUVIDPARSERPARAMS parserParams = {};
  parserParams.CodecType = validateCodecSupport(codecPar->codec_id);
  parserParams.ulMaxNumDecodeSurfaces = 8;
  parserParams.ulMaxDisplayDelay = 0;
  // Callback setup, all are triggered by the parser within a call
  // to cuvidParseVideoData
  parserParams.pUserData = this;
  parserParams.pfnSequenceCallback = pfnSequenceCallback;
  parserParams.pfnDecodePicture = pfnDecodePictureCallback;
  parserParams.pfnDisplayPicture = pfnDisplayPictureCallback;

  CUresult result = cuvidCreateVideoParser(&videoParser_, &parserParams);
  TORCH_CHECK(
      result == CUDA_SUCCESS, "Failed to create video parser: ", result);
}

void BetaCudaDeviceInterface::initializeBSF(
    const AVCodecParameters* codecPar,
    const UniqueDecodingAVFormatContext& avFormatCtx) {
  // Setup bit stream filters (BSF):
  // https://ffmpeg.org/doxygen/7.0/group__lavc__bsf.html
  // This is only needed for some formats, like H264 or HEVC.

  TORCH_CHECK(codecPar != nullptr, "codecPar cannot be null");
  TORCH_CHECK(avFormatCtx != nullptr, "AVFormatContext cannot be null");
  TORCH_CHECK(
      avFormatCtx->iformat != nullptr,
      "AVFormatContext->iformat cannot be null");
  std::string filterName;

  // Matching logic is taken from DALI
  switch (codecPar->codec_id) {
    case AV_CODEC_ID_H264: {
      const std::string formatName = avFormatCtx->iformat->long_name
          ? avFormatCtx->iformat->long_name
          : "";

      if (formatName == "QuickTime / MOV" ||
          formatName == "FLV (Flash Video)" ||
          formatName == "Matroska / WebM" || formatName == "raw H.264 video") {
        filterName = "h264_mp4toannexb";
      }
      break;
    }

    case AV_CODEC_ID_HEVC: {
      const std::string formatName = avFormatCtx->iformat->long_name
          ? avFormatCtx->iformat->long_name
          : "";

      if (formatName == "QuickTime / MOV" ||
          formatName == "FLV (Flash Video)" ||
          formatName == "Matroska / WebM" || formatName == "raw HEVC video") {
        filterName = "hevc_mp4toannexb";
      }
      break;
    }

    default:
      // No bitstream filter needed for other codecs
      // TODONVDEC P1 MPEG4 will need one!
      break;
  }

  if (filterName.empty()) {
    // Only initialize BSF if we actually need one
    return;
  }

  const AVBitStreamFilter* avBSF = av_bsf_get_by_name(filterName.c_str());
  TORCH_CHECK(
      avBSF != nullptr, "Failed to find bitstream filter: ", filterName);

  AVBSFContext* avBSFContext = nullptr;
  int retVal = av_bsf_alloc(avBSF, &avBSFContext);
  TORCH_CHECK(
      retVal >= AVSUCCESS,
      "Failed to allocate bitstream filter: ",
      getFFMPEGErrorStringFromErrorCode(retVal));

  bitstreamFilter_.reset(avBSFContext);

  retVal = avcodec_parameters_copy(bitstreamFilter_->par_in, codecPar);
  TORCH_CHECK(
      retVal >= AVSUCCESS,
      "Failed to copy codec parameters: ",
      getFFMPEGErrorStringFromErrorCode(retVal));

  retVal = av_bsf_init(bitstreamFilter_.get());
  TORCH_CHECK(
      retVal == AVSUCCESS,
      "Failed to initialize bitstream filter: ",
      getFFMPEGErrorStringFromErrorCode(retVal));
}

<<<<<<< HEAD
void BetaCudaDeviceInterface::initializeInterface(
    const AVStream* avStream,
    const UniqueDecodingAVFormatContext& avFormatCtx) {
  torch::Tensor dummyTensorForCudaInitialization = torch::empty(
      {1}, torch::TensorOptions().dtype(torch::kUInt8).device(device_));

  TORCH_CHECK(avStream != nullptr, "AVStream cannot be null");
  timeBase_ = avStream->time_base;
  frameRateAvgFromFFmpeg_ = avStream->r_frame_rate;

  const AVCodecParameters* codecPar = avStream->codecpar;
  TORCH_CHECK(codecPar != nullptr, "CodecParameters cannot be null");

  initializeBSF(codecPar, avFormatCtx);

  // Create parser. Default values that aren't obvious are taken from DALI.
  CUVIDPARSERPARAMS parserParams = {};
  parserParams.CodecType = validateCodecSupport(codecPar->codec_id);
  parserParams.ulMaxNumDecodeSurfaces = 8;
  parserParams.ulMaxDisplayDelay = 0;
  // Callback setup, all are triggered by the parser within a call
  // to cuvidParseVideoData
  parserParams.pUserData = this;
  parserParams.pfnSequenceCallback = pfnSequenceCallback;
  parserParams.pfnDecodePicture = pfnDecodePictureCallback;
  parserParams.pfnDisplayPicture = pfnDisplayPictureCallback;

  CUresult result = cuvidCreateVideoParser(&videoParser_, &parserParams);
  TORCH_CHECK(
      result == CUDA_SUCCESS, "Failed to create video parser: ", result);
}

=======
>>>>>>> c42388f1
// This callback is called by the parser within cuvidParseVideoData when there
// is a change in the stream's properties (like resolution change), as specified
// by CUVIDEOFORMAT. Particularly (but not just!), this is called at the very
// start of the stream.
// TODONVDEC P1: Code below mostly assume this is called only once at the start,
// we should handle the case of multiple calls. Probably need to flush buffers,
// etc.
int BetaCudaDeviceInterface::streamPropertyChange(CUVIDEOFORMAT* videoFormat) {
  TORCH_CHECK(videoFormat != nullptr, "Invalid video format");

  videoFormat_ = *videoFormat;

  if (videoFormat_.min_num_decode_surfaces == 0) {
    // Same as DALI's fallback
    videoFormat_.min_num_decode_surfaces = 20;
  }

  if (!decoder_) {
    decoder_ = NVDECCache::getCache(device_.index()).getDecoder(videoFormat);

    if (!decoder_) {
      // TODONVDEC P0: consider re-configuring an existing decoder instead of
      // re-creating one. See docs, see DALI.
      decoder_ = createDecoder(videoFormat);
    }

    TORCH_CHECK(decoder_, "Failed to get or create decoder");
  }

  // DALI also returns min_num_decode_surfaces from this function. This
  // instructs the parser to reset its ulMaxNumDecodeSurfaces field to this
  // value.
  return static_cast<int>(videoFormat_.min_num_decode_surfaces);
}

// Moral equivalent of avcodec_send_packet(). Here, we pass the AVPacket down to
// the NVCUVID parser.
int BetaCudaDeviceInterface::sendPacket(ReferenceAVPacket& packet) {
  CUVIDSOURCEDATAPACKET cuvidPacket = {};

  if (packet.get() && packet->data && packet->size > 0) {
    applyBSF(packet);

    // Regular packet with data
    cuvidPacket.payload = packet->data;
    cuvidPacket.payload_size = packet->size;
    cuvidPacket.flags = CUVID_PKT_TIMESTAMP;
    cuvidPacket.timestamp = packet->pts;

  } else {
    // End of stream packet
    cuvidPacket.flags = CUVID_PKT_ENDOFSTREAM;
    eofSent_ = true;
  }

  CUresult result = cuvidParseVideoData(videoParser_, &cuvidPacket);
  if (result != CUDA_SUCCESS) {
    return AVERROR_EXTERNAL;
  }
  return AVSUCCESS;
}

void BetaCudaDeviceInterface::applyBSF(ReferenceAVPacket& packet) {
  if (!bitstreamFilter_) {
    return;
  }

  int retVal = av_bsf_send_packet(bitstreamFilter_.get(), packet.get());
  TORCH_CHECK(
      retVal >= AVSUCCESS,
      "Failed to send packet to bitstream filter: ",
      getFFMPEGErrorStringFromErrorCode(retVal));

  // Create a temporary packet to receive the filtered data
  // TODO P1: the docs mention there can theoretically be multiple output
  // packets for a single input, i.e. we may need to call av_bsf_receive_packet
  // more than once. We should figure out whether that applies to the BSF we're
  // using.
  AutoAVPacket filteredAutoPacket;
  ReferenceAVPacket filteredPacket(filteredAutoPacket);
  retVal = av_bsf_receive_packet(bitstreamFilter_.get(), filteredPacket.get());
  TORCH_CHECK(
      retVal >= AVSUCCESS,
      "Failed to receive packet from bitstream filter: ",
      getFFMPEGErrorStringFromErrorCode(retVal));

  // Free the original packet's data which isn't needed anymore, and move the
  // fields of the filtered packet into the original packet. The filtered packet
  // fields are re-set by av_packet_move_ref, so when it goes out of scope and
  // gets destructed, it's not going to affect the original packet.
  packet.reset(filteredPacket);
  // TODONVDEC P0: consider cleaner ways to do this. Maybe we should let
  // applyBSF return a new packet, and maybe that new packet needs to be a field
  // on the interface to avoid complex lifetime issues.
}

// Parser triggers this callback within cuvidParseVideoData when a frame is
// ready to be decoded, i.e. the parser received all the necessary packets for a
// given frame. It means we can send that frame to be decoded by the hardware
// NVDEC decoder by calling cuvidDecodePicture which is non-blocking.
int BetaCudaDeviceInterface::frameReadyForDecoding(CUVIDPICPARAMS* picParams) {
  if (isFlushing_) {
    return 0;
  }

  TORCH_CHECK(picParams != nullptr, "Invalid picture parameters");
  TORCH_CHECK(decoder_, "Decoder not initialized before picture decode");

  // Send frame to be decoded by NVDEC - non-blocking call.
  CUresult result = cuvidDecodePicture(*decoder_.get(), picParams);

  // Yes, you're reading that right, 0 means error, 1 means success
  return (result == CUDA_SUCCESS);
}

int BetaCudaDeviceInterface::frameReadyInDisplayOrder(
    CUVIDPARSERDISPINFO* dispInfo) {
  readyFrames_.push(*dispInfo);
  return 1; // success
}

// Moral equivalent of avcodec_receive_frame().
int BetaCudaDeviceInterface::receiveFrame(UniqueAVFrame& avFrame) {
  if (readyFrames_.empty()) {
    // No frame found, instruct caller to try again later after sending more
    // packets.
    return AVERROR(EAGAIN);
  }
  CUVIDPARSERDISPINFO dispInfo = readyFrames_.front();
  readyFrames_.pop();

  // TODONVDEC P1 we need to set the procParams.output_stream field to the
  // current CUDA stream and ensure proper synchronization. There's a related
  // NVDECTODO in CudaDeviceInterface.cpp where we do the necessary
  // synchronization for NPP.
  CUVIDPROCPARAMS procParams = {};
  procParams.progressive_frame = dispInfo.progressive_frame;
  procParams.top_field_first = dispInfo.top_field_first;
  procParams.unpaired_field = dispInfo.repeat_first_field < 0;
  CUdeviceptr framePtr = 0;
  unsigned int pitch = 0;

  // We know the frame we want was sent to the hardware decoder, but now we need
  // to "map" it to an "output surface" before we can use its data. This is a
  // blocking calls that waits until the frame is fully decoded and ready to be
  // used.
  CUresult result = cuvidMapVideoFrame(
      *decoder_.get(), dispInfo.picture_index, &framePtr, &pitch, &procParams);

  if (result != CUDA_SUCCESS) {
    return AVERROR_EXTERNAL;
  }

  avFrame = convertCudaFrameToAVFrame(framePtr, pitch, dispInfo);

  // Unmap the frame so that the decoder can reuse its corresponding output
  // surface. Whether this is blocking is unclear?
  cuvidUnmapVideoFrame(*decoder_.get(), framePtr);
  // TODONVDEC P0: Get clarity on this:
  // We assume that the framePtr is still valid after unmapping. That framePtr
  // is now part of the avFrame, which we'll return to the caller, and the
  // caller will immediately use it for color-conversion, at which point a copy
  // happens. After the copy, it doesn't matter whether framePtr is still valid.
  // And we'll return to this function (and to cuvidUnmapVideoFrame()) *after*
  // the copy is made, so there should be no risk of overwriting the data before
  // the copy.
  // Buuuut yeah, we need get more clarity on what actually happens, and on
  // what's needed. IIUC DALI makes the color-conversion copy immediately after
  // cuvidMapVideoFrame() and *before* cuvidUnmapVideoFrame() with a synchronize
  // in between. So maybe we should do the same.

  return AVSUCCESS;
}

UniqueAVFrame BetaCudaDeviceInterface::convertCudaFrameToAVFrame(
    CUdeviceptr framePtr,
    unsigned int pitch,
    const CUVIDPARSERDISPINFO& dispInfo) {
  TORCH_CHECK(framePtr != 0, "Invalid CUDA frame pointer");

  // Get frame dimensions from video format display area (not coded dimensions)
  // This matches DALI's approach and avoids padding issues
  int width = videoFormat_.display_area.right - videoFormat_.display_area.left;
  int height = videoFormat_.display_area.bottom - videoFormat_.display_area.top;

  TORCH_CHECK(width > 0 && height > 0, "Invalid frame dimensions");
  TORCH_CHECK(
      pitch >= static_cast<unsigned int>(width), "Pitch must be >= width");

  UniqueAVFrame avFrame(av_frame_alloc());
  TORCH_CHECK(avFrame.get() != nullptr, "Failed to allocate AVFrame");

  avFrame->width = width;
  avFrame->height = height;
  avFrame->format = AV_PIX_FMT_CUDA;
  avFrame->pts = dispInfo.timestamp;

  // TODONVDEC P2: We compute the duration based on average frame rate info:
  // either from NVCUVID if it's valid, otherwise from FFmpeg as fallback. But
  // both of these are based on average frame rate, so if the video has
  // variable frame rate, the durations may be off. We should try to see if we
  // can set the duration more accurately. Unfortunately it's not given by
  // dispInfo. One option would be to set it based on the pts difference between
  // consecutive frames, if the next frame is already available.
  int frameRateNum = static_cast<int>(videoFormat_.frame_rate.numerator);
  int frameRateDen = static_cast<int>(videoFormat_.frame_rate.denominator);
  AVRational frameRate = (frameRateNum > 0 && frameRateDen > 0)
      ? AVRational{frameRateNum, frameRateDen}
      : frameRateAvgFromFFmpeg_;
  setDuration(avFrame, computeSafeDuration(frameRate, timeBase_));

  // We need to assign the frame colorspace. This is crucial for proper color
  // conversion. NVCUVID stores that in the matrix_coefficients field, but
  // doesn't document the semantics of the values. Claude code generated this,
  // which seems to work. Reassuringly, the values seem to match the
  // corresponding indices in the FFmpeg enum for colorspace conversion
  // (ff_yuv2rgb_coeffs):
  // https://ffmpeg.org/doxygen/trunk/yuv2rgb_8c_source.html#l00047
  switch (videoFormat_.video_signal_description.matrix_coefficients) {
    case 1:
      avFrame->colorspace = AVCOL_SPC_BT709;
      break;
    case 6:
      avFrame->colorspace = AVCOL_SPC_SMPTE170M; // BT.601
      break;
    default:
      // Default to BT.601
      avFrame->colorspace = AVCOL_SPC_SMPTE170M;
      break;
  }

  avFrame->color_range =
      videoFormat_.video_signal_description.video_full_range_flag
      ? AVCOL_RANGE_JPEG
      : AVCOL_RANGE_MPEG;

  // Below: Ask Claude. I'm not going to even pretend.
  avFrame->data[0] = reinterpret_cast<uint8_t*>(framePtr);
  avFrame->data[1] = reinterpret_cast<uint8_t*>(framePtr + (pitch * height));
  avFrame->data[2] = nullptr;
  avFrame->data[3] = nullptr;
  avFrame->linesize[0] = pitch;
  avFrame->linesize[1] = pitch;
  avFrame->linesize[2] = 0;
  avFrame->linesize[3] = 0;

  return avFrame;
}

void BetaCudaDeviceInterface::flush() {
  isFlushing_ = true;

  // TODONVDEC P0: simplify flushing and "eofSent_" logic. We should just have a
  // "sendEofPacket()" function that does the right thing, instead of setting
  // CUVID_PKT_ENDOFSTREAM in different places.
  if (!eofSent_) {
    CUVIDSOURCEDATAPACKET cuvidPacket = {};
    cuvidPacket.flags = CUVID_PKT_ENDOFSTREAM;
    CUresult result = cuvidParseVideoData(videoParser_, &cuvidPacket);
    if (result == CUDA_SUCCESS) {
      eofSent_ = true;
    }
  }

  isFlushing_ = false;

  std::queue<CUVIDPARSERDISPINFO> emptyQueue;
  std::swap(readyFrames_, emptyQueue);

  eofSent_ = false;
}

void BetaCudaDeviceInterface::convertAVFrameToFrameOutput(
    UniqueAVFrame& avFrame,
    FrameOutput& frameOutput,
    std::optional<torch::Tensor> preAllocatedOutputTensor) {
  TORCH_CHECK(
      avFrame->format == AV_PIX_FMT_CUDA,
      "Expected CUDA format frame from BETA CUDA interface");

  // TODONVDEC P1: we use the 'default' cuda device interface for color
  // conversion. That's a temporary hack to make things work. we should abstract
  // the color conversion stuff separately.
  defaultCudaInterface_->convertAVFrameToFrameOutput(
      avFrame, frameOutput, preAllocatedOutputTensor);
}

} // namespace facebook::torchcodec<|MERGE_RESOLUTION|>--- conflicted
+++ resolved
@@ -298,41 +298,6 @@
       getFFMPEGErrorStringFromErrorCode(retVal));
 }
 
-<<<<<<< HEAD
-void BetaCudaDeviceInterface::initializeInterface(
-    const AVStream* avStream,
-    const UniqueDecodingAVFormatContext& avFormatCtx) {
-  torch::Tensor dummyTensorForCudaInitialization = torch::empty(
-      {1}, torch::TensorOptions().dtype(torch::kUInt8).device(device_));
-
-  TORCH_CHECK(avStream != nullptr, "AVStream cannot be null");
-  timeBase_ = avStream->time_base;
-  frameRateAvgFromFFmpeg_ = avStream->r_frame_rate;
-
-  const AVCodecParameters* codecPar = avStream->codecpar;
-  TORCH_CHECK(codecPar != nullptr, "CodecParameters cannot be null");
-
-  initializeBSF(codecPar, avFormatCtx);
-
-  // Create parser. Default values that aren't obvious are taken from DALI.
-  CUVIDPARSERPARAMS parserParams = {};
-  parserParams.CodecType = validateCodecSupport(codecPar->codec_id);
-  parserParams.ulMaxNumDecodeSurfaces = 8;
-  parserParams.ulMaxDisplayDelay = 0;
-  // Callback setup, all are triggered by the parser within a call
-  // to cuvidParseVideoData
-  parserParams.pUserData = this;
-  parserParams.pfnSequenceCallback = pfnSequenceCallback;
-  parserParams.pfnDecodePicture = pfnDecodePictureCallback;
-  parserParams.pfnDisplayPicture = pfnDisplayPictureCallback;
-
-  CUresult result = cuvidCreateVideoParser(&videoParser_, &parserParams);
-  TORCH_CHECK(
-      result == CUDA_SUCCESS, "Failed to create video parser: ", result);
-}
-
-=======
->>>>>>> c42388f1
 // This callback is called by the parser within cuvidParseVideoData when there
 // is a change in the stream's properties (like resolution change), as specified
 // by CUVIDEOFORMAT. Particularly (but not just!), this is called at the very
