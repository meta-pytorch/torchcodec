--- conflicted
+++ resolved
@@ -41,23 +41,13 @@
 
 static int CUDAAPI
 pfnDecodePictureCallback(void* pUserData, CUVIDPICPARAMS* picParams) {
-<<<<<<< HEAD
-  BetaCudaDeviceInterface* decoder =
-      static_cast<BetaCudaDeviceInterface*>(pUserData);
-=======
   auto decoder = static_cast<BetaCudaDeviceInterface*>(pUserData);
->>>>>>> 6d72f115
   return decoder->frameReadyForDecoding(picParams);
 }
 
 static int CUDAAPI
 pfnDisplayPictureCallback(void* pUserData, CUVIDPARSERDISPINFO* dispInfo) {
-<<<<<<< HEAD
-  BetaCudaDeviceInterface* decoder =
-      static_cast<BetaCudaDeviceInterface*>(pUserData);
-=======
   auto decoder = static_cast<BetaCudaDeviceInterface*>(pUserData);
->>>>>>> 6d72f115
   return decoder->frameReadyInDisplayOrder(dispInfo);
 }
 
@@ -372,13 +362,10 @@
   CUVIDPARSERDISPINFO dispInfo = readyFrames_.front();
   readyFrames_.pop();
 
-<<<<<<< HEAD
   // TODONVDEC P1 we need to set the procParams.output_stream field to the
   // current CUDA stream and ensure proper synchronization. There's a related
   // NVDECTODO in CudaDeviceInterface.cpp where we do the necessary
   // synchronization for NPP.
-=======
->>>>>>> 6d72f115
   CUVIDPROCPARAMS procParams = {};
   procParams.progressive_frame = dispInfo.progressive_frame;
   procParams.top_field_first = dispInfo.top_field_first;
@@ -523,15 +510,7 @@
   // conversion. That's a temporary hack to make things work. we should abstract
   // the color conversion stuff separately.
   defaultCudaInterface_->convertAVFrameToFrameOutput(
-<<<<<<< HEAD
-      videoStreamOptions,
-      timeBase,
-      avFrame,
-      frameOutput,
-      preAllocatedOutputTensor);
-=======
       avFrame, frameOutput, preAllocatedOutputTensor);
->>>>>>> 6d72f115
 }
 
 } // namespace facebook::torchcodec