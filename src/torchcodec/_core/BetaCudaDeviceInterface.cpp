// Copyright (c) Meta Platforms, Inc. and affiliates.
// All rights reserved.
//
// This source code is licensed under the BSD-style license found in the
// LICENSE file in the root directory of this source tree.

#include <torch/types.h>
#include <mutex>
#include <vector>

#include "src/torchcodec/_core/BetaCudaDeviceInterface.h"

#include "src/torchcodec/_core/DeviceInterface.h"
#include "src/torchcodec/_core/FFMPEGCommon.h"
#include "src/torchcodec/_core/NVDECCache.h"

// #include <cuda_runtime.h> // For cudaStreamSynchronize
#include "src/torchcodec/_core/nvcuvid_include/cuviddec.h"
#include "src/torchcodec/_core/nvcuvid_include/nvcuvid.h"

extern "C" {
#include <libavutil/hwcontext_cuda.h>
#include <libavutil/pixdesc.h>
}

namespace facebook::torchcodec {

namespace {

static bool g_cuda_beta = registerDeviceInterface(
    DeviceInterfaceKey(torch::kCUDA, /*variant=*/"beta"),
    [](const torch::Device& device) {
      return new BetaCudaDeviceInterface(device);
    });

static int CUDAAPI
pfnSequenceCallback(void* pUserData, CUVIDEOFORMAT* videoFormat) {
  auto decoder = static_cast<BetaCudaDeviceInterface*>(pUserData);
  return decoder->streamPropertyChange(videoFormat);
}

static int CUDAAPI
pfnDecodePictureCallback(void* pUserData, CUVIDPICPARAMS* picParams) {
  auto decoder = static_cast<BetaCudaDeviceInterface*>(pUserData);
  return decoder->frameReadyForDecoding(picParams);
}

static int CUDAAPI
pfnDisplayPictureCallback(void* pUserData, CUVIDPARSERDISPINFO* dispInfo) {
  auto decoder = static_cast<BetaCudaDeviceInterface*>(pUserData);
  return decoder->frameReadyInDisplayOrder(dispInfo);
}

static UniqueCUvideodecoder createDecoder(CUVIDEOFORMAT* videoFormat) {
  // Check decoder capabilities - same checks as DALI
  auto caps = CUVIDDECODECAPS{};
  caps.eCodecType = videoFormat->codec;
  caps.eChromaFormat = videoFormat->chroma_format;
  caps.nBitDepthMinus8 = videoFormat->bit_depth_luma_minus8;
  CUresult result = cuvidGetDecoderCaps(&caps);
  TORCH_CHECK(result == CUDA_SUCCESS, "Failed to get decoder caps: ", result);

  TORCH_CHECK(
      caps.bIsSupported,
      "Codec configuration not supported on this GPU. "
      "Codec: ",
      static_cast<int>(videoFormat->codec),
      ", chroma format: ",
      static_cast<int>(videoFormat->chroma_format),
      ", bit depth: ",
      videoFormat->bit_depth_luma_minus8 + 8);

  TORCH_CHECK(
      videoFormat->coded_width >= caps.nMinWidth &&
          videoFormat->coded_height >= caps.nMinHeight,
      "Video is too small in at least one dimension. Provided: ",
      videoFormat->coded_width,
      "x",
      videoFormat->coded_height,
      " vs supported:",
      caps.nMinWidth,
      "x",
      caps.nMinHeight);

  TORCH_CHECK(
      videoFormat->coded_width <= caps.nMaxWidth &&
          videoFormat->coded_height <= caps.nMaxHeight,
      "Video is too large in at least one dimension. Provided: ",
      videoFormat->coded_width,
      "x",
      videoFormat->coded_height,
      " vs supported:",
      caps.nMaxWidth,
      "x",
      caps.nMaxHeight);

  // See nMaxMBCount in cuviddec.h
  constexpr unsigned int macroblockConstant = 256;
  TORCH_CHECK(
      videoFormat->coded_width * videoFormat->coded_height /
              macroblockConstant <=
          caps.nMaxMBCount,
      "Video is too large (too many macroblocks). "
      "Provided (width * height / ",
      macroblockConstant,
      "): ",
      videoFormat->coded_width * videoFormat->coded_height / macroblockConstant,
      " vs supported:",
      caps.nMaxMBCount);

  // Decoder creation parameters, taken from DALI
  CUVIDDECODECREATEINFO decoderParams = {};
  decoderParams.bitDepthMinus8 = videoFormat->bit_depth_luma_minus8;
  decoderParams.ChromaFormat = videoFormat->chroma_format;
  decoderParams.OutputFormat = cudaVideoSurfaceFormat_NV12;
  decoderParams.ulCreationFlags = cudaVideoCreate_Default;
  decoderParams.CodecType = videoFormat->codec;
  decoderParams.ulHeight = videoFormat->coded_height;
  decoderParams.ulWidth = videoFormat->coded_width;
  decoderParams.ulMaxHeight = videoFormat->coded_height;
  decoderParams.ulMaxWidth = videoFormat->coded_width;
  decoderParams.ulTargetHeight =
      videoFormat->display_area.bottom - videoFormat->display_area.top;
  decoderParams.ulTargetWidth =
      videoFormat->display_area.right - videoFormat->display_area.left;
  decoderParams.ulNumDecodeSurfaces = videoFormat->min_num_decode_surfaces;
  decoderParams.ulNumOutputSurfaces = 2;
  decoderParams.display_area.left = videoFormat->display_area.left;
  decoderParams.display_area.right = videoFormat->display_area.right;
  decoderParams.display_area.top = videoFormat->display_area.top;
  decoderParams.display_area.bottom = videoFormat->display_area.bottom;

  CUvideodecoder* decoder = new CUvideodecoder();
  result = cuvidCreateDecoder(decoder, &decoderParams);
  TORCH_CHECK(
      result == CUDA_SUCCESS, "Failed to create NVDEC decoder: ", result);
  return UniqueCUvideodecoder(decoder, CUvideoDecoderDeleter{});
}

cudaVideoCodec validateCodecSupport(AVCodecID codecId) {
  switch (codecId) {
    case AV_CODEC_ID_H264:
      return cudaVideoCodec_H264;
    case AV_CODEC_ID_HEVC:
      return cudaVideoCodec_HEVC;
    // TODONVDEC P0: support more codecs
    // case AV_CODEC_ID_AV1: return cudaVideoCodec_AV1;
    // case AV_CODEC_ID_MPEG4: return cudaVideoCodec_MPEG4;
    // case AV_CODEC_ID_VP8: return cudaVideoCodec_VP8;
    // case AV_CODEC_ID_VP9: return cudaVideoCodec_VP9;
    // case AV_CODEC_ID_MJPEG: return cudaVideoCodec_JPEG;
    default: {
      TORCH_CHECK(false, "Unsupported codec type: ", avcodec_get_name(codecId));
    }
  }
}

} // namespace

BetaCudaDeviceInterface::BetaCudaDeviceInterface(const torch::Device& device)
    : DeviceInterface(device) {
  TORCH_CHECK(g_cuda_beta, "BetaCudaDeviceInterface was not registered!");
  TORCH_CHECK(
      device_.type() == torch::kCUDA, "Unsupported device: ", device_.str());
}

BetaCudaDeviceInterface::~BetaCudaDeviceInterface() {
  // TODONVDEC P0: we probably need to free the frames that have been decoded by
  // NVDEC but not yet "mapped" - i.e. those that are still in readyFrames_?

  if (decoder_) {
    NVDECCache::getCache(device_.index())
        .returnDecoder(&videoFormat_, std::move(decoder_));
  }

  if (videoParser_) {
    // TODONVDEC P2: consider caching this? Does DALI do that?
    cuvidDestroyVideoParser(videoParser_);
    videoParser_ = nullptr;
  }
}

<<<<<<< HEAD
void BetaCudaDeviceInterface::initializeBSF(
    const AVCodecParameters* codecPar,
    const UniqueDecodingAVFormatContext& avFormatCtx) {
  // Setup bit stream filters (BSF):
  // https://ffmpeg.org/doxygen/7.0/group__lavc__bsf.html
  // This is only needed for some formats, like H264 or HEVC.
=======
void BetaCudaDeviceInterface::initialize(const AVStream* avStream) {
  torch::Tensor dummyTensorForCudaInitialization = torch::empty(
      {1}, torch::TensorOptions().dtype(torch::kUInt8).device(device_));
>>>>>>> 9b635047

  TORCH_CHECK(codecPar != nullptr, "codecPar cannot be null");
  TORCH_CHECK(avFormatCtx != nullptr, "AVFormatContext cannot be null");
  TORCH_CHECK(
      avFormatCtx->iformat != nullptr,
      "AVFormatContext->iformat cannot be null");
  std::string filterName;

  // Matching logic is taken from DALI
  switch (codecPar->codec_id) {
    case AV_CODEC_ID_H264: {
      const std::string formatName = avFormatCtx->iformat->long_name
          ? avFormatCtx->iformat->long_name
          : "";

      if (formatName == "QuickTime / MOV" ||
          formatName == "FLV (Flash Video)" ||
          formatName == "Matroska / WebM" || formatName == "raw H.264 video") {
        filterName = "h264_mp4toannexb";
      }
      break;
    }

<<<<<<< HEAD
    case AV_CODEC_ID_HEVC: {
      const std::string formatName = avFormatCtx->iformat->long_name
          ? avFormatCtx->iformat->long_name
          : "";
=======
  auto cudaDevice = torch::Device(torch::kCUDA);
  defaultCudaInterface_ =
      std::unique_ptr<DeviceInterface>(createDeviceInterface(cudaDevice));
  AVCodecContext dummyCodecContext = {};
  defaultCudaInterface_->initialize(avStream);
  defaultCudaInterface_->registerHardwareDeviceWithCodec(&dummyCodecContext);

  const AVCodecParameters* codecpar = avStream->codecpar;
  TORCH_CHECK(codecpar != nullptr, "CodecParameters cannot be null");
>>>>>>> 9b635047

      if (formatName == "QuickTime / MOV" ||
          formatName == "FLV (Flash Video)" ||
          formatName == "Matroska / WebM" || formatName == "raw HEVC video") {
        filterName = "hevc_mp4toannexb";
      }
      break;
    }

    default:
      // No bitstream filter needed for other codecs
      // TODONVDEC P1 MPEG4 will need one!
      break;
  }

  if (filterName.empty()) {
    // Only initialize BSF if we actually need one
    return;
  }

  const AVBitStreamFilter* avBSF = av_bsf_get_by_name(filterName.c_str());
  TORCH_CHECK(
      avBSF != nullptr, "Failed to find bitstream filter: ", filterName);

  AVBSFContext* avBSFContext = nullptr;
  int retVal = av_bsf_alloc(avBSF, &avBSFContext);
  TORCH_CHECK(
      retVal >= AVSUCCESS,
      "Failed to allocate bitstream filter: ",
      getFFMPEGErrorStringFromErrorCode(retVal));

  bitstreamFilter_.reset(avBSFContext);

  retVal = avcodec_parameters_copy(bitstreamFilter_->par_in, codecPar);
  TORCH_CHECK(
      retVal >= AVSUCCESS,
      "Failed to copy codec parameters: ",
      getFFMPEGErrorStringFromErrorCode(retVal));

  retVal = av_bsf_init(bitstreamFilter_.get());
  TORCH_CHECK(
      retVal == AVSUCCESS,
      "Failed to initialize bitstream filter: ",
      getFFMPEGErrorStringFromErrorCode(retVal));
}

void BetaCudaDeviceInterface::initializeInterface(
    const AVStream* avStream,
    const UniqueDecodingAVFormatContext& avFormatCtx) {
  torch::Tensor dummyTensorForCudaInitialization = torch::empty(
      {1}, torch::TensorOptions().dtype(torch::kUInt8).device(device_));

  TORCH_CHECK(avStream != nullptr, "AVStream cannot be null");
  timeBase_ = avStream->time_base;

  const AVCodecParameters* codecPar = avStream->codecpar;
  TORCH_CHECK(codecPar != nullptr, "CodecParameters cannot be null");

  initializeBSF(codecPar, avFormatCtx);

  // Create parser. Default values that aren't obvious are taken from DALI.
  CUVIDPARSERPARAMS parserParams = {};
  parserParams.CodecType = validateCodecSupport(codecPar->codec_id);
  parserParams.ulMaxNumDecodeSurfaces = 8;
  parserParams.ulMaxDisplayDelay = 0;
  // Callback setup, all are triggered by the parser within a call
  // to cuvidParseVideoData
  parserParams.pUserData = this;
  parserParams.pfnSequenceCallback = pfnSequenceCallback;
  parserParams.pfnDecodePicture = pfnDecodePictureCallback;
  parserParams.pfnDisplayPicture = pfnDisplayPictureCallback;

  CUresult result = cuvidCreateVideoParser(&videoParser_, &parserParams);
  TORCH_CHECK(
      result == CUDA_SUCCESS, "Failed to create video parser: ", result);
}

// This callback is called by the parser within cuvidParseVideoData when there
// is a change in the stream's properties (like resolution change), as specified
// by CUVIDEOFORMAT. Particularly (but not just!), this is called at the very
// start of the stream.
// TODONVDEC P1: Code below mostly assume this is called only once at the start,
// we should handle the case of multiple calls. Probably need to flush buffers,
// etc.
int BetaCudaDeviceInterface::streamPropertyChange(CUVIDEOFORMAT* videoFormat) {
  TORCH_CHECK(videoFormat != nullptr, "Invalid video format");

  videoFormat_ = *videoFormat;

  if (videoFormat_.min_num_decode_surfaces == 0) {
    // Same as DALI's fallback
    videoFormat_.min_num_decode_surfaces = 20;
  }

  if (!decoder_) {
    decoder_ = NVDECCache::getCache(device_.index()).getDecoder(videoFormat);

    if (!decoder_) {
      // TODONVDEC P0: consider re-configuring an existing decoder instead of
      // re-creating one. See docs, see DALI.
      decoder_ = createDecoder(videoFormat);
    }

    TORCH_CHECK(decoder_, "Failed to get or create decoder");
  }

  // DALI also returns min_num_decode_surfaces from this function. This
  // instructs the parser to reset its ulMaxNumDecodeSurfaces field to this
  // value.
  return static_cast<int>(videoFormat_.min_num_decode_surfaces);
}

// Moral equivalent of avcodec_send_packet(). Here, we pass the AVPacket down to
// the NVCUVID parser.
int BetaCudaDeviceInterface::sendPacket(ReferenceAVPacket& packet) {
  CUVIDSOURCEDATAPACKET cuvidPacket = {};

  if (packet.get() && packet->data && packet->size > 0) {
    applyBSF(packet);

    // Regular packet with data
    cuvidPacket.payload = packet->data;
    cuvidPacket.payload_size = packet->size;
    cuvidPacket.flags = CUVID_PKT_TIMESTAMP;
    cuvidPacket.timestamp = packet->pts;

  } else {
    // End of stream packet
    cuvidPacket.flags = CUVID_PKT_ENDOFSTREAM;
    eofSent_ = true;
  }

  CUresult result = cuvidParseVideoData(videoParser_, &cuvidPacket);
  if (result != CUDA_SUCCESS) {
    return AVERROR_EXTERNAL;
  }
  return AVSUCCESS;
}

void BetaCudaDeviceInterface::applyBSF(ReferenceAVPacket& packet) {
  if (!bitstreamFilter_) {
    return;
  }

  int retVal = av_bsf_send_packet(bitstreamFilter_.get(), packet.get());
  TORCH_CHECK(
      retVal >= AVSUCCESS,
      "Failed to send packet to bitstream filter: ",
      getFFMPEGErrorStringFromErrorCode(retVal));

  // Create a temporary packet to receive the filtered data
  // TODO P1: the docs mention there can theoretically be multiple output
  // packets for a single input, i.e. we may need to call av_bsf_receive_packet
  // more than once. We should figure out whether that applies to the BSF we're
  // using.
  AutoAVPacket filteredAutoPacket;
  ReferenceAVPacket filteredPacket(filteredAutoPacket);
  retVal = av_bsf_receive_packet(bitstreamFilter_.get(), filteredPacket.get());
  TORCH_CHECK(
      retVal >= AVSUCCESS,
      "Failed to receive packet from bitstream filter: ",
      getFFMPEGErrorStringFromErrorCode(retVal));

  // Free the original packet's data which isn't needed anymore, and move the
  // fields of the filtered packet into the original packet. The filtered packet
  // fields are re-set by av_packet_move_ref, so when it goes out of scope and
  // gets destructed, it's not going to affect the original packet.
  packet.reset(filteredPacket);
  // TODONVDEC P0: consider cleaner ways to do this. Maybe we should let
  // applyBSF return a new packet, and maybe that new packet needs to be a field
  // on the interface to avoid complex lifetime issues.
}

// Parser triggers this callback within cuvidParseVideoData when a frame is
// ready to be decoded, i.e. the parser received all the necessary packets for a
// given frame. It means we can send that frame to be decoded by the hardware
// NVDEC decoder by calling cuvidDecodePicture which is non-blocking.
int BetaCudaDeviceInterface::frameReadyForDecoding(CUVIDPICPARAMS* picParams) {
  if (isFlushing_) {
    return 0;
  }

  TORCH_CHECK(picParams != nullptr, "Invalid picture parameters");
  TORCH_CHECK(decoder_, "Decoder not initialized before picture decode");

  // Send frame to be decoded by NVDEC - non-blocking call.
  CUresult result = cuvidDecodePicture(*decoder_.get(), picParams);

  // Yes, you're reading that right, 0 means error, 1 means success
  return (result == CUDA_SUCCESS);
}

int BetaCudaDeviceInterface::frameReadyInDisplayOrder(
    CUVIDPARSERDISPINFO* dispInfo) {
  readyFrames_.push(*dispInfo);
  return 1; // success
}

// Moral equivalent of avcodec_receive_frame().
int BetaCudaDeviceInterface::receiveFrame(UniqueAVFrame& avFrame) {
  if (readyFrames_.empty()) {
    // No frame found, instruct caller to try again later after sending more
    // packets.
    return AVERROR(EAGAIN);
  }
  CUVIDPARSERDISPINFO dispInfo = readyFrames_.front();
  readyFrames_.pop();

  // TODONVDEC P1 we need to set the procParams.output_stream field to the
  // current CUDA stream and ensure proper synchronization. There's a related
  // NVDECTODO in CudaDeviceInterface.cpp where we do the necessary
  // synchronization for NPP.
  CUVIDPROCPARAMS procParams = {};
  procParams.progressive_frame = dispInfo.progressive_frame;
  procParams.top_field_first = dispInfo.top_field_first;
  procParams.unpaired_field = dispInfo.repeat_first_field < 0;
  CUdeviceptr framePtr = 0;
  unsigned int pitch = 0;

  // We know the frame we want was sent to the hardware decoder, but now we need
  // to "map" it to an "output surface" before we can use its data. This is a
  // blocking calls that waits until the frame is fully decoded and ready to be
  // used.
  CUresult result = cuvidMapVideoFrame(
      *decoder_.get(), dispInfo.picture_index, &framePtr, &pitch, &procParams);

  if (result != CUDA_SUCCESS) {
    return AVERROR_EXTERNAL;
  }

  avFrame = convertCudaFrameToAVFrame(framePtr, pitch, dispInfo);

  // Unmap the frame so that the decoder can reuse its corresponding output
  // surface. Whether this is blocking is unclear?
  cuvidUnmapVideoFrame(*decoder_.get(), framePtr);
  // TODONVDEC P0: Get clarity on this:
  // We assume that the framePtr is still valid after unmapping. That framePtr
  // is now part of the avFrame, which we'll return to the caller, and the
  // caller will immediately use it for color-conversion, at which point a copy
  // happens. After the copy, it doesn't matter whether framePtr is still valid.
  // And we'll return to this function (and to cuvidUnmapVideoFrame()) *after*
  // the copy is made, so there should be no risk of overwriting the data before
  // the copy.
  // Buuuut yeah, we need get more clarity on what actually happens, and on
  // what's needed. IIUC DALI makes the color-conversion copy immediately after
  // cuvidMapVideoFrame() and *before* cuvidUnmapVideoFrame() with a synchronize
  // in between. So maybe we should do the same.

  return AVSUCCESS;
}

UniqueAVFrame BetaCudaDeviceInterface::convertCudaFrameToAVFrame(
    CUdeviceptr framePtr,
    unsigned int pitch,
    const CUVIDPARSERDISPINFO& dispInfo) {
  TORCH_CHECK(framePtr != 0, "Invalid CUDA frame pointer");

  // Get frame dimensions from video format display area (not coded dimensions)
  // This matches DALI's approach and avoids padding issues
  int width = videoFormat_.display_area.right - videoFormat_.display_area.left;
  int height = videoFormat_.display_area.bottom - videoFormat_.display_area.top;

  TORCH_CHECK(width > 0 && height > 0, "Invalid frame dimensions");
  TORCH_CHECK(
      pitch >= static_cast<unsigned int>(width), "Pitch must be >= width");

  UniqueAVFrame avFrame(av_frame_alloc());
  TORCH_CHECK(avFrame.get() != nullptr, "Failed to allocate AVFrame");

  avFrame->width = width;
  avFrame->height = height;
  avFrame->format = AV_PIX_FMT_CUDA;
  avFrame->pts = dispInfo.timestamp;

  // TODONVDEC P0: Zero division error!!!
  // TODONVDEC P0: Move AVRational arithmetic to FFMPEGCommon, and put the
  // similar SingleStreamDecoder stuff there too.
  unsigned int frameRateNum = videoFormat_.frame_rate.numerator;
  unsigned int frameRateDen = videoFormat_.frame_rate.denominator;
  int64_t duration = static_cast<int64_t>((frameRateDen * timeBase_.den)) /
      (frameRateNum * timeBase_.num);
  setDuration(avFrame, duration);

  // We need to assign the frame colorspace. This is crucial for proper color
  // conversion. NVCUVID stores that in the matrix_coefficients field, but
  // doesn't document the semantics of the values. Claude code generated this,
  // which seems to work. Reassuringly, the values seem to match the
  // corresponding indices in the FFmpeg enum for colorspace conversion
  // (ff_yuv2rgb_coeffs):
  // https://ffmpeg.org/doxygen/trunk/yuv2rgb_8c_source.html#l00047
  switch (videoFormat_.video_signal_description.matrix_coefficients) {
    case 1:
      avFrame->colorspace = AVCOL_SPC_BT709;
      break;
    case 6:
      avFrame->colorspace = AVCOL_SPC_SMPTE170M; // BT.601
      break;
    default:
      // Default to BT.601
      avFrame->colorspace = AVCOL_SPC_SMPTE170M;
      break;
  }

  avFrame->color_range =
      videoFormat_.video_signal_description.video_full_range_flag
      ? AVCOL_RANGE_JPEG
      : AVCOL_RANGE_MPEG;

  // Below: Ask Claude. I'm not going to even pretend.
  avFrame->data[0] = reinterpret_cast<uint8_t*>(framePtr);
  avFrame->data[1] = reinterpret_cast<uint8_t*>(framePtr + (pitch * height));
  avFrame->data[2] = nullptr;
  avFrame->data[3] = nullptr;
  avFrame->linesize[0] = pitch;
  avFrame->linesize[1] = pitch;
  avFrame->linesize[2] = 0;
  avFrame->linesize[3] = 0;

  return avFrame;
}

void BetaCudaDeviceInterface::flush() {
  isFlushing_ = true;

  // TODONVDEC P0: simplify flushing and "eofSent_" logic. We should just have a
  // "sendEofPacket()" function that does the right thing, instead of setting
  // CUVID_PKT_ENDOFSTREAM in different places.
  if (!eofSent_) {
    CUVIDSOURCEDATAPACKET cuvidPacket = {};
    cuvidPacket.flags = CUVID_PKT_ENDOFSTREAM;
    CUresult result = cuvidParseVideoData(videoParser_, &cuvidPacket);
    if (result == CUDA_SUCCESS) {
      eofSent_ = true;
    }
  }

  isFlushing_ = false;

  std::queue<CUVIDPARSERDISPINFO> emptyQueue;
  std::swap(readyFrames_, emptyQueue);

  eofSent_ = false;
}

void BetaCudaDeviceInterface::convertAVFrameToFrameOutput(
    UniqueAVFrame& avFrame,
    FrameOutput& frameOutput,
    std::optional<torch::Tensor> preAllocatedOutputTensor) {
  TORCH_CHECK(
      avFrame->format == AV_PIX_FMT_CUDA,
      "Expected CUDA format frame from BETA CUDA interface");

  // TODONVDEC P1: we use the 'default' cuda device interface for color
  // conversion. That's a temporary hack to make things work. we should abstract
  // the color conversion stuff separately.
  defaultCudaInterface_->convertAVFrameToFrameOutput(
      avFrame, frameOutput, preAllocatedOutputTensor);
}

} // namespace facebook::torchcodec<|MERGE_RESOLUTION|>--- conflicted
+++ resolved
@@ -180,18 +180,12 @@
   }
 }
 
-<<<<<<< HEAD
 void BetaCudaDeviceInterface::initializeBSF(
     const AVCodecParameters* codecPar,
     const UniqueDecodingAVFormatContext& avFormatCtx) {
   // Setup bit stream filters (BSF):
   // https://ffmpeg.org/doxygen/7.0/group__lavc__bsf.html
   // This is only needed for some formats, like H264 or HEVC.
-=======
-void BetaCudaDeviceInterface::initialize(const AVStream* avStream) {
-  torch::Tensor dummyTensorForCudaInitialization = torch::empty(
-      {1}, torch::TensorOptions().dtype(torch::kUInt8).device(device_));
->>>>>>> 9b635047
 
   TORCH_CHECK(codecPar != nullptr, "codecPar cannot be null");
   TORCH_CHECK(avFormatCtx != nullptr, "AVFormatContext cannot be null");
@@ -215,22 +209,10 @@
       break;
     }
 
-<<<<<<< HEAD
     case AV_CODEC_ID_HEVC: {
       const std::string formatName = avFormatCtx->iformat->long_name
           ? avFormatCtx->iformat->long_name
           : "";
-=======
-  auto cudaDevice = torch::Device(torch::kCUDA);
-  defaultCudaInterface_ =
-      std::unique_ptr<DeviceInterface>(createDeviceInterface(cudaDevice));
-  AVCodecContext dummyCodecContext = {};
-  defaultCudaInterface_->initialize(avStream);
-  defaultCudaInterface_->registerHardwareDeviceWithCodec(&dummyCodecContext);
-
-  const AVCodecParameters* codecpar = avStream->codecpar;
-  TORCH_CHECK(codecpar != nullptr, "CodecParameters cannot be null");
->>>>>>> 9b635047
 
       if (formatName == "QuickTime / MOV" ||
           formatName == "FLV (Flash Video)" ||
@@ -277,11 +259,18 @@
       getFFMPEGErrorStringFromErrorCode(retVal));
 }
 
-void BetaCudaDeviceInterface::initializeInterface(
+void BetaCudaDeviceInterface::initialize(
     const AVStream* avStream,
     const UniqueDecodingAVFormatContext& avFormatCtx) {
   torch::Tensor dummyTensorForCudaInitialization = torch::empty(
       {1}, torch::TensorOptions().dtype(torch::kUInt8).device(device_));
+
+  auto cudaDevice = torch::Device(torch::kCUDA);
+  defaultCudaInterface_ =
+      std::unique_ptr<DeviceInterface>(createDeviceInterface(cudaDevice));
+  AVCodecContext dummyCodecContext = {};
+  defaultCudaInterface_->initialize(avStream, avFormatCtx);
+  defaultCudaInterface_->registerHardwareDeviceWithCodec(&dummyCodecContext);
 
   TORCH_CHECK(avStream != nullptr, "AVStream cannot be null");
   timeBase_ = avStream->time_base;
