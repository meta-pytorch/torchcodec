#include <sstream>

#include "src/torchcodec/_core/AVIOTensorContext.h"
#include "src/torchcodec/_core/Encoder.h"
#include "torch/types.h"

namespace facebook::torchcodec {

namespace {

torch::Tensor validateSamples(const torch::Tensor& samples) {
  TORCH_CHECK(
      samples.dtype() == torch::kFloat32,
      "samples must have float32 dtype, got ",
      samples.dtype());
  TORCH_CHECK(
      samples.dim() == 2,
      "samples must have 2 dimensions, got ",
      samples.dim());

  // We enforce this, but if we get user reports we should investigate whether
  // that's actually needed.
  int numChannels = static_cast<int>(samples.sizes()[0]);
  TORCH_CHECK(
      numChannels <= AV_NUM_DATA_POINTERS,
      "Trying to encode ",
      numChannels,
      " channels, but FFmpeg only supports ",
      AV_NUM_DATA_POINTERS,
      " channels per frame.");

  return samples.contiguous();
}

void validateSampleRate(const AVCodec& avCodec, int sampleRate) {
  if (avCodec.supported_samplerates == nullptr) {
    return;
  }

  for (auto i = 0; avCodec.supported_samplerates[i] != 0; ++i) {
    if (sampleRate == avCodec.supported_samplerates[i]) {
      return;
    }
  }
  std::stringstream supportedRates;
  for (auto i = 0; avCodec.supported_samplerates[i] != 0; ++i) {
    if (i > 0) {
      supportedRates << ", ";
    }
    supportedRates << avCodec.supported_samplerates[i];
  }

  TORCH_CHECK(
      false,
      "invalid sample rate=",
      sampleRate,
      ". Supported sample rate values are: ",
      supportedRates.str());
}

static const std::vector<AVSampleFormat> preferredFormatsOrder = {
    AV_SAMPLE_FMT_FLTP,
    AV_SAMPLE_FMT_FLT,
    AV_SAMPLE_FMT_DBLP,
    AV_SAMPLE_FMT_DBL,
    AV_SAMPLE_FMT_S64P,
    AV_SAMPLE_FMT_S64,
    AV_SAMPLE_FMT_S32P,
    AV_SAMPLE_FMT_S32,
    AV_SAMPLE_FMT_S16P,
    AV_SAMPLE_FMT_S16,
    AV_SAMPLE_FMT_U8P,
    AV_SAMPLE_FMT_U8};

AVSampleFormat findBestOutputSampleFormat(const AVCodec& avCodec) {
  // Find a sample format that the encoder supports. We prefer using FLT[P],
  // since this is the format of the input samples. If FLTP isn't supported
  // then we'll need to convert the AVFrame's format. Our heuristic is to encode
  // into the format with the highest resolution.
  if (avCodec.sample_fmts == nullptr) {
    // Can't really validate anything in this case, best we can do is hope that
    // FLTP is supported by the encoder. If not, FFmpeg will raise.
    return AV_SAMPLE_FMT_FLTP;
  }

  for (AVSampleFormat preferredFormat : preferredFormatsOrder) {
    for (int i = 0; avCodec.sample_fmts[i] != -1; ++i) {
      if (avCodec.sample_fmts[i] == preferredFormat) {
        return preferredFormat;
      }
    }
  }
  // We should always find a match in preferredFormatsOrder, so we should always
  // return earlier. But in the event that a future FFmpeg version defines an
  // additional sample format that isn't in preferredFormatsOrder, we fallback:
  return avCodec.sample_fmts[0];
}

} // namespace

AudioEncoder::~AudioEncoder() {
  close_avio();
}

void AudioEncoder::close_avio() {
  if (avFormatContext_ && avFormatContext_->pb) {
    avio_flush(avFormatContext_->pb);

    if (!avioContextHolder_) {
      avio_close(avFormatContext_->pb);
      // avoids closing again in destructor, which would segfault.
      avFormatContext_->pb = nullptr;
    }
  }
}

AudioEncoder::AudioEncoder(
    const torch::Tensor& samples,
    int sampleRate,
    std::string_view fileName,
    const AudioStreamOptions& audioStreamOptions)
    : samples_(validateSamples(samples)), inSampleRate_(sampleRate) {
  setFFmpegLogLevel();
  AVFormatContext* avFormatContext = nullptr;
  int status = avformat_alloc_output_context2(
      &avFormatContext, nullptr, nullptr, fileName.data());

  TORCH_CHECK(
      avFormatContext != nullptr,
      "Couldn't allocate AVFormatContext. ",
      "The destination file is ",
      fileName,
      ", check the desired extension? ",
      getFFMPEGErrorStringFromErrorCode(status));
  avFormatContext_.reset(avFormatContext);

  status = avio_open(&avFormatContext_->pb, fileName.data(), AVIO_FLAG_WRITE);
  TORCH_CHECK(
      status >= 0,
      "avio_open failed. The destination file is ",
      fileName,
      ", make sure it's a valid path? ",
      getFFMPEGErrorStringFromErrorCode(status));

  initializeEncoder(audioStreamOptions);
}

AudioEncoder::AudioEncoder(
    const torch::Tensor& samples,
    int sampleRate,
    std::string_view formatName,
    std::unique_ptr<AVIOToTensorContext> avioToTensorContext,
    const AudioStreamOptions& audioStreamOptions)
    : samples_(validateSamples(samples)),
<<<<<<< HEAD
      avioToTensorContext_(std::move(avioToTensorContext)) {
=======
      inSampleRate_(sampleRate),
      avioContextHolder_(std::move(avioContextHolder)) {
>>>>>>> 3c865b25
  setFFmpegLogLevel();
  AVFormatContext* avFormatContext = nullptr;
  int status = avformat_alloc_output_context2(
      &avFormatContext, nullptr, formatName.data(), nullptr);

  TORCH_CHECK(
      avFormatContext != nullptr,
      "Couldn't allocate AVFormatContext. ",
      "Check the desired format? Got format=",
      formatName,
      ". ",
      getFFMPEGErrorStringFromErrorCode(status));
  avFormatContext_.reset(avFormatContext);

  avFormatContext_->pb = avioToTensorContext_->getAVIOContext();

  initializeEncoder(sampleRate, audioStreamOptions);
}

AudioEncoder::AudioEncoder(
    const torch::Tensor& samples,
    int sampleRate,
    std::string_view formatName,
    std::unique_ptr<AVIOFileLikeContext> avioFileLikeContext,
    const AudioStreamOptions& audioStreamOptions)
    : samples_(validateSamples(samples)),
      avioFileLikeContext_(std::move(avioFileLikeContext)) {
  setFFmpegLogLevel();
  AVFormatContext* avFormatContext = nullptr;
  int status = avformat_alloc_output_context2(
      &avFormatContext, nullptr, formatName.data(), nullptr);

  TORCH_CHECK(
      avFormatContext != nullptr,
      "Couldn't allocate AVFormatContext for file-like object. ",
      "Check the desired format? Got format=",
      formatName,
      ". ",
      getFFMPEGErrorStringFromErrorCode(status));
  avFormatContext_.reset(avFormatContext);

  avFormatContext_->pb = avioFileLikeContext_->getAVIOContext();

  initializeEncoder(audioStreamOptions);
}

void AudioEncoder::initializeEncoder(
    const AudioStreamOptions& audioStreamOptions) {
  // We use the AVFormatContext's default codec for that
  // specific format/container.
  const AVCodec* avCodec =
      avcodec_find_encoder(avFormatContext_->oformat->audio_codec);
  TORCH_CHECK(avCodec != nullptr, "Codec not found");

  AVCodecContext* avCodecContext = avcodec_alloc_context3(avCodec);
  TORCH_CHECK(avCodecContext != nullptr, "Couldn't allocate codec context.");
  avCodecContext_.reset(avCodecContext);

  auto desiredBitRate = audioStreamOptions.bitRate;
  if (desiredBitRate.has_value()) {
    TORCH_CHECK(
        *desiredBitRate >= 0, "bit_rate=", *desiredBitRate, " must be >= 0.");
  }
  // bit_rate=None defaults to 0, which is what the FFmpeg CLI seems to use as
  // well when "-b:a" isn't specified.
  avCodecContext_->bit_rate = desiredBitRate.value_or(0);

  outNumChannels_ = static_cast<int>(
      audioStreamOptions.numChannels.value_or(samples_.sizes()[0]));
  validateNumChannels(*avCodec, outNumChannels_);
  // The avCodecContext layout defines the layout of the encoded output, it's
  // not related to the input sampes.
  setDefaultChannelLayout(avCodecContext_, outNumChannels_);

  outSampleRate_ = audioStreamOptions.sampleRate.value_or(inSampleRate_);
  validateSampleRate(*avCodec, outSampleRate_);
  avCodecContext_->sample_rate = outSampleRate_;

  // Input samples are expected to be FLTP. Not all encoders support FLTP, so we
  // may need to convert the samples into a supported output sample format,
  // which is what the `.sample_fmt` defines.
  avCodecContext_->sample_fmt = findBestOutputSampleFormat(*avCodec);

  int status = avcodec_open2(avCodecContext_.get(), avCodec, nullptr);
  TORCH_CHECK(
      status == AVSUCCESS,
      "avcodec_open2 failed: ",
      getFFMPEGErrorStringFromErrorCode(status));

  // We're allocating the stream here. Streams are meant to be freed by
  // avformat_free_context(avFormatContext), which we call in the
  // avFormatContext_'s destructor.
  AVStream* avStream = avformat_new_stream(avFormatContext_.get(), nullptr);
  TORCH_CHECK(avStream != nullptr, "Couldn't create new stream.");
  status = avcodec_parameters_from_context(
      avStream->codecpar, avCodecContext_.get());
  TORCH_CHECK(
      status == AVSUCCESS,
      "avcodec_parameters_from_context failed: ",
      getFFMPEGErrorStringFromErrorCode(status));
  streamIndex_ = avStream->index;

  // If sample rate conversion is needed and the encoder doesn't support
  // variable frame size, we need to create an intermediate FIFO. See
  // [Encoding loop, sample rate conversion and FIFO].
  if (((avCodec->capabilities & AV_CODEC_CAP_VARIABLE_FRAME_SIZE) == 0) &&
      (inSampleRate_ != outSampleRate_)) {
    // frame_size * 2 is a decent default size. FFmpeg automatically
    // re-allocates the fifo if more space is needed.
    auto avAudioFifo = av_audio_fifo_alloc(
        avCodecContext_->sample_fmt,
        outNumChannels_,
        avCodecContext_->frame_size * 2);
    TORCH_CHECK(avAudioFifo != nullptr, "Couldn't create AVAudioFifo.");
    avAudioFifo_.reset(avAudioFifo);
  }
}

torch::Tensor AudioEncoder::encodeToTensor() {
  TORCH_CHECK(
      avioToTensorContext_ != nullptr,
      "Cannot encode to tensor, avio tensor context doesn't exist.");
  encode();
  return avioToTensorContext_->getOutputTensor();
}

void AudioEncoder::encode() {
  // To be on the safe side we enforce that encode() can only be called once on
  // an encoder object. Whether this is actually necessary is unknown, so this
  // may be relaxed if needed.
  TORCH_CHECK(!encodeWasCalled_, "Cannot call encode() twice.");
  encodeWasCalled_ = true;

  //  Default to 256 like in torchaudio
  int numSamplesAllocatedPerFrame =
      avCodecContext_->frame_size > 0 ? avCodecContext_->frame_size : 256;
  UniqueAVFrame avFrame = allocateAVFrame(
      numSamplesAllocatedPerFrame,
      inSampleRate_,
      static_cast<int>(samples_.sizes()[0]),
      AV_SAMPLE_FMT_FLTP);
  avFrame->pts = 0;

  AutoAVPacket autoAVPacket;

  uint8_t* psamples = static_cast<uint8_t*>(samples_.data_ptr());
  int numSamples = static_cast<int>(samples_.sizes()[1]); // per channel
  int numEncodedSamples = 0; // per channel
  int numBytesPerSample = static_cast<int>(samples_.element_size());
  int numBytesPerChannel = numSamples * numBytesPerSample;

  auto status = avformat_write_header(avFormatContext_.get(), nullptr);
  TORCH_CHECK(
      status == AVSUCCESS,
      "Error in avformat_write_header: ",
      getFFMPEGErrorStringFromErrorCode(status));

  while (numEncodedSamples < numSamples) {
    int numSamplesToEncode =
        std::min(numSamplesAllocatedPerFrame, numSamples - numEncodedSamples);
    int numBytesToEncode = numSamplesToEncode * numBytesPerSample;

    for (int ch = 0; ch < samples_.sizes()[0]; ch++) {
      std::memcpy(
          avFrame->data[ch],
          psamples + ch * numBytesPerChannel,
          numBytesToEncode);
    }
    psamples += numBytesToEncode;

    // Above, we set the AVFrame's .nb_samples to AVCodecContext.frame_size so
    // that the frame buffers are allocated to a big enough size. Here, we reset
    // it to the exact number of samples that need to be encoded, otherwise the
    // encoded frame would contain more samples than necessary and our results
    // wouldn't match the ffmpeg CLI.
    avFrame->nb_samples = numSamplesToEncode;

    UniqueAVFrame convertedAVFrame = maybeConvertAVFrame(avFrame);
    encodeFrameThroughFifo(autoAVPacket, convertedAVFrame);

    numEncodedSamples += numSamplesToEncode;
  }
  TORCH_CHECK(numEncodedSamples == numSamples, "Hmmmmmm something went wrong.");

  flushBuffers();

  status = av_write_trailer(avFormatContext_.get());
  TORCH_CHECK(
      status == AVSUCCESS,
      "Error in: av_write_trailer",
      getFFMPEGErrorStringFromErrorCode(status));

  close_avio();
}

UniqueAVFrame AudioEncoder::maybeConvertAVFrame(const UniqueAVFrame& avFrame) {
  if (static_cast<AVSampleFormat>(avFrame->format) ==
          avCodecContext_->sample_fmt &&
      getNumChannels(avFrame) == outNumChannels_ &&
      avFrame->sample_rate == outSampleRate_) {
    // Note: the clone references the same underlying data, it's a cheap copy.
    return UniqueAVFrame(av_frame_clone(avFrame.get()));
  }

  if (!swrContext_) {
    swrContext_.reset(createSwrContext(
        static_cast<AVSampleFormat>(avFrame->format),
        avCodecContext_->sample_fmt,
        avFrame->sample_rate,
        outSampleRate_,
        avFrame,
        outNumChannels_));
  }
  UniqueAVFrame convertedAVFrame = convertAudioAVFrameSamples(
      swrContext_,
      avFrame,
      avCodecContext_->sample_fmt,
      outSampleRate_,
      outNumChannels_);

  if (avFrame->sample_rate == outSampleRate_) {
    TORCH_CHECK(
        convertedAVFrame->nb_samples == avFrame->nb_samples,
        "convertedAVFrame->nb_samples=",
        convertedAVFrame->nb_samples,
        " differs from ",
        "avFrame->nb_samples=",
        avFrame->nb_samples,
        "This is unexpected, please report on the TorchCodec bug tracker.");
  }
  return convertedAVFrame;
}

void AudioEncoder::encodeFrameThroughFifo(
    AutoAVPacket& autoAVPacket,
    const UniqueAVFrame& avFrame,
    // flushFifo is only set to true in maybeFlushSwrBuffers(), i.e. at the very
    // end of the encoding process when we're flushing buffers. We also want to
    // flush the FIFO so as to not leave any remaining samples in it.
    bool flushFifo) {
  if (avAudioFifo_ == nullptr) {
    encodeFrame(autoAVPacket, avFrame);
    return;
  }
  int numSamplesWritten = av_audio_fifo_write(
      avAudioFifo_.get(),
      reinterpret_cast<void**>(avFrame->data),
      avFrame->nb_samples);
  TORCH_CHECK(
      numSamplesWritten == avFrame->nb_samples,
      "Tried to write ",
      avFrame->nb_samples,
      " samples, but only wrote ",
      numSamplesWritten);

  UniqueAVFrame newavFrame = allocateAVFrame(
      avCodecContext_->frame_size,
      outSampleRate_,
      outNumChannels_,
      avCodecContext_->sample_fmt);

  // Explaining the while bound:
  // - if we're not flushing the FIFO, i.e. in most cases, we want to pull
  //   exactly `frame_size` samples from the FIFO, so we have to stop before it
  //   contains less than `frame_size` samples.
  // - if we're flushing the FIFO, we want to read from the FIFO until the very
  //   last sample it contains.
  //
  // In both cases, for as long as we can, we're trying to pull exatly
  // `frame_size` samples from the FIFO and send each `frame_size`-sized avFrame
  // to encodeFrame(). Only the very last avFrame of the encoding process is
  // allowed to contained less than frame_size samples. That only happens when
  // flushFifo is true.
  while (av_audio_fifo_size(avAudioFifo_.get()) >=
         (flushFifo ? 1 : avCodecContext_->frame_size)) {
    int samplesToRead = std::min(
        av_audio_fifo_size(avAudioFifo_.get()), newavFrame->nb_samples);
    int numSamplesRead = av_audio_fifo_read(
        avAudioFifo_.get(),
        reinterpret_cast<void**>(newavFrame->data),
        samplesToRead);
    TORCH_CHECK(
        numSamplesRead == samplesToRead,
        "Tried to read ",
        samplesToRead,
        " samples, but only read ",
        numSamplesRead);

    newavFrame->nb_samples = numSamplesRead;
    encodeFrame(autoAVPacket, newavFrame);
  }
}

void AudioEncoder::encodeFrame(
    AutoAVPacket& autoAVPacket,
    const UniqueAVFrame& avFrame) {
  if (avFrame != nullptr) {
    avFrame->pts = lastEncodedAVFramePts_;
    lastEncodedAVFramePts_ += avFrame->nb_samples;
  }

  auto status = avcodec_send_frame(avCodecContext_.get(), avFrame.get());
  TORCH_CHECK(
      status == AVSUCCESS,
      "Error while sending frame: ",
      getFFMPEGErrorStringFromErrorCode(status));

  while (status >= 0) {
    ReferenceAVPacket packet(autoAVPacket);
    status = avcodec_receive_packet(avCodecContext_.get(), packet.get());
    if (status == AVERROR(EAGAIN) || status == AVERROR_EOF) {
      if (status == AVERROR_EOF) {
        // Flush the packets that were potentially buffered by
        // av_interleaved_write_frame(). See corresponding block in
        // TorchAudio:
        // https://github.com/pytorch/audio/blob/d60ce09e2c532d5bf2e05619e700ab520543465e/src/libtorio/ffmpeg/stream_writer/encoder.cpp#L21
        status = av_interleaved_write_frame(avFormatContext_.get(), nullptr);
        TORCH_CHECK(
            status == AVSUCCESS,
            "Failed to flush packet: ",
            getFFMPEGErrorStringFromErrorCode(status));
      }
      return;
    }
    TORCH_CHECK(
        status >= 0,
        "Error receiving packet: ",
        getFFMPEGErrorStringFromErrorCode(status));

    packet->stream_index = streamIndex_;

    status = av_interleaved_write_frame(avFormatContext_.get(), packet.get());
    TORCH_CHECK(
        status == AVSUCCESS,
        "Error in av_interleaved_write_frame: ",
        getFFMPEGErrorStringFromErrorCode(status));
  }
}

void AudioEncoder::maybeFlushSwrBuffers(AutoAVPacket& autoAVPacket) {
  // Similar to the decoder's method with the same name, but for encoding this
  // time. That is, when sample conversion is involved, libswresample may have
  // buffered some samples that we now need to flush and send to the encoder.
  if (swrContext_ == nullptr && inSampleRate_ == outSampleRate_) {
    return;
  }
  TORCH_CHECK(
      swrContext_ != nullptr,
      "swrContext is null, but sample rate conversion is needed. ",
      "This is unexpected, please report on the TorchCodec bug tracker.");

  int numRemainingSamples = // this is an upper bound
      swr_get_out_samples(swrContext_.get(), 0);
  if (numRemainingSamples == 0) {
    return;
  }

  UniqueAVFrame avFrame = allocateAVFrame(
      numRemainingSamples,
      outSampleRate_,
      outNumChannels_,
      avCodecContext_->sample_fmt);
  int actualNumRemainingSamples = swr_convert(
      swrContext_.get(), avFrame->data, avFrame->nb_samples, nullptr, 0);
  avFrame->nb_samples = actualNumRemainingSamples;

  // We're potentially sending avFrame through the FIFO (if it exists), in which
  // case we also want to flush the FIFO itself.
  encodeFrameThroughFifo(autoAVPacket, avFrame, /*flushFifo=*/true);
}

void AudioEncoder::flushBuffers() {
  AutoAVPacket autoAVPacket;
  maybeFlushSwrBuffers(autoAVPacket);
  encodeFrame(autoAVPacket, UniqueAVFrame(nullptr));
}
} // namespace facebook::torchcodec<|MERGE_RESOLUTION|>--- conflicted
+++ resolved
@@ -106,7 +106,7 @@
   if (avFormatContext_ && avFormatContext_->pb) {
     avio_flush(avFormatContext_->pb);
 
-    if (!avioContextHolder_) {
+    if (!avioToTensorContext_) { // TODO is this the right one??
       avio_close(avFormatContext_->pb);
       // avoids closing again in destructor, which would segfault.
       avFormatContext_->pb = nullptr;
@@ -152,12 +152,8 @@
     std::unique_ptr<AVIOToTensorContext> avioToTensorContext,
     const AudioStreamOptions& audioStreamOptions)
     : samples_(validateSamples(samples)),
-<<<<<<< HEAD
+      inSampleRate_(sampleRate),
       avioToTensorContext_(std::move(avioToTensorContext)) {
-=======
-      inSampleRate_(sampleRate),
-      avioContextHolder_(std::move(avioContextHolder)) {
->>>>>>> 3c865b25
   setFFmpegLogLevel();
   AVFormatContext* avFormatContext = nullptr;
   int status = avformat_alloc_output_context2(
@@ -174,7 +170,7 @@
 
   avFormatContext_->pb = avioToTensorContext_->getAVIOContext();
 
-  initializeEncoder(sampleRate, audioStreamOptions);
+  initializeEncoder(audioStreamOptions);
 }
 
 AudioEncoder::AudioEncoder(
@@ -184,6 +180,7 @@
     std::unique_ptr<AVIOFileLikeContext> avioFileLikeContext,
     const AudioStreamOptions& audioStreamOptions)
     : samples_(validateSamples(samples)),
+      inSampleRate_(sampleRate),
       avioFileLikeContext_(std::move(avioFileLikeContext)) {
   setFFmpegLogLevel();
   AVFormatContext* avFormatContext = nullptr;
