--- conflicted
+++ resolved
@@ -851,12 +851,8 @@
   // When frames are on a CUDA device, deviceInterface_ will be defined.
   if (frames_.device().is_cuda() && deviceInterface_) {
     deviceInterface_->registerHardwareDeviceWithCodec(avCodecContext_.get());
-<<<<<<< HEAD
-    deviceInterface_->setupHardwareFrameContext(avCodecContext_.get());
-=======
     deviceInterface_->setupHardwareFrameContextForEncoding(
         avCodecContext_.get());
->>>>>>> f827b0e2
   }
 
   int status = avcodec_open2(avCodecContext_.get(), avCodec, &avCodecOptions);
@@ -901,17 +897,6 @@
     torch::Tensor currFrame = frames_[i];
     UniqueAVFrame avFrame;
     if (frames_.device().is_cuda() && deviceInterface_) {
-<<<<<<< HEAD
-      auto cudaFrame = deviceInterface_->convertTensorToAVFrame(
-          currFrame, i, avCodecContext_.get());
-      TORCH_CHECK(
-          cudaFrame.has_value(),
-          "convertTensorToAVFrame failed for frame ",
-          i,
-          "on device: ",
-          frames_.device());
-      avFrame = std::move(*cudaFrame);
-=======
       auto cudaFrame = deviceInterface_->convertCUDATensorToAVFrameForEncoding(
           currFrame, i, avCodecContext_.get());
       TORCH_CHECK(
@@ -921,7 +906,6 @@
           " on device: ",
           frames_.device());
       avFrame = std::move(cudaFrame);
->>>>>>> f827b0e2
     } else {
       avFrame = convertTensorToAVFrame(currFrame, i);
     }
