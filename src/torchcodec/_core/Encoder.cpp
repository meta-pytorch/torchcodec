--- conflicted
+++ resolved
@@ -181,17 +181,11 @@
   // as well when "-b:a" isn't specified.
   avCodecContext_->bit_rate = bitRate.value_or(0);
 
-<<<<<<< HEAD
   numChannelsOutput_ = static_cast<int>(numChannels.value_or(wf_.sizes()[0]));
   validateNumChannels(*avCodec, numChannelsOutput_);
-  setDefaultChannelLayout(avCodecContext_, numChannelsOutput_);
-=======
-  desiredNumChannels_ = static_cast<int>(numChannels.value_or(wf_.sizes()[0]));
-  validateNumChannels(*avCodec, desiredNumChannels_);
   // The avCodecContext layout defines the layout of the encoded output, it's
   // not related to the input sampes.
-  setDefaultChannelLayout(avCodecContext_, desiredNumChannels_);
->>>>>>> 952af0fb
+  setDefaultChannelLayout(avCodecContext_, numChannelsOutput_);
 
   sampleRateOutput_ =
       static_cast<int>(desiredSampleRate.value_or(sampleRateInput_));
