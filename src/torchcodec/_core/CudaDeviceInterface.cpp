--- conflicted
+++ resolved
@@ -203,13 +203,18 @@
   }
 }
 
-void CudaDeviceInterface::initialize(
-    AVCodecContext* codecContext,
-    const AVRational& timeBase) {
-  TORCH_CHECK(ctx_, "FFmpeg HW device has not been initialized");
-  TORCH_CHECK(codecContext != nullptr, "codecContext is null");
-  codecContext->hw_device_ctx = av_buffer_ref(ctx_.get());
-  timeBase_ = timeBase;
+void CudaDeviceInterface::initialize(const AVStream* avStream) {
+  TORCH_CHECK(avStream != nullptr, "avStream is null");
+  timeBase_ = avStream->time_base;
+
+  cpuInterface_ = createDeviceInterface(torch::kCPU);
+  TORCH_CHECK(
+      cpuInterface_ != nullptr, "Failed to create CPU device interface");
+  cpuInterface_->initialize(avStream);
+  cpuInterface_->initializeVideo(
+      VideoStreamOptions(),
+      {},
+      /*resizedOutputDims=*/std::nullopt);
 }
 
 void CudaDeviceInterface::initializeVideo(
@@ -219,6 +224,13 @@
   videoStreamOptions_ = videoStreamOptions;
 }
 
+void CudaDeviceInterface::registerHardwareDeviceWithCodec(
+    AVCodecContext* codecContext) {
+  TORCH_CHECK(ctx_, "FFmpeg HW device has not been initialized");
+  TORCH_CHECK(codecContext != nullptr, "codecContext is null");
+  codecContext->hw_device_ctx = av_buffer_ref(ctx_.get());
+}
+
 UniqueAVFrame CudaDeviceInterface::maybeConvertAVFrameToNV12OrRGB24(
     UniqueAVFrame& avFrame) {
   // We need FFmpeg filters to handle those conversion cases which are not
@@ -232,20 +244,18 @@
     return std::move(avFrame);
   }
 
-<<<<<<< HEAD
+  if (avFrame->hw_frames_ctx == nullptr) {
+    // TODONVDEC P2 return early for for beta interface where avFrames don't
+    // have a hw_frames_ctx. We should get rid of this or improve the logic.
+    return std::move(avFrame);
+  }
+
   auto hwFramesCtx =
       reinterpret_cast<AVHWFramesContext*>(avFrame->hw_frames_ctx->data);
   TORCH_CHECK(
       hwFramesCtx != nullptr,
       "The AVFrame does not have a hw_frames_ctx. "
       "That's unexpected, please report this to the TorchCodec repo.");
-=======
-  if (avFrame->hw_frames_ctx == nullptr) {
-    // TODONVDEC P2 return early for for beta interface where avFrames don't
-    // have a hw_frames_ctx. We should get rid of this or improve the logic.
-    return nullptr;
-  }
->>>>>>> 0511d10d
 
   AVPixelFormat actualFormat = hwFramesCtx->sw_format;
 
@@ -369,19 +379,7 @@
     } else {
       // Reason 2 above. We need to do a full conversion which requires an
       // actual CPU device.
-      //
-      // TODO: Perhaps we should cache cpuInterface?
-      auto cpuInterface = createDeviceInterface(torch::kCPU);
-      TORCH_CHECK(
-          cpuInterface != nullptr, "Failed to create CPU device interface");
-      cpuInterface->initialize(
-          /*codecContext=*/nullptr, timeBase_);
-      cpuInterface->initializeVideo(
-          VideoStreamOptions(),
-          {},
-          /*resizedOutputDims=*/std::nullopt);
-
-      cpuInterface->convertAVFrameToFrameOutput(avFrame, cpuFrameOutput);
+      cpuInterface_->convertAVFrameToFrameOutput(avFrame, cpuFrameOutput);
     }
 
     // Finally, we need to send the frame back to the GPU. Note that the
@@ -399,19 +397,8 @@
 
   // Above we checked that the AVFrame was on GPU, but that's not enough, we
   // also need to check that the AVFrame is in AV_PIX_FMT_NV12 format (8 bits),
-<<<<<<< HEAD
   // because this is what the NPP color conversion routines expect. This SHOULD
   // be enforced by our call to maybeConvertAVFrameToNV12OrRGB24() above.
-  auto hwFramesCtx =
-      reinterpret_cast<AVHWFramesContext*>(avFrame->hw_frames_ctx->data);
-  TORCH_CHECK(
-      hwFramesCtx != nullptr,
-      "The AVFrame does not have a hw_frames_ctx. "
-      "That's unexpected, please report this to the TorchCodec repo.");
-
-  AVPixelFormat actualFormat = hwFramesCtx->sw_format;
-=======
-  // because this is what the NPP color conversion routines expect.
   // TODONVDEC P2 this can be hit from the beta interface, but there's no
   // hw_frames_ctx in this case. We should try to understand how that affects
   // this validation.
@@ -420,7 +407,6 @@
     hwFramesCtx =
         reinterpret_cast<AVHWFramesContext*>(avFrame->hw_frames_ctx->data);
     AVPixelFormat actualFormat = hwFramesCtx->sw_format;
->>>>>>> 0511d10d
 
     TORCH_CHECK(
         actualFormat == AV_PIX_FMT_NV12,
@@ -449,22 +435,6 @@
   // arbitrary, but unfortunately we know it's hardcoded to be the default
   // stream by FFmpeg:
   // https://github.com/FFmpeg/FFmpeg/blob/66e40840d15b514f275ce3ce2a4bf72ec68c7311/libavutil/hwcontext_cuda.c#L387-L388
-<<<<<<< HEAD
-  TORCH_CHECK(
-      hwFramesCtx->device_ctx != nullptr,
-      "The AVFrame's hw_frames_ctx does not have a device_ctx. ");
-  auto cudaDeviceCtx =
-      static_cast<AVCUDADeviceContext*>(hwFramesCtx->device_ctx->hwctx);
-  TORCH_CHECK(cudaDeviceCtx != nullptr, "The hardware context is null");
-
-  at::cuda::CUDAEvent nvdecDoneEvent;
-  at::cuda::CUDAStream nvdecStream = // That's always the default stream. Sad.
-      c10::cuda::getStreamFromExternal(cudaDeviceCtx->stream, deviceIndex);
-  nvdecDoneEvent.record(nvdecStream);
-
-  // Don't start NPP work before NVDEC is done decoding the frame!
-=======
->>>>>>> 0511d10d
   at::cuda::CUDAStream nppStream = at::cuda::getCurrentCUDAStream(deviceIndex);
   if (hwFramesCtx) {
     // TODONVDEC P2 this block won't be hit from the beta interface because
@@ -475,6 +445,7 @@
         "The AVFrame's hw_frames_ctx does not have a device_ctx. ");
     auto cudaDeviceCtx =
         static_cast<AVCUDADeviceContext*>(hwFramesCtx->device_ctx->hwctx);
+    TORCH_CHECK(cudaDeviceCtx != nullptr, "The hardware context is null");
     at::cuda::CUDAEvent nvdecDoneEvent;
     at::cuda::CUDAStream nvdecStream = // That's always the default stream. Sad.
         c10::cuda::getStreamFromExternal(cudaDeviceCtx->stream, deviceIndex);
