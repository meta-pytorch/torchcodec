--- conflicted
+++ resolved
@@ -1188,13 +1188,8 @@
   // receiveFrame and sendPacket could just be calling avcodec_receive_frame and
   // avcodec_send_packet. This would make the decoding loop even more generic.
   while (true) {
-<<<<<<< HEAD
-    if (useCustomInterface) {
+    if (deviceInterface_->canDecodePacketDirectly()) {
       status = deviceInterface_->receiveFrame(avFrame);
-=======
-    if (deviceInterface_->canDecodePacketDirectly()) {
-      status = deviceInterface_->receiveFrame(avFrame, cursor_);
->>>>>>> 401901e5
     } else {
       status =
           avcodec_receive_frame(streamInfo.codecContext.get(), avFrame.get());
