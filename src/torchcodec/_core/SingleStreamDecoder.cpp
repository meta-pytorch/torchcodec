--- conflicted
+++ resolved
@@ -1171,11 +1171,7 @@
 
   while (true) {
     if (useCustomInterface) {
-<<<<<<< HEAD
       status = deviceInterface_->receiveFrame(avFrame);
-=======
-      status = deviceInterface_->receiveFrame(avFrame, cursor_);
->>>>>>> 0511d10d
     } else {
       status =
           avcodec_receive_frame(streamInfo.codecContext.get(), avFrame.get());
