// Copyright (c) Meta Platforms, Inc. and affiliates.
// All rights reserved.
//
// This source code is licensed under the BSD-style license found in the
// LICENSE file in the root directory of this source tree.

#pragma once

#include <torch/types.h>
#include <map>
#include <optional>
#include <string>
#include <string_view>

namespace facebook::torchcodec {

enum ColorConversionLibrary {
  // Use the libavfilter library for color conversion.
  FILTERGRAPH,
  // Use the libswscale library for color conversion.
  SWSCALE
};

struct VideoStreamOptions {
  VideoStreamOptions() {}

  // Number of threads we pass to FFMPEG for decoding.
  // 0 means FFMPEG will choose the number of threads automatically to fully
  // utilize all cores. If not set, it will be the default FFMPEG behavior for
  // the given codec.
  std::optional<int> ffmpegThreadCount;

  // Currently the dimension order can be either NHWC or NCHW.
  // H=height, W=width, C=channel.
  std::string dimensionOrder = "NCHW";

  // By default we have to use filtergraph, as it is more general. We can only
  // use swscale when we have met strict requirements. See
  // CpuDeviceInterface::initialze() for the logic.
  ColorConversionLibrary colorConversionLibrary =
      ColorConversionLibrary::FILTERGRAPH;

  // By default we use CPU for decoding for both C++ and python users.
<<<<<<< HEAD
  // Note: For video encoding, device is determined by the location of the input
  // frame tensor.
=======
  // Note: This is not used for video encoding, because device is determined by
  // the device of the input frame tensor.
>>>>>>> f827b0e2
  torch::Device device = torch::kCPU;
  // Device variant (e.g., "ffmpeg", "beta", etc.)
  std::string_view deviceVariant = "ffmpeg";

  // Encoding options
  std::optional<std::string> codec;
  // Optional pixel format for video encoding (e.g., "yuv420p", "yuv444p")
  // If not specified, uses codec's default format.
  std::optional<std::string> pixelFormat;
  std::optional<double> crf;
  std::optional<std::string> preset;
  std::optional<std::map<std::string, std::string>> extraOptions;
};

struct AudioStreamOptions {
  AudioStreamOptions() {}

  // Encoding only
  std::optional<int> bitRate;
  // Decoding and encoding:
  std::optional<int> numChannels;
  std::optional<int> sampleRate;
};

} // namespace facebook::torchcodec<|MERGE_RESOLUTION|>--- conflicted
+++ resolved
@@ -41,13 +41,8 @@
       ColorConversionLibrary::FILTERGRAPH;
 
   // By default we use CPU for decoding for both C++ and python users.
-<<<<<<< HEAD
-  // Note: For video encoding, device is determined by the location of the input
-  // frame tensor.
-=======
   // Note: This is not used for video encoding, because device is determined by
   // the device of the input frame tensor.
->>>>>>> f827b0e2
   torch::Device device = torch::kCPU;
   // Device variant (e.g., "ffmpeg", "beta", etc.)
   std::string_view deviceVariant = "ffmpeg";
