--- conflicted
+++ resolved
@@ -45,14 +45,7 @@
   std::string_view deviceVariant = "ffmpeg";
 
   // Encoding options
-<<<<<<< HEAD
   std::optional<std::string> codec;
-  // TODO-VideoEncoder: Consider adding other optional fields here
-  // (bit rate, gop size, max b frames, preset)
-  std::optional<double> crf;
-
-=======
->>>>>>> 0535b003
   // Optional pixel format for video encoding (e.g., "yuv420p", "yuv444p")
   // If not specified, uses codec's default format.
   std::optional<std::string> pixelFormat;
