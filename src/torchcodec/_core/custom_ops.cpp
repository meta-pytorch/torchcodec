// Copyright (c) Meta Platforms, Inc. and affiliates.
// All rights reserved.
//
// This source code is licensed under the BSD-style license found in the
// LICENSE file in the root directory of this source tree.

#include <pybind11/pybind11.h>
#include <cstdint>
#include <sstream>
#include <string>
#include "AVIOFileLikeContext.h"
#include "AVIOTensorContext.h"
#include "Encoder.h"
#include "SingleStreamDecoder.h"
#include "ValidationUtils.h"
#include "c10/core/SymIntArrayRef.h"
#include "c10/util/Exception.h"

namespace facebook::torchcodec {

// ==============================
// Define the operators
// ==============================
// All instances of accepting the decoder as a tensor must be annotated with
// `Tensor(a!)`. The `(a!)` part normally indicates that the tensor is being
// mutated in place. We need it to make sure that torch.compile does not reorder
// calls to these functions. For more detail, see:
//   https://github.com/pytorch/pytorch/tree/main/aten/src/ATen/native#readme
TORCH_LIBRARY(torchcodec_ns, m) {
  m.impl_abstract_pystub(
      "torchcodec._core.ops", "//pytorch/torchcodec:torchcodec");
  m.def("create_from_file(str filename, str? seek_mode=None) -> Tensor");
  m.def(
      "encode_audio_to_file(Tensor samples, int sample_rate, str filename, int? bit_rate=None, int? num_channels=None, int? desired_sample_rate=None) -> ()");
  m.def(
      "encode_audio_to_tensor(Tensor samples, int sample_rate, str format, int? bit_rate=None, int? num_channels=None, int? desired_sample_rate=None) -> Tensor");
  m.def(
      "_encode_audio_to_file_like(Tensor samples, int sample_rate, str format, int file_like_context, int? bit_rate=None, int? num_channels=None, int? desired_sample_rate=None) -> ()");
  m.def(
<<<<<<< HEAD
      "encode_video_to_file(Tensor frames, int frame_rate, str filename, str? codec=None, str? pixel_format=None, float? crf=None) -> ()");
  m.def(
      "encode_video_to_tensor(Tensor frames, int frame_rate, str format, str? codec=None, str? pixel_format=None, float? crf=None) -> Tensor");
  m.def(
      "_encode_video_to_file_like(Tensor frames, int frame_rate, str format, int file_like_context, str? codec=None, str? pixel_format=None, float? crf=None) -> ()");
=======
      "encode_video_to_file(Tensor frames, int frame_rate, str filename, str? pixel_format=None, float? crf=None, str? preset=None) -> ()");
  m.def(
      "encode_video_to_tensor(Tensor frames, int frame_rate, str format, str? pixel_format=None, float? crf=None, str? preset=None) -> Tensor");
  m.def(
      "_encode_video_to_file_like(Tensor frames, int frame_rate, str format, int file_like_context, str? pixel_format=None, float? crf=None, str? preset=None) -> ()");
>>>>>>> 0535b003
  m.def(
      "create_from_tensor(Tensor video_tensor, str? seek_mode=None) -> Tensor");
  m.def(
      "_create_from_file_like(int file_like_context, str? seek_mode=None) -> Tensor");
  m.def(
      "_add_video_stream(Tensor(a!) decoder, *, int? num_threads=None, str? dimension_order=None, int? stream_index=None, str device=\"cpu\", str device_variant=\"ffmpeg\", str transform_specs=\"\", (Tensor, Tensor, Tensor)? custom_frame_mappings=None, str? color_conversion_library=None) -> ()");
  m.def(
      "add_video_stream(Tensor(a!) decoder, *, int? num_threads=None, str? dimension_order=None, int? stream_index=None, str device=\"cpu\", str device_variant=\"ffmpeg\", str transform_specs=\"\", (Tensor, Tensor, Tensor)? custom_frame_mappings=None) -> ()");
  m.def(
      "add_audio_stream(Tensor(a!) decoder, *, int? stream_index=None, int? sample_rate=None, int? num_channels=None) -> ()");
  m.def("seek_to_pts(Tensor(a!) decoder, float seconds) -> ()");
  m.def("get_next_frame(Tensor(a!) decoder) -> (Tensor, Tensor, Tensor)");
  m.def(
      "get_frame_at_pts(Tensor(a!) decoder, float seconds) -> (Tensor, Tensor, Tensor)");
  m.def(
      "get_frame_at_index(Tensor(a!) decoder, *, int frame_index) -> (Tensor, Tensor, Tensor)");
  m.def(
      "get_frames_at_indices(Tensor(a!) decoder, *, Tensor frame_indices) -> (Tensor, Tensor, Tensor)");
  m.def(
      "get_frames_in_range(Tensor(a!) decoder, *, int start, int stop, int? step=None) -> (Tensor, Tensor, Tensor)");
  m.def(
      "get_frames_by_pts_in_range(Tensor(a!) decoder, *, float start_seconds, float stop_seconds) -> (Tensor, Tensor, Tensor)");
  m.def(
      "get_frames_by_pts_in_range_audio(Tensor(a!) decoder, *, float start_seconds, float? stop_seconds) -> (Tensor, Tensor)");
  m.def(
      "get_frames_by_pts(Tensor(a!) decoder, *, Tensor timestamps) -> (Tensor, Tensor, Tensor)");
  m.def("_get_key_frame_indices(Tensor(a!) decoder) -> Tensor");
  m.def("get_json_metadata(Tensor(a!) decoder) -> str");
  m.def("get_container_json_metadata(Tensor(a!) decoder) -> str");
  m.def(
      "get_stream_json_metadata(Tensor(a!) decoder, int stream_index) -> str");
  m.def("_get_json_ffmpeg_library_versions() -> str");
  m.def("_get_backend_details(Tensor(a!) decoder) -> str");
  m.def(
      "_test_frame_pts_equality(Tensor(a!) decoder, *, int frame_index, float pts_seconds_to_test) -> bool");
  m.def("scan_all_streams_to_update_metadata(Tensor(a!) decoder) -> ()");
}

namespace {

at::Tensor wrapDecoderPointerToTensor(
    std::unique_ptr<SingleStreamDecoder> uniqueDecoder) {
  SingleStreamDecoder* decoder = uniqueDecoder.release();

  auto deleter = [decoder](void*) { delete decoder; };
  at::Tensor tensor = at::from_blob(
      decoder, {sizeof(SingleStreamDecoder*)}, deleter, {at::kLong});
  auto videoDecoder =
      static_cast<SingleStreamDecoder*>(tensor.mutable_data_ptr());
  TORCH_CHECK_EQ(videoDecoder, decoder) << "videoDecoder=" << videoDecoder;
  return tensor;
}

SingleStreamDecoder* unwrapTensorToGetDecoder(at::Tensor& tensor) {
  TORCH_CHECK(
      tensor.is_contiguous(),
      "fake decoder tensor must be contiguous! This is an internal error, please report on the torchcodec issue tracker.");
  void* buffer = tensor.mutable_data_ptr();
  SingleStreamDecoder* decoder = static_cast<SingleStreamDecoder*>(buffer);
  return decoder;
}

// The elements of this tuple are all tensors that represent a single frame:
//   1. The frame data, which is a multidimensional tensor.
//   2. A single float value for the pts in seconds.
//   3. A single float value for the duration in seconds.
// The reason we use Tensors for the second and third values is so we can run
// under torch.compile().
using OpsFrameOutput = std::tuple<at::Tensor, at::Tensor, at::Tensor>;

OpsFrameOutput makeOpsFrameOutput(FrameOutput& frame) {
  return std::make_tuple(
      frame.data,
      torch::tensor(frame.ptsSeconds, torch::dtype(torch::kFloat64)),
      torch::tensor(frame.durationSeconds, torch::dtype(torch::kFloat64)));
}

SingleStreamDecoder::FrameMappings makeFrameMappings(
    std::tuple<at::Tensor, at::Tensor, at::Tensor> custom_frame_mappings) {
  return SingleStreamDecoder::FrameMappings{
      std::move(std::get<0>(custom_frame_mappings)),
      std::move(std::get<1>(custom_frame_mappings)),
      std::move(std::get<2>(custom_frame_mappings))};
}

// All elements of this tuple are tensors of the same leading dimension. The
// tuple represents the frames for N total frames, where N is the dimension of
// each stacked tensor. The elments are:
//   1. Stacked tensor of data for all N frames. Each frame is also a
//   multidimensional tensor.
//   2. Tensor of N pts values in seconds, where each pts is a single
//   float.
//   3. Tensor of N durationis in seconds, where each duration is a
//   single float.
using OpsFrameBatchOutput = std::tuple<at::Tensor, at::Tensor, at::Tensor>;

OpsFrameBatchOutput makeOpsFrameBatchOutput(FrameBatchOutput& batch) {
  return std::make_tuple(batch.data, batch.ptsSeconds, batch.durationSeconds);
}

// The elements of this tuple are all tensors that represent the concatenation
// of multiple audio frames:
//   1. The frames data (concatenated)
//   2. A single float value for the pts of the first frame, in seconds.
using OpsAudioFramesOutput = std::tuple<at::Tensor, at::Tensor>;

OpsAudioFramesOutput makeOpsAudioFramesOutput(AudioFramesOutput& audioFrames) {
  return std::make_tuple(
      audioFrames.data,
      torch::tensor(audioFrames.ptsSeconds, torch::dtype(torch::kFloat64)));
}

std::string quoteValue(const std::string& value) {
  return "\"" + value + "\"";
}

std::string mapToJson(const std::map<std::string, std::string>& metadataMap) {
  std::stringstream ss;
  ss << "{\n";
  auto it = metadataMap.begin();
  while (it != metadataMap.end()) {
    ss << "\"" << it->first << "\": " << it->second;
    ++it;
    if (it != metadataMap.end()) {
      ss << ",\n";
    } else {
      ss << "\n";
    }
  }
  ss << "}";

  return ss.str();
}

SeekMode seekModeFromString(std::string_view seekMode) {
  if (seekMode == "exact") {
    return SeekMode::exact;
  } else if (seekMode == "approximate") {
    return SeekMode::approximate;
  } else if (seekMode == "custom_frame_mappings") {
    return SeekMode::custom_frame_mappings;
  } else {
    TORCH_CHECK(false, "Invalid seek mode: " + std::string(seekMode));
  }
}

int checkedToPositiveInt(const std::string& str) {
  int ret = 0;
  try {
    ret = std::stoi(str);
  } catch (const std::invalid_argument&) {
    TORCH_CHECK(false, "String cannot be converted to an int:" + str);
  } catch (const std::out_of_range&) {
    TORCH_CHECK(false, "String would become integer out of range:" + str);
  }
  TORCH_CHECK(ret > 0, "String must be a positive integer:" + str);
  return ret;
}

// Resize transform specs take the form:
//
//   "resize, <height>, <width>"
//
// Where "resize" is the string literal and <height> and <width> are positive
// integers.
Transform* makeResizeTransform(
    const std::vector<std::string>& resizeTransformSpec) {
  TORCH_CHECK(
      resizeTransformSpec.size() == 3,
      "resizeTransformSpec must have 3 elements including its name");
  int height = checkedToPositiveInt(resizeTransformSpec[1]);
  int width = checkedToPositiveInt(resizeTransformSpec[2]);
  return new ResizeTransform(FrameDims(height, width));
}

// Crop transform specs take the form:
//
//   "crop, <height>, <width>, <x>, <y>"
//
// Where "crop" is the string literal and <height>, <width>, <x> and <y> are
// positive integers. <x> and <y> are the x and y coordinates of the top left
// corner of the crop. Note that we follow the PyTorch convention of (height,
// width) for specifying image dimensions; FFmpeg uses (width, height).
Transform* makeCropTransform(
    const std::vector<std::string>& cropTransformSpec) {
  TORCH_CHECK(
      cropTransformSpec.size() == 5,
      "cropTransformSpec must have 5 elements including its name");
  int height = checkedToPositiveInt(cropTransformSpec[1]);
  int width = checkedToPositiveInt(cropTransformSpec[2]);
  int x = checkedToPositiveInt(cropTransformSpec[3]);
  int y = checkedToPositiveInt(cropTransformSpec[4]);
  return new CropTransform(FrameDims(height, width), x, y);
}

std::vector<std::string> split(const std::string& str, char delimiter) {
  std::vector<std::string> tokens;
  std::string token;
  std::istringstream tokenStream(str);
  while (std::getline(tokenStream, token, delimiter)) {
    tokens.push_back(token);
  }
  return tokens;
}

// The transformSpecsRaw string is always in the format:
//
//   "name1, param1, param2, ...; name2, param1, param2, ...; ..."
//
// Where "nameX" is the name of the transform, and "paramX" are the parameters.
std::vector<Transform*> makeTransforms(const std::string& transformSpecsRaw) {
  std::vector<Transform*> transforms;
  std::vector<std::string> transformSpecs = split(transformSpecsRaw, ';');
  for (const std::string& transformSpecRaw : transformSpecs) {
    std::vector<std::string> transformSpec = split(transformSpecRaw, ',');
    TORCH_CHECK(
        transformSpec.size() >= 1,
        "Invalid transform spec: " + transformSpecRaw);

    auto name = transformSpec[0];
    if (name == "resize") {
      transforms.push_back(makeResizeTransform(transformSpec));
    } else if (name == "crop") {
      transforms.push_back(makeCropTransform(transformSpec));
    } else {
      TORCH_CHECK(false, "Invalid transform name: " + name);
    }
  }
  return transforms;
}

} // namespace

// ==============================
// Implementations for the operators
// ==============================

// Create a SingleStreamDecoder from file and wrap the pointer in a tensor.
at::Tensor create_from_file(
    std::string_view filename,
    std::optional<std::string_view> seek_mode = std::nullopt) {
  std::string filenameStr(filename);

  SeekMode realSeek = SeekMode::exact;
  if (seek_mode.has_value()) {
    realSeek = seekModeFromString(seek_mode.value());
  }

  std::unique_ptr<SingleStreamDecoder> uniqueDecoder =
      std::make_unique<SingleStreamDecoder>(filenameStr, realSeek);

  return wrapDecoderPointerToTensor(std::move(uniqueDecoder));
}

// Create a SingleStreamDecoder from the actual bytes of a video and wrap the
// pointer in a tensor. The SingleStreamDecoder will decode the provided bytes.
at::Tensor create_from_tensor(
    at::Tensor video_tensor,
    std::optional<std::string_view> seek_mode = std::nullopt) {
  TORCH_CHECK(video_tensor.is_contiguous(), "video_tensor must be contiguous");
  TORCH_CHECK(
      video_tensor.scalar_type() == torch::kUInt8,
      "video_tensor must be kUInt8");

  SeekMode realSeek = SeekMode::exact;
  if (seek_mode.has_value()) {
    realSeek = seekModeFromString(seek_mode.value());
  }

  auto avioContextHolder =
      std::make_unique<AVIOFromTensorContext>(video_tensor);

  std::unique_ptr<SingleStreamDecoder> uniqueDecoder =
      std::make_unique<SingleStreamDecoder>(
          std::move(avioContextHolder), realSeek);
  return wrapDecoderPointerToTensor(std::move(uniqueDecoder));
}

at::Tensor _create_from_file_like(
    int64_t file_like_context,
    std::optional<std::string_view> seek_mode) {
  auto fileLikeContext =
      reinterpret_cast<AVIOFileLikeContext*>(file_like_context);
  TORCH_CHECK(
      fileLikeContext != nullptr, "file_like_context must be a valid pointer");
  std::unique_ptr<AVIOFileLikeContext> avioContextHolder(fileLikeContext);

  SeekMode realSeek = SeekMode::exact;
  if (seek_mode.has_value()) {
    realSeek = seekModeFromString(seek_mode.value());
  }

  std::unique_ptr<SingleStreamDecoder> uniqueDecoder =
      std::make_unique<SingleStreamDecoder>(
          std::move(avioContextHolder), realSeek);
  return wrapDecoderPointerToTensor(std::move(uniqueDecoder));
}

void _add_video_stream(
    at::Tensor& decoder,
    std::optional<int64_t> num_threads = std::nullopt,
    std::optional<std::string_view> dimension_order = std::nullopt,
    std::optional<int64_t> stream_index = std::nullopt,
    std::string_view device = "cpu",
    std::string_view device_variant = "ffmpeg",
    std::string_view transform_specs = "",
    std::optional<std::tuple<at::Tensor, at::Tensor, at::Tensor>>
        custom_frame_mappings = std::nullopt,
    std::optional<std::string_view> color_conversion_library = std::nullopt) {
  VideoStreamOptions videoStreamOptions;
  videoStreamOptions.ffmpegThreadCount = num_threads;

  if (dimension_order.has_value()) {
    std::string stdDimensionOrder{dimension_order.value()};
    TORCH_CHECK(stdDimensionOrder == "NHWC" || stdDimensionOrder == "NCHW");
    videoStreamOptions.dimensionOrder = stdDimensionOrder;
  }
  if (color_conversion_library.has_value()) {
    std::string stdColorConversionLibrary{color_conversion_library.value()};
    if (stdColorConversionLibrary == "filtergraph") {
      videoStreamOptions.colorConversionLibrary =
          ColorConversionLibrary::FILTERGRAPH;
    } else if (stdColorConversionLibrary == "swscale") {
      videoStreamOptions.colorConversionLibrary =
          ColorConversionLibrary::SWSCALE;
    } else {
      TORCH_CHECK(
          false,
          "Invalid color_conversion_library=",
          stdColorConversionLibrary,
          ". color_conversion_library must be either filtergraph or swscale.");
    }
  }

  validateDeviceInterface(std::string(device), std::string(device_variant));

  videoStreamOptions.device = torch::Device(std::string(device));
  videoStreamOptions.deviceVariant = device_variant;

  std::vector<Transform*> transforms =
      makeTransforms(std::string(transform_specs));

  std::optional<SingleStreamDecoder::FrameMappings> converted_mappings =
      custom_frame_mappings.has_value()
      ? std::make_optional(makeFrameMappings(custom_frame_mappings.value()))
      : std::nullopt;
  auto videoDecoder = unwrapTensorToGetDecoder(decoder);
  videoDecoder->addVideoStream(
      stream_index.value_or(-1),
      transforms,
      videoStreamOptions,
      converted_mappings);
}

// Add a new video stream at `stream_index` using the provided options.
void add_video_stream(
    at::Tensor& decoder,
    std::optional<int64_t> num_threads = std::nullopt,
    std::optional<std::string_view> dimension_order = std::nullopt,
    std::optional<int64_t> stream_index = std::nullopt,
    std::string_view device = "cpu",
    std::string_view device_variant = "ffmpeg",
    std::string_view transform_specs = "",
    const std::optional<std::tuple<at::Tensor, at::Tensor, at::Tensor>>&
        custom_frame_mappings = std::nullopt) {
  _add_video_stream(
      decoder,
      num_threads,
      dimension_order,
      stream_index,
      device,
      device_variant,
      transform_specs,
      custom_frame_mappings);
}

void add_audio_stream(
    at::Tensor& decoder,
    std::optional<int64_t> stream_index = std::nullopt,
    std::optional<int64_t> sample_rate = std::nullopt,
    std::optional<int64_t> num_channels = std::nullopt) {
  AudioStreamOptions audioStreamOptions;
  audioStreamOptions.sampleRate = sample_rate;
  audioStreamOptions.numChannels = num_channels;

  auto videoDecoder = unwrapTensorToGetDecoder(decoder);
  videoDecoder->addAudioStream(stream_index.value_or(-1), audioStreamOptions);
}

// Seek to a particular presentation timestamp in the video in seconds.
void seek_to_pts(at::Tensor& decoder, double seconds) {
  auto videoDecoder =
      static_cast<SingleStreamDecoder*>(decoder.mutable_data_ptr());
  videoDecoder->setCursorPtsInSeconds(seconds);
}

// Get the next frame from the video as a tuple that has the frame data, pts and
// duration as tensors.
OpsFrameOutput get_next_frame(at::Tensor& decoder) {
  auto videoDecoder = unwrapTensorToGetDecoder(decoder);
  FrameOutput result;
  try {
    result = videoDecoder->getNextFrame();
  } catch (const SingleStreamDecoder::EndOfFileException& e) {
    C10_THROW_ERROR(IndexError, e.what());
  }
  return makeOpsFrameOutput(result);
}

// Return the frame that is visible at a given timestamp in seconds. Each frame
// in FFMPEG has a presentation timestamp and a duration. The frame visible at a
// given timestamp T has T >= PTS and T < PTS + Duration.
OpsFrameOutput get_frame_at_pts(at::Tensor& decoder, double seconds) {
  auto videoDecoder = unwrapTensorToGetDecoder(decoder);
  FrameOutput result;
  try {
    result = videoDecoder->getFramePlayedAt(seconds);
  } catch (const SingleStreamDecoder::EndOfFileException& e) {
    C10_THROW_ERROR(IndexError, e.what());
  }
  return makeOpsFrameOutput(result);
}

// Return the frame that is visible at a given index in the video.
OpsFrameOutput get_frame_at_index(at::Tensor& decoder, int64_t frame_index) {
  auto videoDecoder = unwrapTensorToGetDecoder(decoder);
  auto result = videoDecoder->getFrameAtIndex(frame_index);
  return makeOpsFrameOutput(result);
}

// Return the frames at given indices for a given stream
OpsFrameBatchOutput get_frames_at_indices(
    at::Tensor& decoder,
    const at::Tensor& frame_indices) {
  auto videoDecoder = unwrapTensorToGetDecoder(decoder);
  auto result = videoDecoder->getFramesAtIndices(frame_indices);
  return makeOpsFrameBatchOutput(result);
}

// Return the frames inside a range as a single stacked Tensor. The range is
// defined as [start, stop).
OpsFrameBatchOutput get_frames_in_range(
    at::Tensor& decoder,
    int64_t start,
    int64_t stop,
    std::optional<int64_t> step = std::nullopt) {
  auto videoDecoder = unwrapTensorToGetDecoder(decoder);
  auto result = videoDecoder->getFramesInRange(start, stop, step.value_or(1));
  return makeOpsFrameBatchOutput(result);
}

// Return the frames at given ptss for a given stream
OpsFrameBatchOutput get_frames_by_pts(
    at::Tensor& decoder,
    const at::Tensor& timestamps) {
  auto videoDecoder = unwrapTensorToGetDecoder(decoder);
  auto result = videoDecoder->getFramesPlayedAt(timestamps);
  return makeOpsFrameBatchOutput(result);
}

// Return the frames inside the range as a single stacked Tensor. The range is
// defined as [start_seconds, stop_seconds). The frames are stacked in pts
// order.
OpsFrameBatchOutput get_frames_by_pts_in_range(
    at::Tensor& decoder,
    double start_seconds,
    double stop_seconds) {
  auto videoDecoder = unwrapTensorToGetDecoder(decoder);
  auto result =
      videoDecoder->getFramesPlayedInRange(start_seconds, stop_seconds);
  return makeOpsFrameBatchOutput(result);
}

OpsAudioFramesOutput get_frames_by_pts_in_range_audio(
    at::Tensor& decoder,
    double start_seconds,
    std::optional<double> stop_seconds = std::nullopt) {
  auto videoDecoder = unwrapTensorToGetDecoder(decoder);
  auto result =
      videoDecoder->getFramesPlayedInRangeAudio(start_seconds, stop_seconds);
  return makeOpsAudioFramesOutput(result);
}

void encode_audio_to_file(
    const at::Tensor& samples,
    int64_t sample_rate,
    std::string_view file_name,
    std::optional<int64_t> bit_rate = std::nullopt,
    std::optional<int64_t> num_channels = std::nullopt,
    std::optional<int64_t> desired_sample_rate = std::nullopt) {
  AudioStreamOptions audioStreamOptions;
  audioStreamOptions.bitRate = validateOptionalInt64ToInt(bit_rate, "bit_rate");
  audioStreamOptions.numChannels =
      validateOptionalInt64ToInt(num_channels, "num_channels");
  audioStreamOptions.sampleRate =
      validateOptionalInt64ToInt(desired_sample_rate, "desired_sample_rate");
  AudioEncoder(
      samples,
      validateInt64ToInt(sample_rate, "sample_rate"),
      file_name,
      audioStreamOptions)
      .encode();
}

at::Tensor encode_audio_to_tensor(
    const at::Tensor& samples,
    int64_t sample_rate,
    std::string_view format,
    std::optional<int64_t> bit_rate = std::nullopt,
    std::optional<int64_t> num_channels = std::nullopt,
    std::optional<int64_t> desired_sample_rate = std::nullopt) {
  auto avioContextHolder = std::make_unique<AVIOToTensorContext>();
  AudioStreamOptions audioStreamOptions;
  audioStreamOptions.bitRate = validateOptionalInt64ToInt(bit_rate, "bit_rate");
  audioStreamOptions.numChannels =
      validateOptionalInt64ToInt(num_channels, "num_channels");
  audioStreamOptions.sampleRate =
      validateOptionalInt64ToInt(desired_sample_rate, "desired_sample_rate");
  return AudioEncoder(
             samples,
             validateInt64ToInt(sample_rate, "sample_rate"),
             format,
             std::move(avioContextHolder),
             audioStreamOptions)
      .encodeToTensor();
}

void _encode_audio_to_file_like(
    const at::Tensor& samples,
    int64_t sample_rate,
    std::string_view format,
    int64_t file_like_context,
    std::optional<int64_t> bit_rate = std::nullopt,
    std::optional<int64_t> num_channels = std::nullopt,
    std::optional<int64_t> desired_sample_rate = std::nullopt) {
  auto fileLikeContext =
      reinterpret_cast<AVIOFileLikeContext*>(file_like_context);
  TORCH_CHECK(
      fileLikeContext != nullptr, "file_like_context must be a valid pointer");
  std::unique_ptr<AVIOFileLikeContext> avioContextHolder(fileLikeContext);

  AudioStreamOptions audioStreamOptions;
  audioStreamOptions.bitRate = validateOptionalInt64ToInt(bit_rate, "bit_rate");
  audioStreamOptions.numChannels =
      validateOptionalInt64ToInt(num_channels, "num_channels");
  audioStreamOptions.sampleRate =
      validateOptionalInt64ToInt(desired_sample_rate, "desired_sample_rate");

  AudioEncoder encoder(
      samples,
      validateInt64ToInt(sample_rate, "sample_rate"),
      format,
      std::move(avioContextHolder),
      audioStreamOptions);
  encoder.encode();
}

void encode_video_to_file(
    const at::Tensor& frames,
    int64_t frame_rate,
    std::string_view file_name,
<<<<<<< HEAD
    std::optional<std::string> codec = std::nullopt,
    std::optional<std::string> pixel_format = std::nullopt,
    std::optional<double> crf = std::nullopt) {
=======
    std::optional<std::string_view> pixel_format = std::nullopt,
    std::optional<double> crf = std::nullopt,
    std::optional<std::string_view> preset = std::nullopt) {
>>>>>>> 0535b003
  VideoStreamOptions videoStreamOptions;
  videoStreamOptions.codec = codec;
  videoStreamOptions.pixelFormat = pixel_format;
  videoStreamOptions.crf = crf;
  videoStreamOptions.preset = preset;
  VideoEncoder(
      frames,
      validateInt64ToInt(frame_rate, "frame_rate"),
      file_name,
      videoStreamOptions)
      .encode();
}

at::Tensor encode_video_to_tensor(
    const at::Tensor& frames,
    int64_t frame_rate,
    std::string_view format,
<<<<<<< HEAD
    std::optional<std::string> codec = std::nullopt,
    std::optional<std::string> pixel_format = std::nullopt,
    std::optional<double> crf = std::nullopt) {
=======
    std::optional<std::string_view> pixel_format = std::nullopt,
    std::optional<double> crf = std::nullopt,
    std::optional<std::string_view> preset = std::nullopt) {
>>>>>>> 0535b003
  auto avioContextHolder = std::make_unique<AVIOToTensorContext>();
  VideoStreamOptions videoStreamOptions;
  videoStreamOptions.codec = codec;
  videoStreamOptions.pixelFormat = pixel_format;
  videoStreamOptions.crf = crf;
  videoStreamOptions.preset = preset;
  return VideoEncoder(
             frames,
             validateInt64ToInt(frame_rate, "frame_rate"),
             format,
             std::move(avioContextHolder),
             videoStreamOptions)
      .encodeToTensor();
}

void _encode_video_to_file_like(
    const at::Tensor& frames,
    int64_t frame_rate,
    std::string_view format,
    int64_t file_like_context,
<<<<<<< HEAD
    std::optional<std::string> codec = std::nullopt,
    std::optional<std::string> pixel_format = std::nullopt,
    std::optional<double> crf = std::nullopt) {
=======
    std::optional<std::string_view> pixel_format = std::nullopt,
    std::optional<double> crf = std::nullopt,
    std::optional<std::string_view> preset = std::nullopt) {
>>>>>>> 0535b003
  auto fileLikeContext =
      reinterpret_cast<AVIOFileLikeContext*>(file_like_context);
  TORCH_CHECK(
      fileLikeContext != nullptr, "file_like_context must be a valid pointer");
  std::unique_ptr<AVIOFileLikeContext> avioContextHolder(fileLikeContext);

  VideoStreamOptions videoStreamOptions;
  videoStreamOptions.codec = codec;
  videoStreamOptions.pixelFormat = pixel_format;
  videoStreamOptions.crf = crf;
  videoStreamOptions.preset = preset;

  VideoEncoder encoder(
      frames,
      validateInt64ToInt(frame_rate, "frame_rate"),
      format,
      std::move(avioContextHolder),
      videoStreamOptions);
  encoder.encode();
}

// For testing only. We need to implement this operation as a core library
// function because what we're testing is round-tripping pts values as
// double-precision floating point numbers from C++ to Python and back to C++.
// We want to make sure that the value is preserved exactly, bit-for-bit, during
// this process.
//
// Returns true if for the given decoder, the pts
// value when converted to seconds as a double is exactly pts_seconds_to_test.
// Returns false otherwise.
bool _test_frame_pts_equality(
    at::Tensor& decoder,
    int64_t frame_index,
    double pts_seconds_to_test) {
  auto videoDecoder = unwrapTensorToGetDecoder(decoder);
  return pts_seconds_to_test ==
      videoDecoder->getPtsSecondsForFrame(frame_index);
}

torch::Tensor _get_key_frame_indices(at::Tensor& decoder) {
  auto videoDecoder = unwrapTensorToGetDecoder(decoder);
  return videoDecoder->getKeyFrameIndices();
}

// Get the metadata from the video as a string.
std::string get_json_metadata(at::Tensor& decoder) {
  auto videoDecoder = unwrapTensorToGetDecoder(decoder);

  ContainerMetadata videoMetadata = videoDecoder->getContainerMetadata();
  auto maybeBestVideoStreamIndex = videoMetadata.bestVideoStreamIndex;

  std::map<std::string, std::string> metadataMap;
  // serialize the metadata into a string std::stringstream ss;
  double durationSecondsFromHeader = 0;
  if (maybeBestVideoStreamIndex.has_value() &&
      videoMetadata.allStreamMetadata[*maybeBestVideoStreamIndex]
          .durationSecondsFromHeader.has_value()) {
    durationSecondsFromHeader =
        videoMetadata.allStreamMetadata[*maybeBestVideoStreamIndex]
            .durationSecondsFromHeader.value_or(0);
  } else {
    // Fallback to container-level duration if stream duration is not found.
    durationSecondsFromHeader =
        videoMetadata.durationSecondsFromHeader.value_or(0);
  }
  metadataMap["durationSecondsFromHeader"] =
      std::to_string(durationSecondsFromHeader);

  if (videoMetadata.bitRate.has_value()) {
    metadataMap["bitRate"] = std::to_string(videoMetadata.bitRate.value());
  }

  if (maybeBestVideoStreamIndex.has_value()) {
    auto streamMetadata =
        videoMetadata.allStreamMetadata[*maybeBestVideoStreamIndex];
    if (streamMetadata.numFramesFromContent.has_value()) {
      metadataMap["numFramesFromHeader"] =
          std::to_string(*streamMetadata.numFramesFromContent);
    } else if (streamMetadata.numFramesFromHeader.has_value()) {
      metadataMap["numFramesFromHeader"] =
          std::to_string(*streamMetadata.numFramesFromHeader);
    }
    if (streamMetadata.beginStreamPtsSecondsFromContent.has_value()) {
      metadataMap["beginStreamSecondsFromContent"] =
          std::to_string(*streamMetadata.beginStreamPtsSecondsFromContent);
    }
    if (streamMetadata.endStreamPtsSecondsFromContent.has_value()) {
      metadataMap["endStreamSecondsFromContent"] =
          std::to_string(*streamMetadata.endStreamPtsSecondsFromContent);
    }
    if (streamMetadata.codecName.has_value()) {
      metadataMap["codec"] = quoteValue(streamMetadata.codecName.value());
    }
    if (streamMetadata.width.has_value()) {
      metadataMap["width"] = std::to_string(*streamMetadata.width);
    }
    if (streamMetadata.height.has_value()) {
      metadataMap["height"] = std::to_string(*streamMetadata.height);
    }
    if (streamMetadata.averageFpsFromHeader.has_value()) {
      metadataMap["averageFpsFromHeader"] =
          std::to_string(*streamMetadata.averageFpsFromHeader);
    }
  }
  if (videoMetadata.bestVideoStreamIndex.has_value()) {
    metadataMap["bestVideoStreamIndex"] =
        std::to_string(*videoMetadata.bestVideoStreamIndex);
  }
  if (videoMetadata.bestAudioStreamIndex.has_value()) {
    metadataMap["bestAudioStreamIndex"] =
        std::to_string(*videoMetadata.bestAudioStreamIndex);
  }

  return mapToJson(metadataMap);
}

// Get the container metadata as a string.
std::string get_container_json_metadata(at::Tensor& decoder) {
  auto videoDecoder = unwrapTensorToGetDecoder(decoder);

  auto containerMetadata = videoDecoder->getContainerMetadata();

  std::map<std::string, std::string> map;

  if (containerMetadata.durationSecondsFromHeader.has_value()) {
    map["durationSecondsFromHeader"] =
        std::to_string(*containerMetadata.durationSecondsFromHeader);
  }

  if (containerMetadata.bitRate.has_value()) {
    map["bitRate"] = std::to_string(*containerMetadata.bitRate);
  }

  if (containerMetadata.bestVideoStreamIndex.has_value()) {
    map["bestVideoStreamIndex"] =
        std::to_string(*containerMetadata.bestVideoStreamIndex);
  }
  if (containerMetadata.bestAudioStreamIndex.has_value()) {
    map["bestAudioStreamIndex"] =
        std::to_string(*containerMetadata.bestAudioStreamIndex);
  }

  map["numStreams"] =
      std::to_string(containerMetadata.allStreamMetadata.size());

  return mapToJson(map);
}

// Get the stream metadata as a string.
std::string get_stream_json_metadata(
    at::Tensor& decoder,
    int64_t stream_index) {
  auto videoDecoder = unwrapTensorToGetDecoder(decoder);
  auto allStreamMetadata =
      videoDecoder->getContainerMetadata().allStreamMetadata;
  if (stream_index < 0 ||
      stream_index >= static_cast<int64_t>(allStreamMetadata.size())) {
    throw std::out_of_range(
        "stream_index out of bounds: " + std::to_string(stream_index));
  }

  auto streamMetadata = allStreamMetadata[stream_index];
  auto seekMode = videoDecoder->getSeekMode();
  int activeStreamIndex = videoDecoder->getActiveStreamIndex();

  std::map<std::string, std::string> map;

  if (streamMetadata.durationSecondsFromHeader.has_value()) {
    map["durationSecondsFromHeader"] =
        std::to_string(*streamMetadata.durationSecondsFromHeader);
  }
  if (streamMetadata.bitRate.has_value()) {
    map["bitRate"] = std::to_string(*streamMetadata.bitRate);
  }
  if (streamMetadata.numFramesFromContent.has_value()) {
    map["numFramesFromContent"] =
        std::to_string(*streamMetadata.numFramesFromContent);
  }
  if (streamMetadata.numFramesFromHeader.has_value()) {
    map["numFramesFromHeader"] =
        std::to_string(*streamMetadata.numFramesFromHeader);
  }
  if (streamMetadata.beginStreamSecondsFromHeader.has_value()) {
    map["beginStreamSecondsFromHeader"] =
        std::to_string(*streamMetadata.beginStreamSecondsFromHeader);
  }
  if (streamMetadata.beginStreamPtsSecondsFromContent.has_value()) {
    map["beginStreamSecondsFromContent"] =
        std::to_string(*streamMetadata.beginStreamPtsSecondsFromContent);
  }
  if (streamMetadata.endStreamPtsSecondsFromContent.has_value()) {
    map["endStreamSecondsFromContent"] =
        std::to_string(*streamMetadata.endStreamPtsSecondsFromContent);
  }
  if (streamMetadata.codecName.has_value()) {
    map["codec"] = quoteValue(streamMetadata.codecName.value());
  }
  if (streamMetadata.width.has_value()) {
    map["width"] = std::to_string(*streamMetadata.width);
  }
  if (streamMetadata.height.has_value()) {
    map["height"] = std::to_string(*streamMetadata.height);
  }
  if (streamMetadata.sampleAspectRatio.has_value()) {
    map["sampleAspectRatioNum"] =
        std::to_string((*streamMetadata.sampleAspectRatio).num);
    map["sampleAspectRatioDen"] =
        std::to_string((*streamMetadata.sampleAspectRatio).den);
  }
  if (streamMetadata.averageFpsFromHeader.has_value()) {
    map["averageFpsFromHeader"] =
        std::to_string(*streamMetadata.averageFpsFromHeader);
  }
  if (streamMetadata.sampleRate.has_value()) {
    map["sampleRate"] = std::to_string(*streamMetadata.sampleRate);
  }
  if (streamMetadata.numChannels.has_value()) {
    map["numChannels"] = std::to_string(*streamMetadata.numChannels);
  }
  if (streamMetadata.sampleFormat.has_value()) {
    map["sampleFormat"] = quoteValue(streamMetadata.sampleFormat.value());
  }
  if (streamMetadata.mediaType == AVMEDIA_TYPE_VIDEO) {
    map["mediaType"] = quoteValue("video");
  } else if (streamMetadata.mediaType == AVMEDIA_TYPE_AUDIO) {
    map["mediaType"] = quoteValue("audio");
  } else {
    map["mediaType"] = quoteValue("other");
  }

  // Check whether content-based metadata is available for this stream.
  // In exact mode: content-based metadata exists for all streams.
  // In approximate mode: content-based metadata does not exist for any stream.
  // In custom_frame_mappings: content-based metadata exists only for the active
  // stream.
  // Our fallback logic assumes content-based metadata is available.
  // It is available for decoding on the active stream, but would break
  // when getting metadata from non-active streams.
  if ((seekMode != SeekMode::custom_frame_mappings) ||
      (seekMode == SeekMode::custom_frame_mappings &&
       stream_index == activeStreamIndex)) {
    if (streamMetadata.getDurationSeconds(seekMode).has_value()) {
      map["durationSeconds"] =
          std::to_string(streamMetadata.getDurationSeconds(seekMode).value());
    }
    if (streamMetadata.getNumFrames(seekMode).has_value()) {
      map["numFrames"] =
          std::to_string(streamMetadata.getNumFrames(seekMode).value());
    }
    map["beginStreamSeconds"] =
        std::to_string(streamMetadata.getBeginStreamSeconds(seekMode));
    if (streamMetadata.getEndStreamSeconds(seekMode).has_value()) {
      map["endStreamSeconds"] =
          std::to_string(streamMetadata.getEndStreamSeconds(seekMode).value());
    }
    if (streamMetadata.getAverageFps(seekMode).has_value()) {
      map["averageFps"] =
          std::to_string(streamMetadata.getAverageFps(seekMode).value());
    }
  }

  return mapToJson(map);
}

// Returns version information about the various FFMPEG libraries that are
// loaded in the program's address space.
// TODO: ideally we'd have a more robust way of getting the ffmpeg version,
// we're using av_version_info() which is not standardized and shouldn't be
// parsed by code (which we do!). See
// https://github.com/pytorch/torchcodec/issues/100
std::string _get_json_ffmpeg_library_versions() {
  std::stringstream ss;
  ss << "{\n";

  unsigned int version = avfilter_version();
  ss << "\"libavfilter\": [" << AV_VERSION_MAJOR(version) << ", "
     << AV_VERSION_MINOR(version) << ", " << AV_VERSION_MICRO(version)
     << "],\n";
  version = avutil_version();
  ss << "\"libavutil\": [" << AV_VERSION_MAJOR(version) << ", "
     << AV_VERSION_MINOR(version) << ", " << AV_VERSION_MICRO(version)
     << "],\n";
  version = avcodec_version();
  ss << "\"libavcodec\": [" << AV_VERSION_MAJOR(version) << ", "
     << AV_VERSION_MINOR(version) << ", " << AV_VERSION_MICRO(version)
     << "],\n";
  version = avformat_version();
  ss << "\"libavformat\": [" << AV_VERSION_MAJOR(version) << ", "
     << AV_VERSION_MINOR(version) << ", " << AV_VERSION_MICRO(version)
     << "],\n";
  ss << "\"ffmpeg_version\": \"" << av_version_info() << "\"\n";
  ss << "}\n";

  return ss.str();
}

std::string get_backend_details(at::Tensor& decoder) {
  auto videoDecoder = unwrapTensorToGetDecoder(decoder);
  return videoDecoder->getDeviceInterfaceDetails();
}

// Scans video packets to get more accurate metadata like frame count, exact
// keyframe positions, etc. Exact keyframe positions are useful for efficient
// accurate seeking. Note that this function reads the entire video but it does
// not decode frames. Reading a video file is much cheaper than decoding it.
void scan_all_streams_to_update_metadata(at::Tensor& decoder) {
  auto videoDecoder = unwrapTensorToGetDecoder(decoder);
  videoDecoder->scanFileAndUpdateMetadataAndIndex();
}

TORCH_LIBRARY_IMPL(torchcodec_ns, BackendSelect, m) {
  m.impl("create_from_file", &create_from_file);
  m.impl("create_from_tensor", &create_from_tensor);
  m.impl("_create_from_file_like", &_create_from_file_like);
  m.impl(
      "_get_json_ffmpeg_library_versions", &_get_json_ffmpeg_library_versions);
}

TORCH_LIBRARY_IMPL(torchcodec_ns, CPU, m) {
  m.impl("encode_audio_to_file", &encode_audio_to_file);
  m.impl("encode_audio_to_tensor", &encode_audio_to_tensor);
  m.impl("_encode_audio_to_file_like", &_encode_audio_to_file_like);
  m.impl("encode_video_to_file", &encode_video_to_file);
  m.impl("encode_video_to_tensor", &encode_video_to_tensor);
  m.impl("_encode_video_to_file_like", &_encode_video_to_file_like);
  m.impl("seek_to_pts", &seek_to_pts);
  m.impl("add_video_stream", &add_video_stream);
  m.impl("_add_video_stream", &_add_video_stream);
  m.impl("add_audio_stream", &add_audio_stream);
  m.impl("get_next_frame", &get_next_frame);
  m.impl("_get_key_frame_indices", &_get_key_frame_indices);
  m.impl("get_json_metadata", &get_json_metadata);
  m.impl("get_container_json_metadata", &get_container_json_metadata);
  m.impl("get_stream_json_metadata", &get_stream_json_metadata);
  m.impl("get_frame_at_pts", &get_frame_at_pts);
  m.impl("get_frame_at_index", &get_frame_at_index);
  m.impl("get_frames_at_indices", &get_frames_at_indices);
  m.impl("get_frames_in_range", &get_frames_in_range);
  m.impl("get_frames_by_pts_in_range", &get_frames_by_pts_in_range);
  m.impl("get_frames_by_pts_in_range_audio", &get_frames_by_pts_in_range_audio);
  m.impl("get_frames_by_pts", &get_frames_by_pts);
  m.impl("_test_frame_pts_equality", &_test_frame_pts_equality);
  m.impl(
      "scan_all_streams_to_update_metadata",
      &scan_all_streams_to_update_metadata);

  m.impl("_get_backend_details", &get_backend_details);
}

} // namespace facebook::torchcodec<|MERGE_RESOLUTION|>--- conflicted
+++ resolved
@@ -37,19 +37,11 @@
   m.def(
       "_encode_audio_to_file_like(Tensor samples, int sample_rate, str format, int file_like_context, int? bit_rate=None, int? num_channels=None, int? desired_sample_rate=None) -> ()");
   m.def(
-<<<<<<< HEAD
-      "encode_video_to_file(Tensor frames, int frame_rate, str filename, str? codec=None, str? pixel_format=None, float? crf=None) -> ()");
-  m.def(
-      "encode_video_to_tensor(Tensor frames, int frame_rate, str format, str? codec=None, str? pixel_format=None, float? crf=None) -> Tensor");
-  m.def(
-      "_encode_video_to_file_like(Tensor frames, int frame_rate, str format, int file_like_context, str? codec=None, str? pixel_format=None, float? crf=None) -> ()");
-=======
-      "encode_video_to_file(Tensor frames, int frame_rate, str filename, str? pixel_format=None, float? crf=None, str? preset=None) -> ()");
-  m.def(
-      "encode_video_to_tensor(Tensor frames, int frame_rate, str format, str? pixel_format=None, float? crf=None, str? preset=None) -> Tensor");
-  m.def(
-      "_encode_video_to_file_like(Tensor frames, int frame_rate, str format, int file_like_context, str? pixel_format=None, float? crf=None, str? preset=None) -> ()");
->>>>>>> 0535b003
+      "encode_video_to_file(Tensor frames, int frame_rate, str filename, str? codec=None, str? pixel_format=None, float? crf=None, str? preset=None) -> ()");
+  m.def(
+      "encode_video_to_tensor(Tensor frames, int frame_rate, str format, str? codec=None, str? pixel_format=None, float? crf=None, str? preset=None) -> Tensor");
+  m.def(
+      "_encode_video_to_file_like(Tensor frames, int frame_rate, str format, int file_like_context, str? codec=None, str? pixel_format=None, float? crf=None, str? preset=None) -> ()");
   m.def(
       "create_from_tensor(Tensor video_tensor, str? seek_mode=None) -> Tensor");
   m.def(
@@ -611,15 +603,10 @@
     const at::Tensor& frames,
     int64_t frame_rate,
     std::string_view file_name,
-<<<<<<< HEAD
     std::optional<std::string> codec = std::nullopt,
-    std::optional<std::string> pixel_format = std::nullopt,
-    std::optional<double> crf = std::nullopt) {
-=======
     std::optional<std::string_view> pixel_format = std::nullopt,
     std::optional<double> crf = std::nullopt,
     std::optional<std::string_view> preset = std::nullopt) {
->>>>>>> 0535b003
   VideoStreamOptions videoStreamOptions;
   videoStreamOptions.codec = codec;
   videoStreamOptions.pixelFormat = pixel_format;
@@ -637,15 +624,10 @@
     const at::Tensor& frames,
     int64_t frame_rate,
     std::string_view format,
-<<<<<<< HEAD
     std::optional<std::string> codec = std::nullopt,
-    std::optional<std::string> pixel_format = std::nullopt,
-    std::optional<double> crf = std::nullopt) {
-=======
     std::optional<std::string_view> pixel_format = std::nullopt,
     std::optional<double> crf = std::nullopt,
     std::optional<std::string_view> preset = std::nullopt) {
->>>>>>> 0535b003
   auto avioContextHolder = std::make_unique<AVIOToTensorContext>();
   VideoStreamOptions videoStreamOptions;
   videoStreamOptions.codec = codec;
@@ -666,15 +648,10 @@
     int64_t frame_rate,
     std::string_view format,
     int64_t file_like_context,
-<<<<<<< HEAD
     std::optional<std::string> codec = std::nullopt,
-    std::optional<std::string> pixel_format = std::nullopt,
-    std::optional<double> crf = std::nullopt) {
-=======
     std::optional<std::string_view> pixel_format = std::nullopt,
     std::optional<double> crf = std::nullopt,
     std::optional<std::string_view> preset = std::nullopt) {
->>>>>>> 0535b003
   auto fileLikeContext =
       reinterpret_cast<AVIOFileLikeContext*>(file_like_context);
   TORCH_CHECK(
