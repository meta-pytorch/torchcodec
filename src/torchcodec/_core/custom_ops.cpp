--- conflicted
+++ resolved
@@ -392,26 +392,16 @@
     int64_t sample_rate,
     std::string_view file_name,
     std::optional<int64_t> bit_rate = std::nullopt,
-<<<<<<< HEAD
     std::optional<int64_t> num_channels = std::nullopt,
     std::optional<int64_t> desired_sample_rate = std::nullopt) {
-  AudioEncoder(
-      wf,
-      validateSampleRate(sample_rate),
-      file_name,
-      bit_rate,
-      num_channels,
-      desired_sample_rate)
-=======
-    std::optional<int64_t> num_channels = std::nullopt) {
   // TODO Fix implicit int conversion:
   // https://github.com/pytorch/torchcodec/issues/679
   AudioStreamOptions audioStreamOptions;
   audioStreamOptions.bitRate = bit_rate;
   audioStreamOptions.numChannels = num_channels;
+  audioStreamOptions.sampleRate = desired_sample_rate;
   AudioEncoder(
       wf, validateSampleRate(sample_rate), file_name, audioStreamOptions)
->>>>>>> 75e23b9a
       .encode();
 }
 
@@ -428,18 +418,13 @@
   AudioStreamOptions audioStreamOptions;
   audioStreamOptions.bitRate = bit_rate;
   audioStreamOptions.numChannels = num_channels;
+  audioStreamOptions.sampleRate = desired_sample_rate;
   return AudioEncoder(
              wf,
              validateSampleRate(sample_rate),
              format,
              std::move(avioContextHolder),
-<<<<<<< HEAD
-             bit_rate,
-             num_channels,
-             desired_sample_rate)
-=======
              audioStreamOptions)
->>>>>>> 75e23b9a
       .encodeToTensor();
 }
 
