// Copyright (c) Meta Platforms, Inc. and affiliates.
// All rights reserved.
//
// This source code is licensed under the BSD-style license found in the
// LICENSE file in the root directory of this source tree.

#include <pybind11/pybind11.h>
#include <cstdint>
#include <sstream>
#include <string>
#include "c10/core/SymIntArrayRef.h"
#include "c10/util/Exception.h"
#include "src/torchcodec/_core/AVIOBytesContext.h"
#include "src/torchcodec/_core/Encoder.h"
#include "src/torchcodec/_core/SingleStreamDecoder.h"

namespace facebook::torchcodec {

// ==============================
// Define the operators
// ==============================
// All instances of accepting the decoder as a tensor must be annotated with
// `Tensor(a!)`. The `(a!)` part normally indicates that the tensor is being
// mutated in place. We need it to make sure that torch.compile does not reorder
// calls to these functions. For more detail, see:
//   https://github.com/pytorch/pytorch/tree/main/aten/src/ATen/native#readme
TORCH_LIBRARY(torchcodec_ns, m) {
  m.impl_abstract_pystub(
      "torchcodec._core.ops", "//pytorch/torchcodec:torchcodec");
  m.def("create_from_file(str filename, str? seek_mode=None) -> Tensor");
  m.def(
<<<<<<< HEAD
      "encode_audio_to_file(Tensor wf, int sample_rate, str filename, int? bit_rate=None, int? num_channels=None, int? desired_sample_rate=None) -> ()");
  m.def(
      "encode_audio_to_tensor(Tensor wf, int sample_rate, str format, int? bit_rate=None, int? num_channels=None, int? desired_sample_rate=None) -> Tensor");
=======
      "encode_audio_to_file(Tensor samples, int sample_rate, str filename, int? bit_rate=None, int? num_channels=None) -> ()");
  m.def(
      "encode_audio_to_tensor(Tensor samples, int sample_rate, str format, int? bit_rate=None, int? num_channels=None) -> Tensor");
>>>>>>> 3056f404
  m.def(
      "create_from_tensor(Tensor video_tensor, str? seek_mode=None) -> Tensor");
  m.def("_convert_to_tensor(int decoder_ptr) -> Tensor");
  m.def(
      "_add_video_stream(Tensor(a!) decoder, *, int? width=None, int? height=None, int? num_threads=None, str? dimension_order=None, int? stream_index=None, str? device=None, str? color_conversion_library=None) -> ()");
  m.def(
      "add_video_stream(Tensor(a!) decoder, *, int? width=None, int? height=None, int? num_threads=None, str? dimension_order=None, int? stream_index=None, str? device=None) -> ()");
  m.def(
      "add_audio_stream(Tensor(a!) decoder, *, int? stream_index=None, int? sample_rate=None, int? num_channels=None) -> ()");
  m.def("seek_to_pts(Tensor(a!) decoder, float seconds) -> ()");
  m.def("get_next_frame(Tensor(a!) decoder) -> (Tensor, Tensor, Tensor)");
  m.def(
      "get_frame_at_pts(Tensor(a!) decoder, float seconds) -> (Tensor, Tensor, Tensor)");
  m.def(
      "get_frame_at_index(Tensor(a!) decoder, *, int frame_index) -> (Tensor, Tensor, Tensor)");
  m.def(
      "get_frames_at_indices(Tensor(a!) decoder, *, int[] frame_indices) -> (Tensor, Tensor, Tensor)");
  m.def(
      "get_frames_in_range(Tensor(a!) decoder, *, int start, int stop, int? step=None) -> (Tensor, Tensor, Tensor)");
  m.def(
      "get_frames_by_pts_in_range(Tensor(a!) decoder, *, float start_seconds, float stop_seconds) -> (Tensor, Tensor, Tensor)");
  m.def(
      "get_frames_by_pts_in_range_audio(Tensor(a!) decoder, *, float start_seconds, float? stop_seconds) -> (Tensor, Tensor)");
  m.def(
      "get_frames_by_pts(Tensor(a!) decoder, *, float[] timestamps) -> (Tensor, Tensor, Tensor)");
  m.def("_get_key_frame_indices(Tensor(a!) decoder) -> Tensor");
  m.def("get_json_metadata(Tensor(a!) decoder) -> str");
  m.def("get_container_json_metadata(Tensor(a!) decoder) -> str");
  m.def(
      "get_stream_json_metadata(Tensor(a!) decoder, int stream_index) -> str");
  m.def("_get_json_ffmpeg_library_versions() -> str");
  m.def(
      "_test_frame_pts_equality(Tensor(a!) decoder, *, int frame_index, float pts_seconds_to_test) -> bool");
  m.def("scan_all_streams_to_update_metadata(Tensor(a!) decoder) -> ()");
}

namespace {

at::Tensor wrapDecoderPointerToTensor(
    std::unique_ptr<SingleStreamDecoder> uniqueDecoder) {
  SingleStreamDecoder* decoder = uniqueDecoder.release();

  auto deleter = [decoder](void*) { delete decoder; };
  at::Tensor tensor = at::from_blob(
      decoder, {sizeof(SingleStreamDecoder*)}, deleter, {at::kLong});
  auto videoDecoder =
      static_cast<SingleStreamDecoder*>(tensor.mutable_data_ptr());
  TORCH_CHECK_EQ(videoDecoder, decoder) << "videoDecoder=" << videoDecoder;
  return tensor;
}

SingleStreamDecoder* unwrapTensorToGetDecoder(at::Tensor& tensor) {
  TORCH_INTERNAL_ASSERT(tensor.is_contiguous());
  void* buffer = tensor.mutable_data_ptr();
  SingleStreamDecoder* decoder = static_cast<SingleStreamDecoder*>(buffer);
  return decoder;
}

// The elements of this tuple are all tensors that represent a single frame:
//   1. The frame data, which is a multidimensional tensor.
//   2. A single float value for the pts in seconds.
//   3. A single float value for the duration in seconds.
// The reason we use Tensors for the second and third values is so we can run
// under torch.compile().
using OpsFrameOutput = std::tuple<at::Tensor, at::Tensor, at::Tensor>;

OpsFrameOutput makeOpsFrameOutput(FrameOutput& frame) {
  return std::make_tuple(
      frame.data,
      torch::tensor(frame.ptsSeconds, torch::dtype(torch::kFloat64)),
      torch::tensor(frame.durationSeconds, torch::dtype(torch::kFloat64)));
}

// All elements of this tuple are tensors of the same leading dimension. The
// tuple represents the frames for N total frames, where N is the dimension of
// each stacked tensor. The elments are:
//   1. Stacked tensor of data for all N frames. Each frame is also a
//   multidimensional tensor.
//   2. Tensor of N pts values in seconds, where each pts is a single
//   float.
//   3. Tensor of N durationis in seconds, where each duration is a
//   single float.
using OpsFrameBatchOutput = std::tuple<at::Tensor, at::Tensor, at::Tensor>;

OpsFrameBatchOutput makeOpsFrameBatchOutput(FrameBatchOutput& batch) {
  return std::make_tuple(batch.data, batch.ptsSeconds, batch.durationSeconds);
}

// The elements of this tuple are all tensors that represent the concatenation
// of multiple audio frames:
//   1. The frames data (concatenated)
//   2. A single float value for the pts of the first frame, in seconds.
using OpsAudioFramesOutput = std::tuple<at::Tensor, at::Tensor>;

OpsAudioFramesOutput makeOpsAudioFramesOutput(AudioFramesOutput& audioFrames) {
  return std::make_tuple(
      audioFrames.data,
      torch::tensor(audioFrames.ptsSeconds, torch::dtype(torch::kFloat64)));
}

std::string quoteValue(const std::string& value) {
  return "\"" + value + "\"";
}

std::string mapToJson(const std::map<std::string, std::string>& metadataMap) {
  std::stringstream ss;
  ss << "{\n";
  auto it = metadataMap.begin();
  while (it != metadataMap.end()) {
    ss << "\"" << it->first << "\": " << it->second;
    ++it;
    if (it != metadataMap.end()) {
      ss << ",\n";
    } else {
      ss << "\n";
    }
  }
  ss << "}";

  return ss.str();
}

int validateSampleRate(int64_t sampleRate) {
  TORCH_CHECK(
      sampleRate <= std::numeric_limits<int>::max(),
      "sample_rate=",
      sampleRate,
      " is too large to be cast to an int.");

  return static_cast<int>(sampleRate);
}

} // namespace

// ==============================
// Implementations for the operators
// ==============================

// Create a SingleStreamDecoder from file and wrap the pointer in a tensor.
at::Tensor create_from_file(
    std::string_view filename,
    std::optional<std::string_view> seek_mode = std::nullopt) {
  std::string filenameStr(filename);

  SingleStreamDecoder::SeekMode realSeek = SingleStreamDecoder::SeekMode::exact;
  if (seek_mode.has_value()) {
    realSeek = seekModeFromString(seek_mode.value());
  }

  std::unique_ptr<SingleStreamDecoder> uniqueDecoder =
      std::make_unique<SingleStreamDecoder>(filenameStr, realSeek);

  return wrapDecoderPointerToTensor(std::move(uniqueDecoder));
}

// Create a SingleStreamDecoder from the actual bytes of a video and wrap the
// pointer in a tensor. The SingleStreamDecoder will decode the provided bytes.
at::Tensor create_from_tensor(
    at::Tensor video_tensor,
    std::optional<std::string_view> seek_mode = std::nullopt) {
  TORCH_CHECK(video_tensor.is_contiguous(), "video_tensor must be contiguous");
  TORCH_CHECK(
      video_tensor.scalar_type() == torch::kUInt8,
      "video_tensor must be kUInt8");
  void* data = video_tensor.mutable_data_ptr();
  size_t length = video_tensor.numel();

  SingleStreamDecoder::SeekMode realSeek = SingleStreamDecoder::SeekMode::exact;
  if (seek_mode.has_value()) {
    realSeek = seekModeFromString(seek_mode.value());
  }

  auto contextHolder = std::make_unique<AVIOBytesContext>(data, length);

  std::unique_ptr<SingleStreamDecoder> uniqueDecoder =
      std::make_unique<SingleStreamDecoder>(std::move(contextHolder), realSeek);
  return wrapDecoderPointerToTensor(std::move(uniqueDecoder));
}

at::Tensor _convert_to_tensor(int64_t decoder_ptr) {
  auto decoder = reinterpret_cast<SingleStreamDecoder*>(decoder_ptr);
  std::unique_ptr<SingleStreamDecoder> uniqueDecoder(decoder);
  return wrapDecoderPointerToTensor(std::move(uniqueDecoder));
}

void _add_video_stream(
    at::Tensor& decoder,
    std::optional<int64_t> width = std::nullopt,
    std::optional<int64_t> height = std::nullopt,
    std::optional<int64_t> num_threads = std::nullopt,
    std::optional<std::string_view> dimension_order = std::nullopt,
    std::optional<int64_t> stream_index = std::nullopt,
    std::optional<std::string_view> device = std::nullopt,
    std::optional<std::string_view> color_conversion_library = std::nullopt) {
  VideoStreamOptions videoStreamOptions;
  videoStreamOptions.width = width;
  videoStreamOptions.height = height;
  videoStreamOptions.ffmpegThreadCount = num_threads;

  if (dimension_order.has_value()) {
    std::string stdDimensionOrder{dimension_order.value()};
    TORCH_CHECK(stdDimensionOrder == "NHWC" || stdDimensionOrder == "NCHW");
    videoStreamOptions.dimensionOrder = stdDimensionOrder;
  }
  if (color_conversion_library.has_value()) {
    std::string stdColorConversionLibrary{color_conversion_library.value()};
    if (stdColorConversionLibrary == "filtergraph") {
      videoStreamOptions.colorConversionLibrary =
          ColorConversionLibrary::FILTERGRAPH;
    } else if (stdColorConversionLibrary == "swscale") {
      videoStreamOptions.colorConversionLibrary =
          ColorConversionLibrary::SWSCALE;
    } else {
      throw std::runtime_error(
          "Invalid color_conversion_library=" + stdColorConversionLibrary +
          ". color_conversion_library must be either filtergraph or swscale.");
    }
  }
  if (device.has_value()) {
    videoStreamOptions.device = createTorchDevice(std::string(device.value()));
  }

  auto videoDecoder = unwrapTensorToGetDecoder(decoder);
  videoDecoder->addVideoStream(stream_index.value_or(-1), videoStreamOptions);
}

// Add a new video stream at `stream_index` using the provided options.
void add_video_stream(
    at::Tensor& decoder,
    std::optional<int64_t> width = std::nullopt,
    std::optional<int64_t> height = std::nullopt,
    std::optional<int64_t> num_threads = std::nullopt,
    std::optional<std::string_view> dimension_order = std::nullopt,
    std::optional<int64_t> stream_index = std::nullopt,
    std::optional<std::string_view> device = std::nullopt) {
  _add_video_stream(
      decoder,
      width,
      height,
      num_threads,
      dimension_order,
      stream_index,
      device);
}

void add_audio_stream(
    at::Tensor& decoder,
    std::optional<int64_t> stream_index = std::nullopt,
    std::optional<int64_t> sample_rate = std::nullopt,
    std::optional<int64_t> num_channels = std::nullopt) {
  AudioStreamOptions audioStreamOptions;
  audioStreamOptions.sampleRate = sample_rate;
  audioStreamOptions.numChannels = num_channels;

  auto videoDecoder = unwrapTensorToGetDecoder(decoder);
  videoDecoder->addAudioStream(stream_index.value_or(-1), audioStreamOptions);
}

// Seek to a particular presentation timestamp in the video in seconds.
void seek_to_pts(at::Tensor& decoder, double seconds) {
  auto videoDecoder =
      static_cast<SingleStreamDecoder*>(decoder.mutable_data_ptr());
  videoDecoder->setCursorPtsInSeconds(seconds);
}

// Get the next frame from the video as a tuple that has the frame data, pts and
// duration as tensors.
OpsFrameOutput get_next_frame(at::Tensor& decoder) {
  auto videoDecoder = unwrapTensorToGetDecoder(decoder);
  FrameOutput result;
  try {
    result = videoDecoder->getNextFrame();
  } catch (const SingleStreamDecoder::EndOfFileException& e) {
    C10_THROW_ERROR(IndexError, e.what());
  }
  return makeOpsFrameOutput(result);
}

// Return the frame that is visible at a given timestamp in seconds. Each frame
// in FFMPEG has a presentation timestamp and a duration. The frame visible at a
// given timestamp T has T >= PTS and T < PTS + Duration.
OpsFrameOutput get_frame_at_pts(at::Tensor& decoder, double seconds) {
  auto videoDecoder = unwrapTensorToGetDecoder(decoder);
  FrameOutput result;
  try {
    result = videoDecoder->getFramePlayedAt(seconds);
  } catch (const SingleStreamDecoder::EndOfFileException& e) {
    C10_THROW_ERROR(IndexError, e.what());
  }
  return makeOpsFrameOutput(result);
}

// Return the frame that is visible at a given index in the video.
OpsFrameOutput get_frame_at_index(at::Tensor& decoder, int64_t frame_index) {
  auto videoDecoder = unwrapTensorToGetDecoder(decoder);
  auto result = videoDecoder->getFrameAtIndex(frame_index);
  return makeOpsFrameOutput(result);
}

// Return the frames at given indices for a given stream
OpsFrameBatchOutput get_frames_at_indices(
    at::Tensor& decoder,
    at::IntArrayRef frame_indices) {
  auto videoDecoder = unwrapTensorToGetDecoder(decoder);
  std::vector<int64_t> frameIndicesVec(
      frame_indices.begin(), frame_indices.end());
  auto result = videoDecoder->getFramesAtIndices(frameIndicesVec);
  return makeOpsFrameBatchOutput(result);
}

// Return the frames inside a range as a single stacked Tensor. The range is
// defined as [start, stop).
OpsFrameBatchOutput get_frames_in_range(
    at::Tensor& decoder,
    int64_t start,
    int64_t stop,
    std::optional<int64_t> step = std::nullopt) {
  auto videoDecoder = unwrapTensorToGetDecoder(decoder);
  auto result = videoDecoder->getFramesInRange(start, stop, step.value_or(1));
  return makeOpsFrameBatchOutput(result);
}

// Return the frames at given ptss for a given stream
OpsFrameBatchOutput get_frames_by_pts(
    at::Tensor& decoder,
    at::ArrayRef<double> timestamps) {
  auto videoDecoder = unwrapTensorToGetDecoder(decoder);
  std::vector<double> timestampsVec(timestamps.begin(), timestamps.end());
  auto result = videoDecoder->getFramesPlayedAt(timestampsVec);
  return makeOpsFrameBatchOutput(result);
}

// Return the frames inside the range as a single stacked Tensor. The range is
// defined as [start_seconds, stop_seconds). The frames are stacked in pts
// order.
OpsFrameBatchOutput get_frames_by_pts_in_range(
    at::Tensor& decoder,
    double start_seconds,
    double stop_seconds) {
  auto videoDecoder = unwrapTensorToGetDecoder(decoder);
  auto result =
      videoDecoder->getFramesPlayedInRange(start_seconds, stop_seconds);
  return makeOpsFrameBatchOutput(result);
}

OpsAudioFramesOutput get_frames_by_pts_in_range_audio(
    at::Tensor& decoder,
    double start_seconds,
    std::optional<double> stop_seconds = std::nullopt) {
  auto videoDecoder = unwrapTensorToGetDecoder(decoder);
  auto result =
      videoDecoder->getFramesPlayedInRangeAudio(start_seconds, stop_seconds);
  return makeOpsAudioFramesOutput(result);
}

void encode_audio_to_file(
    const at::Tensor samples,
    int64_t sample_rate,
    std::string_view file_name,
    std::optional<int64_t> bit_rate = std::nullopt,
    std::optional<int64_t> num_channels = std::nullopt,
    std::optional<int64_t> desired_sample_rate = std::nullopt) {
  // TODO Fix implicit int conversion:
  // https://github.com/pytorch/torchcodec/issues/679
  AudioStreamOptions audioStreamOptions;
  audioStreamOptions.bitRate = bit_rate;
  audioStreamOptions.numChannels = num_channels;
  audioStreamOptions.sampleRate = desired_sample_rate;
  AudioEncoder(
      samples, validateSampleRate(sample_rate), file_name, audioStreamOptions)
      .encode();
}

at::Tensor encode_audio_to_tensor(
    const at::Tensor samples,
    int64_t sample_rate,
    std::string_view format,
    std::optional<int64_t> bit_rate = std::nullopt,
    std::optional<int64_t> num_channels = std::nullopt,
    std::optional<int64_t> desired_sample_rate = std::nullopt) {
  auto avioContextHolder = std::make_unique<AVIOToTensorContext>();
  // TODO Fix implicit int conversion:
  // https://github.com/pytorch/torchcodec/issues/679
  AudioStreamOptions audioStreamOptions;
  audioStreamOptions.bitRate = bit_rate;
  audioStreamOptions.numChannels = num_channels;
  audioStreamOptions.sampleRate = desired_sample_rate;
  return AudioEncoder(
             samples,
             validateSampleRate(sample_rate),
             format,
             std::move(avioContextHolder),
             audioStreamOptions)
      .encodeToTensor();
}

// For testing only. We need to implement this operation as a core library
// function because what we're testing is round-tripping pts values as
// double-precision floating point numbers from C++ to Python and back to C++.
// We want to make sure that the value is preserved exactly, bit-for-bit, during
// this process.
//
// Returns true if for the given decoder, the pts
// value when converted to seconds as a double is exactly pts_seconds_to_test.
// Returns false otherwise.
bool _test_frame_pts_equality(
    at::Tensor& decoder,
    int64_t frame_index,
    double pts_seconds_to_test) {
  auto videoDecoder = unwrapTensorToGetDecoder(decoder);
  return pts_seconds_to_test ==
      videoDecoder->getPtsSecondsForFrame(frame_index);
}

torch::Tensor _get_key_frame_indices(at::Tensor& decoder) {
  auto videoDecoder = unwrapTensorToGetDecoder(decoder);
  return videoDecoder->getKeyFrameIndices();
}

// Get the metadata from the video as a string.
std::string get_json_metadata(at::Tensor& decoder) {
  auto videoDecoder = unwrapTensorToGetDecoder(decoder);

  ContainerMetadata videoMetadata = videoDecoder->getContainerMetadata();
  auto maybeBestVideoStreamIndex = videoMetadata.bestVideoStreamIndex;

  std::map<std::string, std::string> metadataMap;
  // serialize the metadata into a string std::stringstream ss;
  double durationSeconds = 0;
  if (maybeBestVideoStreamIndex.has_value() &&
      videoMetadata.allStreamMetadata[*maybeBestVideoStreamIndex]
          .durationSeconds.has_value()) {
    durationSeconds =
        videoMetadata.allStreamMetadata[*maybeBestVideoStreamIndex]
            .durationSeconds.value_or(0);
  } else {
    // Fallback to container-level duration if stream duration is not found.
    durationSeconds = videoMetadata.durationSeconds.value_or(0);
  }
  metadataMap["durationSeconds"] = std::to_string(durationSeconds);

  if (videoMetadata.bitRate.has_value()) {
    metadataMap["bitRate"] = std::to_string(videoMetadata.bitRate.value());
  }

  if (maybeBestVideoStreamIndex.has_value()) {
    auto streamMetadata =
        videoMetadata.allStreamMetadata[*maybeBestVideoStreamIndex];
    if (streamMetadata.numFramesFromScan.has_value()) {
      metadataMap["numFrames"] =
          std::to_string(*streamMetadata.numFramesFromScan);
    } else if (streamMetadata.numFrames.has_value()) {
      metadataMap["numFrames"] = std::to_string(*streamMetadata.numFrames);
    }
    if (streamMetadata.minPtsSecondsFromScan.has_value()) {
      metadataMap["minPtsSecondsFromScan"] =
          std::to_string(*streamMetadata.minPtsSecondsFromScan);
    }
    if (streamMetadata.maxPtsSecondsFromScan.has_value()) {
      metadataMap["maxPtsSecondsFromScan"] =
          std::to_string(*streamMetadata.maxPtsSecondsFromScan);
    }
    if (streamMetadata.codecName.has_value()) {
      metadataMap["codec"] = quoteValue(streamMetadata.codecName.value());
    }
    if (streamMetadata.width.has_value()) {
      metadataMap["width"] = std::to_string(*streamMetadata.width);
    }
    if (streamMetadata.height.has_value()) {
      metadataMap["height"] = std::to_string(*streamMetadata.height);
    }
    if (streamMetadata.averageFps.has_value()) {
      metadataMap["averageFps"] = std::to_string(*streamMetadata.averageFps);
    }
  }
  if (videoMetadata.bestVideoStreamIndex.has_value()) {
    metadataMap["bestVideoStreamIndex"] =
        std::to_string(*videoMetadata.bestVideoStreamIndex);
  }
  if (videoMetadata.bestAudioStreamIndex.has_value()) {
    metadataMap["bestAudioStreamIndex"] =
        std::to_string(*videoMetadata.bestAudioStreamIndex);
  }

  return mapToJson(metadataMap);
}

// Get the container metadata as a string.
std::string get_container_json_metadata(at::Tensor& decoder) {
  auto videoDecoder = unwrapTensorToGetDecoder(decoder);

  auto containerMetadata = videoDecoder->getContainerMetadata();

  std::map<std::string, std::string> map;

  if (containerMetadata.durationSeconds.has_value()) {
    map["durationSeconds"] = std::to_string(*containerMetadata.durationSeconds);
  }

  if (containerMetadata.bitRate.has_value()) {
    map["bitRate"] = std::to_string(*containerMetadata.bitRate);
  }

  if (containerMetadata.bestVideoStreamIndex.has_value()) {
    map["bestVideoStreamIndex"] =
        std::to_string(*containerMetadata.bestVideoStreamIndex);
  }
  if (containerMetadata.bestAudioStreamIndex.has_value()) {
    map["bestAudioStreamIndex"] =
        std::to_string(*containerMetadata.bestAudioStreamIndex);
  }

  map["numStreams"] =
      std::to_string(containerMetadata.allStreamMetadata.size());

  return mapToJson(map);
}

// Get the stream metadata as a string.
std::string get_stream_json_metadata(
    at::Tensor& decoder,
    int64_t stream_index) {
  auto videoDecoder = unwrapTensorToGetDecoder(decoder);
  auto allStreamMetadata =
      videoDecoder->getContainerMetadata().allStreamMetadata;
  if (stream_index < 0 ||
      stream_index >= static_cast<int64_t>(allStreamMetadata.size())) {
    throw std::out_of_range(
        "stream_index out of bounds: " + std::to_string(stream_index));
  }
  auto streamMetadata = allStreamMetadata[stream_index];

  std::map<std::string, std::string> map;

  if (streamMetadata.durationSeconds.has_value()) {
    map["durationSeconds"] = std::to_string(*streamMetadata.durationSeconds);
  }
  if (streamMetadata.bitRate.has_value()) {
    map["bitRate"] = std::to_string(*streamMetadata.bitRate);
  }
  if (streamMetadata.numFramesFromScan.has_value()) {
    map["numFramesFromScan"] =
        std::to_string(*streamMetadata.numFramesFromScan);
  }
  if (streamMetadata.numFrames.has_value()) {
    map["numFrames"] = std::to_string(*streamMetadata.numFrames);
  }
  if (streamMetadata.beginStreamFromHeader.has_value()) {
    map["beginStreamFromHeader"] =
        std::to_string(*streamMetadata.beginStreamFromHeader);
  }
  if (streamMetadata.minPtsSecondsFromScan.has_value()) {
    map["minPtsSecondsFromScan"] =
        std::to_string(*streamMetadata.minPtsSecondsFromScan);
  }
  if (streamMetadata.maxPtsSecondsFromScan.has_value()) {
    map["maxPtsSecondsFromScan"] =
        std::to_string(*streamMetadata.maxPtsSecondsFromScan);
  }
  if (streamMetadata.codecName.has_value()) {
    map["codec"] = quoteValue(streamMetadata.codecName.value());
  }
  if (streamMetadata.width.has_value()) {
    map["width"] = std::to_string(*streamMetadata.width);
  }
  if (streamMetadata.height.has_value()) {
    map["height"] = std::to_string(*streamMetadata.height);
  }
  if (streamMetadata.averageFps.has_value()) {
    map["averageFps"] = std::to_string(*streamMetadata.averageFps);
  }
  if (streamMetadata.sampleRate.has_value()) {
    map["sampleRate"] = std::to_string(*streamMetadata.sampleRate);
  }
  if (streamMetadata.numChannels.has_value()) {
    map["numChannels"] = std::to_string(*streamMetadata.numChannels);
  }
  if (streamMetadata.sampleFormat.has_value()) {
    map["sampleFormat"] = quoteValue(streamMetadata.sampleFormat.value());
  }
  if (streamMetadata.mediaType == AVMEDIA_TYPE_VIDEO) {
    map["mediaType"] = quoteValue("video");
  } else if (streamMetadata.mediaType == AVMEDIA_TYPE_AUDIO) {
    map["mediaType"] = quoteValue("audio");
  } else {
    map["mediaType"] = quoteValue("other");
  }
  return mapToJson(map);
}

// Returns version information about the various FFMPEG libraries that are
// loaded in the program's address space.
std::string _get_json_ffmpeg_library_versions() {
  std::stringstream ss;
  ss << "{\n";

  unsigned int version = avfilter_version();
  ss << "\"libavfilter\": [" << AV_VERSION_MAJOR(version) << ", "
     << AV_VERSION_MINOR(version) << ", " << AV_VERSION_MICRO(version)
     << "],\n";
  version = avutil_version();
  ss << "\"libavutil\": [" << AV_VERSION_MAJOR(version) << ", "
     << AV_VERSION_MINOR(version) << ", " << AV_VERSION_MICRO(version)
     << "],\n";
  version = avcodec_version();
  ss << "\"libavcodec\": [" << AV_VERSION_MAJOR(version) << ", "
     << AV_VERSION_MINOR(version) << ", " << AV_VERSION_MICRO(version)
     << "],\n";
  version = avformat_version();
  ss << "\"libavformat\": [" << AV_VERSION_MAJOR(version) << ", "
     << AV_VERSION_MINOR(version) << ", " << AV_VERSION_MICRO(version)
     << "],\n";
  ss << "\"ffmpeg_version\": \"" << av_version_info() << "\"\n";
  ss << "}\n";

  return ss.str();
}

// Scans video packets to get more accurate metadata like frame count, exact
// keyframe positions, etc. Exact keyframe positions are useful for efficient
// accurate seeking. Note that this function reads the entire video but it does
// not decode frames. Reading a video file is much cheaper than decoding it.
void scan_all_streams_to_update_metadata(at::Tensor& decoder) {
  auto videoDecoder = unwrapTensorToGetDecoder(decoder);
  videoDecoder->scanFileAndUpdateMetadataAndIndex();
}

TORCH_LIBRARY_IMPL(torchcodec_ns, BackendSelect, m) {
  m.impl("create_from_file", &create_from_file);
  m.impl("create_from_tensor", &create_from_tensor);
  m.impl("_convert_to_tensor", &_convert_to_tensor);
  m.impl(
      "_get_json_ffmpeg_library_versions", &_get_json_ffmpeg_library_versions);
}

TORCH_LIBRARY_IMPL(torchcodec_ns, CPU, m) {
  m.impl("encode_audio_to_file", &encode_audio_to_file);
  m.impl("encode_audio_to_tensor", &encode_audio_to_tensor);
  m.impl("seek_to_pts", &seek_to_pts);
  m.impl("add_video_stream", &add_video_stream);
  m.impl("_add_video_stream", &_add_video_stream);
  m.impl("add_audio_stream", &add_audio_stream);
  m.impl("get_next_frame", &get_next_frame);
  m.impl("_get_key_frame_indices", &_get_key_frame_indices);
  m.impl("get_json_metadata", &get_json_metadata);
  m.impl("get_container_json_metadata", &get_container_json_metadata);
  m.impl("get_stream_json_metadata", &get_stream_json_metadata);
  m.impl("get_frame_at_pts", &get_frame_at_pts);
  m.impl("get_frame_at_index", &get_frame_at_index);
  m.impl("get_frames_at_indices", &get_frames_at_indices);
  m.impl("get_frames_in_range", &get_frames_in_range);
  m.impl("get_frames_by_pts_in_range", &get_frames_by_pts_in_range);
  m.impl("get_frames_by_pts_in_range_audio", &get_frames_by_pts_in_range_audio);
  m.impl("get_frames_by_pts", &get_frames_by_pts);
  m.impl("_test_frame_pts_equality", &_test_frame_pts_equality);
  m.impl(
      "scan_all_streams_to_update_metadata",
      &scan_all_streams_to_update_metadata);
}

} // namespace facebook::torchcodec<|MERGE_RESOLUTION|>--- conflicted
+++ resolved
@@ -29,15 +29,9 @@
       "torchcodec._core.ops", "//pytorch/torchcodec:torchcodec");
   m.def("create_from_file(str filename, str? seek_mode=None) -> Tensor");
   m.def(
-<<<<<<< HEAD
-      "encode_audio_to_file(Tensor wf, int sample_rate, str filename, int? bit_rate=None, int? num_channels=None, int? desired_sample_rate=None) -> ()");
-  m.def(
-      "encode_audio_to_tensor(Tensor wf, int sample_rate, str format, int? bit_rate=None, int? num_channels=None, int? desired_sample_rate=None) -> Tensor");
-=======
-      "encode_audio_to_file(Tensor samples, int sample_rate, str filename, int? bit_rate=None, int? num_channels=None) -> ()");
-  m.def(
-      "encode_audio_to_tensor(Tensor samples, int sample_rate, str format, int? bit_rate=None, int? num_channels=None) -> Tensor");
->>>>>>> 3056f404
+      "encode_audio_to_file(Tensor samples, int sample_rate, str filename, int? bit_rate=None, int? num_channels=None, int? desired_sample_rate=None) -> ()");
+  m.def(
+      "encode_audio_to_tensor(Tensor samples, int sample_rate, str format, int? bit_rate=None, int? num_channels=None, int? desired_sample_rate=None) -> Tensor");
   m.def(
       "create_from_tensor(Tensor video_tensor, str? seek_mode=None) -> Tensor");
   m.def("_convert_to_tensor(int decoder_ptr) -> Tensor");
