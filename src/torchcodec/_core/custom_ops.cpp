// Copyright (c) Meta Platforms, Inc. and affiliates.
// All rights reserved.
//
// This source code is licensed under the BSD-style license found in the
// LICENSE file in the root directory of this source tree.

#include <pybind11/pybind11.h>
#include <cstdint>
#include <sstream>
#include <string>
#include "c10/core/SymIntArrayRef.h"
#include "c10/util/Exception.h"
#include "src/torchcodec/_core/AVIOBytesContext.h"
<<<<<<< HEAD
#include "src/torchcodec/_core/Encoder.h"
#include "src/torchcodec/_core/VideoDecoder.h"
=======
#include "src/torchcodec/_core/SingleStreamDecoder.h"
>>>>>>> 4ddb1f59

namespace facebook::torchcodec {

// ==============================
// Define the operators
// ==============================
// All instances of accepting the decoder as a tensor must be annotated with
// `Tensor(a!)`. The `(a!)` part normally indicates that the tensor is being
// mutated in place. We need it to make sure that torch.compile does not reorder
// calls to these functions. For more detail, see:
//   https://github.com/pytorch/pytorch/tree/main/aten/src/ATen/native#readme
TORCH_LIBRARY(torchcodec_ns, m) {
  m.impl_abstract_pystub(
      "torchcodec._core.ops", "//pytorch/torchcodec:torchcodec");
  m.def("create_from_file(str filename, str? seek_mode=None) -> Tensor");
  m.def("create_encoder(Tensor wf, int sample_rate, str filename) -> Tensor");
  m.def("encode(Tensor(a!) encoder) -> ()");
  m.def(
      "create_from_tensor(Tensor video_tensor, str? seek_mode=None) -> Tensor");
  m.def("_convert_to_tensor(int decoder_ptr) -> Tensor");
  m.def(
      "_add_video_stream(Tensor(a!) decoder, *, int? width=None, int? height=None, int? num_threads=None, str? dimension_order=None, int? stream_index=None, str? device=None, str? color_conversion_library=None) -> ()");
  m.def(
      "add_video_stream(Tensor(a!) decoder, *, int? width=None, int? height=None, int? num_threads=None, str? dimension_order=None, int? stream_index=None, str? device=None) -> ()");
  m.def(
      "add_audio_stream(Tensor(a!) decoder, *, int? stream_index=None, int? sample_rate=None) -> ()");
  m.def("seek_to_pts(Tensor(a!) decoder, float seconds) -> ()");
  m.def("get_next_frame(Tensor(a!) decoder) -> (Tensor, Tensor, Tensor)");
  m.def(
      "get_frame_at_pts(Tensor(a!) decoder, float seconds) -> (Tensor, Tensor, Tensor)");
  m.def(
      "get_frame_at_index(Tensor(a!) decoder, *, int frame_index) -> (Tensor, Tensor, Tensor)");
  m.def(
      "get_frames_at_indices(Tensor(a!) decoder, *, int[] frame_indices) -> (Tensor, Tensor, Tensor)");
  m.def(
      "get_frames_in_range(Tensor(a!) decoder, *, int start, int stop, int? step=None) -> (Tensor, Tensor, Tensor)");
  m.def(
      "get_frames_by_pts_in_range(Tensor(a!) decoder, *, float start_seconds, float stop_seconds) -> (Tensor, Tensor, Tensor)");
  m.def(
      "get_frames_by_pts_in_range_audio(Tensor(a!) decoder, *, float start_seconds, float? stop_seconds) -> (Tensor, Tensor)");
  m.def(
      "get_frames_by_pts(Tensor(a!) decoder, *, float[] timestamps) -> (Tensor, Tensor, Tensor)");
  m.def("_get_key_frame_indices(Tensor(a!) decoder) -> Tensor");
  m.def("get_json_metadata(Tensor(a!) decoder) -> str");
  m.def("get_container_json_metadata(Tensor(a!) decoder) -> str");
  m.def(
      "get_stream_json_metadata(Tensor(a!) decoder, int stream_index) -> str");
  m.def("_get_json_ffmpeg_library_versions() -> str");
  m.def(
      "_test_frame_pts_equality(Tensor(a!) decoder, *, int frame_index, float pts_seconds_to_test) -> bool");
  m.def("scan_all_streams_to_update_metadata(Tensor(a!) decoder) -> ()");
}

namespace {

at::Tensor wrapDecoderPointerToTensor(
    std::unique_ptr<SingleStreamDecoder> uniqueDecoder) {
  SingleStreamDecoder* decoder = uniqueDecoder.release();

  auto deleter = [decoder](void*) { delete decoder; };
  at::Tensor tensor = at::from_blob(
      decoder, {sizeof(SingleStreamDecoder*)}, deleter, {at::kLong});
  auto videoDecoder =
      static_cast<SingleStreamDecoder*>(tensor.mutable_data_ptr());
  TORCH_CHECK_EQ(videoDecoder, decoder) << "videoDecoder=" << videoDecoder;
  return tensor;
}

<<<<<<< HEAD
at::Tensor wrapEncoderPointerToTensor(std::unique_ptr<Encoder> uniqueEncoder) {
  Encoder* encoder = uniqueEncoder.release();

  auto deleter = [encoder](void*) { delete encoder; };
  at::Tensor tensor =
      at::from_blob(encoder, {sizeof(Encoder)}, deleter, {at::kLong});
  auto encoder_ = static_cast<Encoder*>(tensor.mutable_data_ptr());
  TORCH_CHECK_EQ(encoder_, encoder) << "Encoder=" << encoder_;
  return tensor;
}

VideoDecoder* unwrapTensorToGetDecoder(at::Tensor& tensor) {
=======
SingleStreamDecoder* unwrapTensorToGetDecoder(at::Tensor& tensor) {
>>>>>>> 4ddb1f59
  TORCH_INTERNAL_ASSERT(tensor.is_contiguous());
  void* buffer = tensor.mutable_data_ptr();
  SingleStreamDecoder* decoder = static_cast<SingleStreamDecoder*>(buffer);
  return decoder;
}

Encoder* unwrapTensorToGetEncoder(at::Tensor& tensor) {
  TORCH_INTERNAL_ASSERT(tensor.is_contiguous());
  void* buffer = tensor.mutable_data_ptr();
  Encoder* encoder = static_cast<Encoder*>(buffer);
  return encoder;
}

// The elements of this tuple are all tensors that represent a single frame:
//   1. The frame data, which is a multidimensional tensor.
//   2. A single float value for the pts in seconds.
//   3. A single float value for the duration in seconds.
// The reason we use Tensors for the second and third values is so we can run
// under torch.compile().
using OpsFrameOutput = std::tuple<at::Tensor, at::Tensor, at::Tensor>;

OpsFrameOutput makeOpsFrameOutput(SingleStreamDecoder::FrameOutput& frame) {
  return std::make_tuple(
      frame.data,
      torch::tensor(frame.ptsSeconds, torch::dtype(torch::kFloat64)),
      torch::tensor(frame.durationSeconds, torch::dtype(torch::kFloat64)));
}

// All elements of this tuple are tensors of the same leading dimension. The
// tuple represents the frames for N total frames, where N is the dimension of
// each stacked tensor. The elments are:
//   1. Stacked tensor of data for all N frames. Each frame is also a
//   multidimensional tensor.
//   2. Tensor of N pts values in seconds, where each pts is a single
//   float.
//   3. Tensor of N durationis in seconds, where each duration is a
//   single float.
using OpsFrameBatchOutput = std::tuple<at::Tensor, at::Tensor, at::Tensor>;

OpsFrameBatchOutput makeOpsFrameBatchOutput(
    SingleStreamDecoder::FrameBatchOutput& batch) {
  return std::make_tuple(batch.data, batch.ptsSeconds, batch.durationSeconds);
}

// The elements of this tuple are all tensors that represent the concatenation
// of multiple audio frames:
//   1. The frames data (concatenated)
//   2. A single float value for the pts of the first frame, in seconds.
using OpsAudioFramesOutput = std::tuple<at::Tensor, at::Tensor>;

OpsAudioFramesOutput makeOpsAudioFramesOutput(
    SingleStreamDecoder::AudioFramesOutput& audioFrames) {
  return std::make_tuple(
      audioFrames.data,
      torch::tensor(audioFrames.ptsSeconds, torch::dtype(torch::kFloat64)));
}

std::string quoteValue(const std::string& value) {
  return "\"" + value + "\"";
}

std::string mapToJson(const std::map<std::string, std::string>& metadataMap) {
  std::stringstream ss;
  ss << "{\n";
  auto it = metadataMap.begin();
  while (it != metadataMap.end()) {
    ss << "\"" << it->first << "\": " << it->second;
    ++it;
    if (it != metadataMap.end()) {
      ss << ",\n";
    } else {
      ss << "\n";
    }
  }
  ss << "}";

  return ss.str();
}

} // namespace

// ==============================
// Implementations for the operators
// ==============================

// Create a SingleStreamDecoder from file and wrap the pointer in a tensor.
at::Tensor create_from_file(
    std::string_view filename,
    std::optional<std::string_view> seek_mode = std::nullopt) {
  std::string filenameStr(filename);

  SingleStreamDecoder::SeekMode realSeek = SingleStreamDecoder::SeekMode::exact;
  if (seek_mode.has_value()) {
    realSeek = seekModeFromString(seek_mode.value());
  }

  std::unique_ptr<SingleStreamDecoder> uniqueDecoder =
      std::make_unique<SingleStreamDecoder>(filenameStr, realSeek);

  return wrapDecoderPointerToTensor(std::move(uniqueDecoder));
}

<<<<<<< HEAD
at::Tensor create_encoder(
    const at::Tensor wf,
    int64_t sample_rate,
    std::string_view file_name) {
  std::unique_ptr<Encoder> uniqueEncoder =
      std::make_unique<Encoder>(wf, static_cast<int>(sample_rate), file_name);
  return wrapEncoderPointerToTensor(std::move(uniqueEncoder));
}

void encode(at::Tensor& encoder) {
  auto encoder_ = unwrapTensorToGetEncoder(encoder);
  encoder_->encode();
}

// Create a VideoDecoder from the actual bytes of a video and wrap the pointer
// in a tensor. The VideoDecoder will decode the provided bytes.
=======
// Create a SingleStreamDecoder from the actual bytes of a video and wrap the
// pointer in a tensor. The SingleStreamDecoder will decode the provided bytes.
>>>>>>> 4ddb1f59
at::Tensor create_from_tensor(
    at::Tensor video_tensor,
    std::optional<std::string_view> seek_mode = std::nullopt) {
  TORCH_CHECK(video_tensor.is_contiguous(), "video_tensor must be contiguous");
  TORCH_CHECK(
      video_tensor.scalar_type() == torch::kUInt8,
      "video_tensor must be kUInt8");
  void* data = video_tensor.mutable_data_ptr();
  size_t length = video_tensor.numel();

  SingleStreamDecoder::SeekMode realSeek = SingleStreamDecoder::SeekMode::exact;
  if (seek_mode.has_value()) {
    realSeek = seekModeFromString(seek_mode.value());
  }

  auto contextHolder = std::make_unique<AVIOBytesContext>(data, length);

  std::unique_ptr<SingleStreamDecoder> uniqueDecoder =
      std::make_unique<SingleStreamDecoder>(std::move(contextHolder), realSeek);
  return wrapDecoderPointerToTensor(std::move(uniqueDecoder));
}

at::Tensor _convert_to_tensor(int64_t decoder_ptr) {
  auto decoder = reinterpret_cast<SingleStreamDecoder*>(decoder_ptr);
  std::unique_ptr<SingleStreamDecoder> uniqueDecoder(decoder);
  return wrapDecoderPointerToTensor(std::move(uniqueDecoder));
}

void _add_video_stream(
    at::Tensor& decoder,
    std::optional<int64_t> width = std::nullopt,
    std::optional<int64_t> height = std::nullopt,
    std::optional<int64_t> num_threads = std::nullopt,
    std::optional<std::string_view> dimension_order = std::nullopt,
    std::optional<int64_t> stream_index = std::nullopt,
    std::optional<std::string_view> device = std::nullopt,
    std::optional<std::string_view> color_conversion_library = std::nullopt) {
  SingleStreamDecoder::VideoStreamOptions videoStreamOptions;
  videoStreamOptions.width = width;
  videoStreamOptions.height = height;
  videoStreamOptions.ffmpegThreadCount = num_threads;

  if (dimension_order.has_value()) {
    std::string stdDimensionOrder{dimension_order.value()};
    TORCH_CHECK(stdDimensionOrder == "NHWC" || stdDimensionOrder == "NCHW");
    videoStreamOptions.dimensionOrder = stdDimensionOrder;
  }
  if (color_conversion_library.has_value()) {
    std::string stdColorConversionLibrary{color_conversion_library.value()};
    if (stdColorConversionLibrary == "filtergraph") {
      videoStreamOptions.colorConversionLibrary =
          SingleStreamDecoder::ColorConversionLibrary::FILTERGRAPH;
    } else if (stdColorConversionLibrary == "swscale") {
      videoStreamOptions.colorConversionLibrary =
          SingleStreamDecoder::ColorConversionLibrary::SWSCALE;
    } else {
      throw std::runtime_error(
          "Invalid color_conversion_library=" + stdColorConversionLibrary +
          ". color_conversion_library must be either filtergraph or swscale.");
    }
  }
  if (device.has_value()) {
    if (device.value() == "cpu") {
      videoStreamOptions.device = torch::Device(torch::kCPU);
    } else if (device.value().rfind("cuda", 0) == 0) { // starts with "cuda"
      std::string deviceStr(device.value());
      videoStreamOptions.device = torch::Device(deviceStr);
    } else {
      throw std::runtime_error(
          "Invalid device=" + std::string(device.value()) +
          ". device must be either cpu or cuda.");
    }
  }

  auto videoDecoder = unwrapTensorToGetDecoder(decoder);
  videoDecoder->addVideoStream(stream_index.value_or(-1), videoStreamOptions);
}

// Add a new video stream at `stream_index` using the provided options.
void add_video_stream(
    at::Tensor& decoder,
    std::optional<int64_t> width = std::nullopt,
    std::optional<int64_t> height = std::nullopt,
    std::optional<int64_t> num_threads = std::nullopt,
    std::optional<std::string_view> dimension_order = std::nullopt,
    std::optional<int64_t> stream_index = std::nullopt,
    std::optional<std::string_view> device = std::nullopt) {
  _add_video_stream(
      decoder,
      width,
      height,
      num_threads,
      dimension_order,
      stream_index,
      device);
}

void add_audio_stream(
    at::Tensor& decoder,
    std::optional<int64_t> stream_index = std::nullopt,
    std::optional<int64_t> sample_rate = std::nullopt) {
  SingleStreamDecoder::AudioStreamOptions audioStreamOptions;
  audioStreamOptions.sampleRate = sample_rate;

  auto videoDecoder = unwrapTensorToGetDecoder(decoder);
  videoDecoder->addAudioStream(stream_index.value_or(-1), audioStreamOptions);
}

// Seek to a particular presentation timestamp in the video in seconds.
void seek_to_pts(at::Tensor& decoder, double seconds) {
  auto videoDecoder =
      static_cast<SingleStreamDecoder*>(decoder.mutable_data_ptr());
  videoDecoder->setCursorPtsInSeconds(seconds);
}

// Get the next frame from the video as a tuple that has the frame data, pts and
// duration as tensors.
OpsFrameOutput get_next_frame(at::Tensor& decoder) {
  auto videoDecoder = unwrapTensorToGetDecoder(decoder);
  SingleStreamDecoder::FrameOutput result;
  try {
    result = videoDecoder->getNextFrame();
  } catch (const SingleStreamDecoder::EndOfFileException& e) {
    C10_THROW_ERROR(IndexError, e.what());
  }
  return makeOpsFrameOutput(result);
}

// Return the frame that is visible at a given timestamp in seconds. Each frame
// in FFMPEG has a presentation timestamp and a duration. The frame visible at a
// given timestamp T has T >= PTS and T < PTS + Duration.
OpsFrameOutput get_frame_at_pts(at::Tensor& decoder, double seconds) {
  auto videoDecoder = unwrapTensorToGetDecoder(decoder);
  SingleStreamDecoder::FrameOutput result;
  try {
    result = videoDecoder->getFramePlayedAt(seconds);
  } catch (const SingleStreamDecoder::EndOfFileException& e) {
    C10_THROW_ERROR(IndexError, e.what());
  }
  return makeOpsFrameOutput(result);
}

// Return the frame that is visible at a given index in the video.
OpsFrameOutput get_frame_at_index(at::Tensor& decoder, int64_t frame_index) {
  auto videoDecoder = unwrapTensorToGetDecoder(decoder);
  auto result = videoDecoder->getFrameAtIndex(frame_index);
  return makeOpsFrameOutput(result);
}

// Return the frames at given indices for a given stream
OpsFrameBatchOutput get_frames_at_indices(
    at::Tensor& decoder,
    at::IntArrayRef frame_indices) {
  auto videoDecoder = unwrapTensorToGetDecoder(decoder);
  std::vector<int64_t> frameIndicesVec(
      frame_indices.begin(), frame_indices.end());
  auto result = videoDecoder->getFramesAtIndices(frameIndicesVec);
  return makeOpsFrameBatchOutput(result);
}

// Return the frames inside a range as a single stacked Tensor. The range is
// defined as [start, stop).
OpsFrameBatchOutput get_frames_in_range(
    at::Tensor& decoder,
    int64_t start,
    int64_t stop,
    std::optional<int64_t> step = std::nullopt) {
  auto videoDecoder = unwrapTensorToGetDecoder(decoder);
  auto result = videoDecoder->getFramesInRange(start, stop, step.value_or(1));
  return makeOpsFrameBatchOutput(result);
}

// Return the frames at given ptss for a given stream
OpsFrameBatchOutput get_frames_by_pts(
    at::Tensor& decoder,
    at::ArrayRef<double> timestamps) {
  auto videoDecoder = unwrapTensorToGetDecoder(decoder);
  std::vector<double> timestampsVec(timestamps.begin(), timestamps.end());
  auto result = videoDecoder->getFramesPlayedAt(timestampsVec);
  return makeOpsFrameBatchOutput(result);
}

// Return the frames inside the range as a single stacked Tensor. The range is
// defined as [start_seconds, stop_seconds). The frames are stacked in pts
// order.
OpsFrameBatchOutput get_frames_by_pts_in_range(
    at::Tensor& decoder,
    double start_seconds,
    double stop_seconds) {
  auto videoDecoder = unwrapTensorToGetDecoder(decoder);
  auto result =
      videoDecoder->getFramesPlayedInRange(start_seconds, stop_seconds);
  return makeOpsFrameBatchOutput(result);
}

OpsAudioFramesOutput get_frames_by_pts_in_range_audio(
    at::Tensor& decoder,
    double start_seconds,
    std::optional<double> stop_seconds = std::nullopt) {
  auto videoDecoder = unwrapTensorToGetDecoder(decoder);
  auto result =
      videoDecoder->getFramesPlayedInRangeAudio(start_seconds, stop_seconds);
  return makeOpsAudioFramesOutput(result);
}

// For testing only. We need to implement this operation as a core library
// function because what we're testing is round-tripping pts values as
// double-precision floating point numbers from C++ to Python and back to C++.
// We want to make sure that the value is preserved exactly, bit-for-bit, during
// this process.
//
// Returns true if for the given decoder, the pts
// value when converted to seconds as a double is exactly pts_seconds_to_test.
// Returns false otherwise.
bool _test_frame_pts_equality(
    at::Tensor& decoder,
    int64_t frame_index,
    double pts_seconds_to_test) {
  auto videoDecoder = unwrapTensorToGetDecoder(decoder);
  return pts_seconds_to_test ==
      videoDecoder->getPtsSecondsForFrame(frame_index);
}

torch::Tensor _get_key_frame_indices(at::Tensor& decoder) {
  auto videoDecoder = unwrapTensorToGetDecoder(decoder);
  return videoDecoder->getKeyFrameIndices();
}

// Get the metadata from the video as a string.
std::string get_json_metadata(at::Tensor& decoder) {
  auto videoDecoder = unwrapTensorToGetDecoder(decoder);

  SingleStreamDecoder::ContainerMetadata videoMetadata =
      videoDecoder->getContainerMetadata();
  auto maybeBestVideoStreamIndex = videoMetadata.bestVideoStreamIndex;

  std::map<std::string, std::string> metadataMap;
  // serialize the metadata into a string std::stringstream ss;
  double durationSeconds = 0;
  if (maybeBestVideoStreamIndex.has_value() &&
      videoMetadata.allStreamMetadata[*maybeBestVideoStreamIndex]
          .durationSeconds.has_value()) {
    durationSeconds =
        videoMetadata.allStreamMetadata[*maybeBestVideoStreamIndex]
            .durationSeconds.value_or(0);
  } else {
    // Fallback to container-level duration if stream duration is not found.
    durationSeconds = videoMetadata.durationSeconds.value_or(0);
  }
  metadataMap["durationSeconds"] = std::to_string(durationSeconds);

  if (videoMetadata.bitRate.has_value()) {
    metadataMap["bitRate"] = std::to_string(videoMetadata.bitRate.value());
  }

  if (maybeBestVideoStreamIndex.has_value()) {
    auto streamMetadata =
        videoMetadata.allStreamMetadata[*maybeBestVideoStreamIndex];
    if (streamMetadata.numFramesFromScan.has_value()) {
      metadataMap["numFrames"] =
          std::to_string(*streamMetadata.numFramesFromScan);
    } else if (streamMetadata.numFrames.has_value()) {
      metadataMap["numFrames"] = std::to_string(*streamMetadata.numFrames);
    }
    if (streamMetadata.minPtsSecondsFromScan.has_value()) {
      metadataMap["minPtsSecondsFromScan"] =
          std::to_string(*streamMetadata.minPtsSecondsFromScan);
    }
    if (streamMetadata.maxPtsSecondsFromScan.has_value()) {
      metadataMap["maxPtsSecondsFromScan"] =
          std::to_string(*streamMetadata.maxPtsSecondsFromScan);
    }
    if (streamMetadata.codecName.has_value()) {
      metadataMap["codec"] = quoteValue(streamMetadata.codecName.value());
    }
    if (streamMetadata.width.has_value()) {
      metadataMap["width"] = std::to_string(*streamMetadata.width);
    }
    if (streamMetadata.height.has_value()) {
      metadataMap["height"] = std::to_string(*streamMetadata.height);
    }
    if (streamMetadata.averageFps.has_value()) {
      metadataMap["averageFps"] = std::to_string(*streamMetadata.averageFps);
    }
  }
  if (videoMetadata.bestVideoStreamIndex.has_value()) {
    metadataMap["bestVideoStreamIndex"] =
        std::to_string(*videoMetadata.bestVideoStreamIndex);
  }
  if (videoMetadata.bestAudioStreamIndex.has_value()) {
    metadataMap["bestAudioStreamIndex"] =
        std::to_string(*videoMetadata.bestAudioStreamIndex);
  }

  return mapToJson(metadataMap);
}

// Get the container metadata as a string.
std::string get_container_json_metadata(at::Tensor& decoder) {
  auto videoDecoder = unwrapTensorToGetDecoder(decoder);

  auto containerMetadata = videoDecoder->getContainerMetadata();

  std::map<std::string, std::string> map;

  if (containerMetadata.durationSeconds.has_value()) {
    map["durationSeconds"] = std::to_string(*containerMetadata.durationSeconds);
  }

  if (containerMetadata.bitRate.has_value()) {
    map["bitRate"] = std::to_string(*containerMetadata.bitRate);
  }

  if (containerMetadata.bestVideoStreamIndex.has_value()) {
    map["bestVideoStreamIndex"] =
        std::to_string(*containerMetadata.bestVideoStreamIndex);
  }
  if (containerMetadata.bestAudioStreamIndex.has_value()) {
    map["bestAudioStreamIndex"] =
        std::to_string(*containerMetadata.bestAudioStreamIndex);
  }

  map["numStreams"] =
      std::to_string(containerMetadata.allStreamMetadata.size());

  return mapToJson(map);
}

// Get the stream metadata as a string.
std::string get_stream_json_metadata(
    at::Tensor& decoder,
    int64_t stream_index) {
  auto videoDecoder = unwrapTensorToGetDecoder(decoder);
  auto allStreamMetadata =
      videoDecoder->getContainerMetadata().allStreamMetadata;
  if (stream_index < 0 ||
      stream_index >= static_cast<int64_t>(allStreamMetadata.size())) {
    throw std::out_of_range(
        "stream_index out of bounds: " + std::to_string(stream_index));
  }
  auto streamMetadata = allStreamMetadata[stream_index];

  std::map<std::string, std::string> map;

  if (streamMetadata.durationSeconds.has_value()) {
    map["durationSeconds"] = std::to_string(*streamMetadata.durationSeconds);
  }
  if (streamMetadata.bitRate.has_value()) {
    map["bitRate"] = std::to_string(*streamMetadata.bitRate);
  }
  if (streamMetadata.numFramesFromScan.has_value()) {
    map["numFramesFromScan"] =
        std::to_string(*streamMetadata.numFramesFromScan);
  }
  if (streamMetadata.numFrames.has_value()) {
    map["numFrames"] = std::to_string(*streamMetadata.numFrames);
  }
  if (streamMetadata.beginStreamFromHeader.has_value()) {
    map["beginStreamFromHeader"] =
        std::to_string(*streamMetadata.beginStreamFromHeader);
  }
  if (streamMetadata.minPtsSecondsFromScan.has_value()) {
    map["minPtsSecondsFromScan"] =
        std::to_string(*streamMetadata.minPtsSecondsFromScan);
  }
  if (streamMetadata.maxPtsSecondsFromScan.has_value()) {
    map["maxPtsSecondsFromScan"] =
        std::to_string(*streamMetadata.maxPtsSecondsFromScan);
  }
  if (streamMetadata.codecName.has_value()) {
    map["codec"] = quoteValue(streamMetadata.codecName.value());
  }
  if (streamMetadata.width.has_value()) {
    map["width"] = std::to_string(*streamMetadata.width);
  }
  if (streamMetadata.height.has_value()) {
    map["height"] = std::to_string(*streamMetadata.height);
  }
  if (streamMetadata.averageFps.has_value()) {
    map["averageFps"] = std::to_string(*streamMetadata.averageFps);
  }
  if (streamMetadata.sampleRate.has_value()) {
    map["sampleRate"] = std::to_string(*streamMetadata.sampleRate);
  }
  if (streamMetadata.numChannels.has_value()) {
    map["numChannels"] = std::to_string(*streamMetadata.numChannels);
  }
  if (streamMetadata.sampleFormat.has_value()) {
    map["sampleFormat"] = quoteValue(streamMetadata.sampleFormat.value());
  }
  if (streamMetadata.mediaType == AVMEDIA_TYPE_VIDEO) {
    map["mediaType"] = quoteValue("video");
  } else if (streamMetadata.mediaType == AVMEDIA_TYPE_AUDIO) {
    map["mediaType"] = quoteValue("audio");
  } else {
    map["mediaType"] = quoteValue("other");
  }
  return mapToJson(map);
}

// Returns version information about the various FFMPEG libraries that are
// loaded in the program's address space.
std::string _get_json_ffmpeg_library_versions() {
  std::stringstream ss;
  ss << "{\n";

  unsigned int version = avfilter_version();
  ss << "\"libavfilter\": [" << AV_VERSION_MAJOR(version) << ", "
     << AV_VERSION_MINOR(version) << ", " << AV_VERSION_MICRO(version)
     << "],\n";
  version = avutil_version();
  ss << "\"libavutil\": [" << AV_VERSION_MAJOR(version) << ", "
     << AV_VERSION_MINOR(version) << ", " << AV_VERSION_MICRO(version)
     << "],\n";
  version = avcodec_version();
  ss << "\"libavcodec\": [" << AV_VERSION_MAJOR(version) << ", "
     << AV_VERSION_MINOR(version) << ", " << AV_VERSION_MICRO(version)
     << "],\n";
  version = avformat_version();
  ss << "\"libavformat\": [" << AV_VERSION_MAJOR(version) << ", "
     << AV_VERSION_MINOR(version) << ", " << AV_VERSION_MICRO(version)
     << "],\n";
  ss << "\"ffmpeg_version\": \"" << av_version_info() << "\"\n";
  ss << "}\n";

  return ss.str();
}

// Scans video packets to get more accurate metadata like frame count, exact
// keyframe positions, etc. Exact keyframe positions are useful for efficient
// accurate seeking. Note that this function reads the entire video but it does
// not decode frames. Reading a video file is much cheaper than decoding it.
void scan_all_streams_to_update_metadata(at::Tensor& decoder) {
  auto videoDecoder = unwrapTensorToGetDecoder(decoder);
  videoDecoder->scanFileAndUpdateMetadataAndIndex();
}

TORCH_LIBRARY_IMPL(torchcodec_ns, BackendSelect, m) {
  m.impl("create_from_file", &create_from_file);
  m.impl("create_encoder", &create_encoder);
  m.impl("create_from_tensor", &create_from_tensor);
  m.impl("_convert_to_tensor", &_convert_to_tensor);
  m.impl(
      "_get_json_ffmpeg_library_versions", &_get_json_ffmpeg_library_versions);
}

TORCH_LIBRARY_IMPL(torchcodec_ns, CPU, m) {
  m.impl("encode", &encode);
  m.impl("seek_to_pts", &seek_to_pts);
  m.impl("add_video_stream", &add_video_stream);
  m.impl("_add_video_stream", &_add_video_stream);
  m.impl("add_audio_stream", &add_audio_stream);
  m.impl("get_next_frame", &get_next_frame);
  m.impl("_get_key_frame_indices", &_get_key_frame_indices);
  m.impl("get_json_metadata", &get_json_metadata);
  m.impl("get_container_json_metadata", &get_container_json_metadata);
  m.impl("get_stream_json_metadata", &get_stream_json_metadata);
  m.impl("get_frame_at_pts", &get_frame_at_pts);
  m.impl("get_frame_at_index", &get_frame_at_index);
  m.impl("get_frames_at_indices", &get_frames_at_indices);
  m.impl("get_frames_in_range", &get_frames_in_range);
  m.impl("get_frames_by_pts_in_range", &get_frames_by_pts_in_range);
  m.impl("get_frames_by_pts_in_range_audio", &get_frames_by_pts_in_range_audio);
  m.impl("get_frames_by_pts", &get_frames_by_pts);
  m.impl("_test_frame_pts_equality", &_test_frame_pts_equality);
  m.impl(
      "scan_all_streams_to_update_metadata",
      &scan_all_streams_to_update_metadata);
}

} // namespace facebook::torchcodec<|MERGE_RESOLUTION|>--- conflicted
+++ resolved
@@ -11,12 +11,8 @@
 #include "c10/core/SymIntArrayRef.h"
 #include "c10/util/Exception.h"
 #include "src/torchcodec/_core/AVIOBytesContext.h"
-<<<<<<< HEAD
 #include "src/torchcodec/_core/Encoder.h"
-#include "src/torchcodec/_core/VideoDecoder.h"
-=======
 #include "src/torchcodec/_core/SingleStreamDecoder.h"
->>>>>>> 4ddb1f59
 
 namespace facebook::torchcodec {
 
@@ -85,33 +81,11 @@
   return tensor;
 }
 
-<<<<<<< HEAD
-at::Tensor wrapEncoderPointerToTensor(std::unique_ptr<Encoder> uniqueEncoder) {
-  Encoder* encoder = uniqueEncoder.release();
-
-  auto deleter = [encoder](void*) { delete encoder; };
-  at::Tensor tensor =
-      at::from_blob(encoder, {sizeof(Encoder)}, deleter, {at::kLong});
-  auto encoder_ = static_cast<Encoder*>(tensor.mutable_data_ptr());
-  TORCH_CHECK_EQ(encoder_, encoder) << "Encoder=" << encoder_;
-  return tensor;
-}
-
-VideoDecoder* unwrapTensorToGetDecoder(at::Tensor& tensor) {
-=======
 SingleStreamDecoder* unwrapTensorToGetDecoder(at::Tensor& tensor) {
->>>>>>> 4ddb1f59
   TORCH_INTERNAL_ASSERT(tensor.is_contiguous());
   void* buffer = tensor.mutable_data_ptr();
   SingleStreamDecoder* decoder = static_cast<SingleStreamDecoder*>(buffer);
   return decoder;
-}
-
-Encoder* unwrapTensorToGetEncoder(at::Tensor& tensor) {
-  TORCH_INTERNAL_ASSERT(tensor.is_contiguous());
-  void* buffer = tensor.mutable_data_ptr();
-  Encoder* encoder = static_cast<Encoder*>(buffer);
-  return encoder;
 }
 
 // The elements of this tuple are all tensors that represent a single frame:
@@ -203,27 +177,8 @@
   return wrapDecoderPointerToTensor(std::move(uniqueDecoder));
 }
 
-<<<<<<< HEAD
-at::Tensor create_encoder(
-    const at::Tensor wf,
-    int64_t sample_rate,
-    std::string_view file_name) {
-  std::unique_ptr<Encoder> uniqueEncoder =
-      std::make_unique<Encoder>(wf, static_cast<int>(sample_rate), file_name);
-  return wrapEncoderPointerToTensor(std::move(uniqueEncoder));
-}
-
-void encode(at::Tensor& encoder) {
-  auto encoder_ = unwrapTensorToGetEncoder(encoder);
-  encoder_->encode();
-}
-
-// Create a VideoDecoder from the actual bytes of a video and wrap the pointer
-// in a tensor. The VideoDecoder will decode the provided bytes.
-=======
 // Create a SingleStreamDecoder from the actual bytes of a video and wrap the
 // pointer in a tensor. The SingleStreamDecoder will decode the provided bytes.
->>>>>>> 4ddb1f59
 at::Tensor create_from_tensor(
     at::Tensor video_tensor,
     std::optional<std::string_view> seek_mode = std::nullopt) {
@@ -427,6 +382,38 @@
   auto result =
       videoDecoder->getFramesPlayedInRangeAudio(start_seconds, stop_seconds);
   return makeOpsAudioFramesOutput(result);
+}
+
+at::Tensor wrapEncoderPointerToTensor(std::unique_ptr<Encoder> uniqueEncoder) {
+  Encoder* encoder = uniqueEncoder.release();
+
+  auto deleter = [encoder](void*) { delete encoder; };
+  at::Tensor tensor =
+      at::from_blob(encoder, {sizeof(Encoder)}, deleter, {at::kLong});
+  auto encoder_ = static_cast<Encoder*>(tensor.mutable_data_ptr());
+  TORCH_CHECK_EQ(encoder_, encoder) << "Encoder=" << encoder_;
+  return tensor;
+}
+
+Encoder* unwrapTensorToGetEncoder(at::Tensor& tensor) {
+  TORCH_INTERNAL_ASSERT(tensor.is_contiguous());
+  void* buffer = tensor.mutable_data_ptr();
+  Encoder* encoder = static_cast<Encoder*>(buffer);
+  return encoder;
+}
+
+at::Tensor create_encoder(
+    const at::Tensor wf,
+    int64_t sample_rate,
+    std::string_view file_name) {
+  std::unique_ptr<Encoder> uniqueEncoder =
+      std::make_unique<Encoder>(wf, static_cast<int>(sample_rate), file_name);
+  return wrapEncoderPointerToTensor(std::move(uniqueEncoder));
+}
+
+void encode(at::Tensor& encoder) {
+  auto encoder_ = unwrapTensorToGetEncoder(encoder);
+  encoder_->encode();
 }
 
 // For testing only. We need to implement this operation as a core library
