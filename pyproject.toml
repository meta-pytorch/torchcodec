[project]
name = "TorchCodec"
<<<<<<< HEAD
version = "0.0.1"
=======
>>>>>>> 1a985735
description = "A video decoder for PyTorch"
readme = "README.md"
requires-python = ">=3.8"
license = {file = "LICENSE"}
authors = [
    { name = "PyTorch Team", email = "packages@pytorch.org" },
]
dynamic = ["version"]

[project.urls]
GitHub = "https://github.com/pytorch/torchcodec"
Documentation = "https://pytorch.org/torchcodec/stable/index.html"

[tool.setuptools.dynamic]
version = {attr = "torchcodec.__version__"}

[build-system]
requires = ["setuptools>=61.0"]
build-backend = "setuptools.build_meta"

[project.optional-dependencies]
dev = [
    "numpy",
    "pytest",
    "pillow",
]

[tool.usort]
# Needed for compatibility with internal linter
first_party_detection = false

[tool.black]
target-version = ["py38"]

[tool.ufmt]

excludes = [
    "examples",
]<|MERGE_RESOLUTION|>--- conflicted
+++ resolved
@@ -1,9 +1,5 @@
 [project]
 name = "TorchCodec"
-<<<<<<< HEAD
-version = "0.0.1"
-=======
->>>>>>> 1a985735
 description = "A video decoder for PyTorch"
 readme = "README.md"
 requires-python = ">=3.8"
