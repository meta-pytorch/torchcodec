import abc
import json
import subprocess
import urllib.request
from concurrent.futures import ThreadPoolExecutor, wait
from dataclasses import dataclass
from itertools import product
from pathlib import Path

import matplotlib.pyplot as plt
import numpy as np
import pandas as pd

import torch
import torch.utils.benchmark as benchmark
from torchcodec.decoders import VideoDecoder, VideoStreamMetadata

from torchcodec.decoders._core import (
    _add_video_stream,
    create_from_file,
    get_frames_at_indices,
    get_frames_by_pts,
    get_json_metadata,
    get_next_frame,
    scan_all_streams_to_update_metadata,
    seek_to_pts,
)

torch._dynamo.config.cache_size_limit = 100
torch._dynamo.config.capture_dynamic_output_shape_ops = True


class AbstractDecoder:
    def __init__(self):
        pass

    @abc.abstractmethod
    def get_frames_from_video(self, video_file, pts_list):
        pass

    @abc.abstractmethod
    def get_consecutive_frames_from_video(self, video_file, numFramesToDecode):
        pass

    @abc.abstractmethod
    def decode_and_transform(self, video_file, pts_list, height, width, device):
        pass


class DecordAccurate(AbstractDecoder):
    def __init__(self):
        import decord  # noqa: F401

        self.decord = decord
        self.decord.bridge.set_bridge("torch")

    def get_frames_from_video(self, video_file, pts_list):
        decord_vr = self.decord.VideoReader(video_file, ctx=self.decord.cpu())
        frames = []
        fps = decord_vr.get_avg_fps()
        for pts in pts_list:
            decord_vr.seek_accurate(int(pts * fps))
            frame = decord_vr.next()
            frames.append(frame)
        return frames

    def get_consecutive_frames_from_video(self, video_file, numFramesToDecode):
        decord_vr = self.decord.VideoReader(video_file, ctx=self.decord.cpu())
        frames = []
        for _ in range(numFramesToDecode):
            frame = decord_vr.next()
            frames.append(frame)
        return frames


class DecordAccurateBatch(AbstractDecoder):
    def __init__(self):
        import decord  # noqa: F401

        self.decord = decord
        self.decord.bridge.set_bridge("torch")

    def get_frames_from_video(self, video_file, pts_list):
        decord_vr = self.decord.VideoReader(video_file, ctx=self.decord.cpu())
        average_fps = decord_vr.get_avg_fps()
        indices_list = [int(pts * average_fps) for pts in pts_list]
        return decord_vr.get_batch(indices_list)

    def get_consecutive_frames_from_video(self, video_file, numFramesToDecode):
        decord_vr = self.decord.VideoReader(video_file, ctx=self.decord.cpu())
        indices_list = list(range(numFramesToDecode))
        return decord_vr.get_batch(indices_list)


class TorchVision(AbstractDecoder):
    def __init__(self, backend):
        self._backend = backend
        self._print_each_iteration_time = False
        import torchvision  # noqa: F401
        from torchvision.transforms import v2 as transforms_v2

        self.torchvision = torchvision
        self.transforms_v2 = transforms_v2

    def get_frames_from_video(self, video_file, pts_list):
        self.torchvision.set_video_backend(self._backend)
        reader = self.torchvision.io.VideoReader(video_file, "video", num_threads=0)
        frames = []
        for pts in pts_list:
            reader.seek(pts)
            frame = next(reader)
            frames.append(frame["data"].permute(1, 2, 0))
        return frames

    def get_consecutive_frames_from_video(self, video_file, numFramesToDecode):
        self.torchvision.set_video_backend(self._backend)
        reader = self.torchvision.io.VideoReader(video_file, "video", num_threads=0)
        frames = []
        for _ in range(numFramesToDecode):
            frame = next(reader)
            frames.append(frame["data"].permute(1, 2, 0))
        return frames

    def decode_and_transform(self, video_file, pts_list, height, width, device):
        self.torchvision.set_video_backend(self._backend)
        reader = self.torchvision.io.VideoReader(video_file, "video", num_threads=1)
        frames = []
        for pts in pts_list:
            reader.seek(pts)
            frame = next(reader)
            frames.append(frame["data"].permute(1, 2, 0))
        frames = [
            self.transforms_v2.functional.resize(frame.to(device), (height, width))
            for frame in frames
        ]
        return frames


class TorchCodecCore(AbstractDecoder):
    def __init__(self, num_threads=None, color_conversion_library=None, device="cpu"):
        self._num_threads = int(num_threads) if num_threads else None
        self._color_conversion_library = color_conversion_library
        self._device = device

    def get_frames_from_video(self, video_file, pts_list):
        decoder = create_from_file(video_file)
        scan_all_streams_to_update_metadata(decoder)
        _add_video_stream(
            decoder,
            num_threads=self._num_threads,
            color_conversion_library=self._color_conversion_library,
            device=self._device,
        )
        metadata = json.loads(get_json_metadata(decoder))
        best_video_stream = metadata["bestVideoStreamIndex"]
        frames, *_ = get_frames_by_pts(
            decoder, stream_index=best_video_stream, timestamps=pts_list
        )
        return frames

    def get_consecutive_frames_from_video(self, video_file, numFramesToDecode):
        decoder = create_from_file(video_file)
        _add_video_stream(
            decoder,
            num_threads=self._num_threads,
            color_conversion_library=self._color_conversion_library,
            device=self._device,
        )

        frames = []
        for _ in range(numFramesToDecode):
            frame = get_next_frame(decoder)
            frames.append(frame)

        return frames


class TorchCodecCoreNonBatch(AbstractDecoder):
    def __init__(self, num_threads=None, color_conversion_library=None, device="cpu"):
        self._num_threads = num_threads
        self._color_conversion_library = color_conversion_library
        self._device = device

        from torchvision.transforms import v2 as transforms_v2

        self.transforms_v2 = transforms_v2

    def get_frames_from_video(self, video_file, pts_list):
        decoder = create_from_file(video_file)
<<<<<<< HEAD
        num_threads = int(self._num_threads) if self._num_threads else None
=======
        num_threads = int(self._num_threads) if self._num_threads else 0
>>>>>>> 08236be8
        _add_video_stream(
            decoder,
            num_threads=num_threads,
            color_conversion_library=self._color_conversion_library,
            device=self._device,
        )

        frames = []
        for pts in pts_list:
            seek_to_pts(decoder, pts)
            frame = get_next_frame(decoder)
            frames.append(frame)

        return frames

    def get_consecutive_frames_from_video(self, video_file, numFramesToDecode):
<<<<<<< HEAD
        num_threads = int(self._num_threads) if self._num_threads else None
=======
        num_threads = int(self._num_threads) if self._num_threads else 0
>>>>>>> 08236be8
        decoder = create_from_file(video_file)
        _add_video_stream(
            decoder,
            num_threads=num_threads,
            color_conversion_library=self._color_conversion_library,
            device=self._device,
        )

        frames = []
        for _ in range(numFramesToDecode):
            frame = get_next_frame(decoder)
            frames.append(frame)

        return frames

    def decode_and_transform(self, video_file, pts_list, height, width, device):
        num_threads = int(self._num_threads) if self._num_threads else 1
        decoder = create_from_file(video_file)
        _add_video_stream(
            decoder,
            num_threads=num_threads,
            color_conversion_library=self._color_conversion_library,
            device=self._device,
        )

        frames = []
        for pts in pts_list:
            seek_to_pts(decoder, pts)
            frame, *_ = get_next_frame(decoder)
            frames.append(frame)

        frames = [
            self.transforms_v2.functional.resize(frame.to(device), (height, width))
            for frame in frames
        ]

        return frames


class TorchCodecCoreBatch(AbstractDecoder):
    def __init__(self, num_threads=None, color_conversion_library=None, device="cpu"):
        self._print_each_iteration_time = False
        self._num_threads = int(num_threads) if num_threads else None
        self._color_conversion_library = color_conversion_library
        self._device = device

    def get_frames_from_video(self, video_file, pts_list):
        decoder = create_from_file(video_file)
        scan_all_streams_to_update_metadata(decoder)
        _add_video_stream(
            decoder,
            num_threads=self._num_threads,
            color_conversion_library=self._color_conversion_library,
            device=self._device,
        )
        metadata = json.loads(get_json_metadata(decoder))
        best_video_stream = metadata["bestVideoStreamIndex"]
        frames, *_ = get_frames_by_pts(
            decoder, stream_index=best_video_stream, timestamps=pts_list
        )
        return frames

    def get_consecutive_frames_from_video(self, video_file, numFramesToDecode):
        decoder = create_from_file(video_file)
        scan_all_streams_to_update_metadata(decoder)
        _add_video_stream(
            decoder,
            num_threads=self._num_threads,
            color_conversion_library=self._color_conversion_library,
            device=self._device,
        )
        metadata = json.loads(get_json_metadata(decoder))
        best_video_stream = metadata["bestVideoStreamIndex"]
        indices_list = list(range(numFramesToDecode))
        frames, *_ = get_frames_at_indices(
            decoder, stream_index=best_video_stream, frame_indices=indices_list
        )
        return frames


class TorchCodecPublic(AbstractDecoder):
    def __init__(self, num_ffmpeg_threads=None, device="cpu"):
        self._num_ffmpeg_threads = num_ffmpeg_threads
        self._device = device

        from torchvision.transforms import v2 as transforms_v2

        self.transforms_v2 = transforms_v2

    def get_frames_from_video(self, video_file, pts_list):
        num_ffmpeg_threads = (
            int(self._num_ffmpeg_threads) if self._num_ffmpeg_threads else 0
        )
        decoder = VideoDecoder(
            video_file, num_ffmpeg_threads=num_ffmpeg_threads, device=self._device
        )
        return decoder.get_frames_played_at(pts_list)

    def get_consecutive_frames_from_video(self, video_file, numFramesToDecode):
        num_ffmpeg_threads = (
            int(self._num_ffmpeg_threads) if self._num_ffmpeg_threads else 0
        )
        decoder = VideoDecoder(
            video_file, num_ffmpeg_threads=num_ffmpeg_threads, device=self._device
        )
        frames = []
        count = 0
        for frame in decoder:
            frames.append(frame)
            count += 1
            if count == numFramesToDecode:
                break
        return frames

    def decode_and_transform(self, video_file, pts_list, height, width, device):
        num_ffmpeg_threads = (
            int(self._num_ffmpeg_threads) if self._num_ffmpeg_threads else 1
        )
        decoder = VideoDecoder(
            video_file, num_ffmpeg_threads=num_ffmpeg_threads, device=self._device
        )
        frames = decoder.get_frames_played_at(pts_list)
        frames = self.transforms_v2.functional.resize(frames.data, (height, width))
        return frames


@torch.compile(fullgraph=True, backend="eager")
def compiled_seek_and_next(decoder, pts):
    seek_to_pts(decoder, pts)
    return get_next_frame(decoder)


@torch.compile(fullgraph=True, backend="eager")
def compiled_next(decoder):
    return get_next_frame(decoder)


class TorchCodecCoreCompiled(AbstractDecoder):
    def __init__(self):
        pass

    def get_frames_from_video(self, video_file, pts_list):
        decoder = create_from_file(video_file)
        _add_video_stream(decoder)
        frames = []
        for pts in pts_list:
            frame = compiled_seek_and_next(decoder, pts)
            frames.append(frame)
        return frames

    def get_consecutive_frames_from_video(self, video_file, numFramesToDecode):
        decoder = create_from_file(video_file)
        _add_video_stream(decoder)
        frames = []
        for _ in range(numFramesToDecode):
            frame = compiled_next(decoder)
            frames.append(frame)
        return frames


class TorchAudioDecoder(AbstractDecoder):
    def __init__(self):
        import torchaudio  # noqa: F401

        self.torchaudio = torchaudio

        from torchvision.transforms import v2 as transforms_v2

        self.transforms_v2 = transforms_v2

    def get_frames_from_video(self, video_file, pts_list):
        stream_reader = self.torchaudio.io.StreamReader(src=video_file)
        stream_reader.add_basic_video_stream(
            frames_per_chunk=1, decoder_option={"threads": "0"}
        )
        frames = []
        for pts in pts_list:
            stream_reader.seek(pts)
            stream_reader.fill_buffer()
            clip = stream_reader.pop_chunks()
            frames.append(clip[0][0])
        return frames

    def get_consecutive_frames_from_video(self, video_file, numFramesToDecode):
        stream_reader = self.torchaudio.io.StreamReader(src=video_file)
        stream_reader.add_basic_video_stream(
            frames_per_chunk=1, decoder_option={"threads": "0"}
        )
        frames = []
        frame_cnt = 0
        for vframe in stream_reader.stream():
            if frame_cnt >= numFramesToDecode:
                break
            frames.append(vframe[0][0])
            frame_cnt += 1

        return frames

    def decode_and_transform(self, video_file, pts_list, height, width, device):
        stream_reader = self.torchaudio.io.StreamReader(src=video_file)
        stream_reader.add_basic_video_stream(
            frames_per_chunk=1, decoder_option={"threads": "1"}
        )
        frames = []
        for pts in pts_list:
            stream_reader.seek(pts)
            stream_reader.fill_buffer()
            clip = stream_reader.pop_chunks()
            frames.append(clip[0][0])
        frames = [
            self.transforms_v2.functional.resize(frame.to(device), (height, width))
            for frame in frames
        ]
        return frames


def create_torchcodec_decoder_from_file(video_file):
    video_decoder = create_from_file(video_file)
    _add_video_stream(video_decoder)
    get_next_frame(video_decoder)
    return video_decoder


def generate_video(command):
    print(command)
    print(" ".join(command))
    subprocess.check_call(command)
    return True


def generate_videos(
    resolutions,
    encodings,
    patterns,
    fpses,
    gop_sizes,
    durations,
    pix_fmts,
    ffmpeg_cli,
    output_dir,
):
    executor = ThreadPoolExecutor(max_workers=20)
    video_count = 0

    futures = []
    for resolution, duration, fps, gop_size, encoding, pattern, pix_fmt in product(
        resolutions, durations, fpses, gop_sizes, encodings, patterns, pix_fmts
    ):
        outfile = f"{output_dir}/{pattern}_{resolution}_{duration}s_{fps}fps_{gop_size}gop_{encoding}_{pix_fmt}.mp4"
        command = [
            ffmpeg_cli,
            "-y",
            "-f",
            "lavfi",
            "-i",
            f"{pattern}=s={resolution}",
            "-t",
            str(duration),
            "-c:v",
            encoding,
            "-r",
            str(fps),
            "-g",
            str(gop_size),
            "-pix_fmt",
            pix_fmt,
            outfile,
        ]
        futures.append(executor.submit(generate_video, command))
        video_count += 1

    wait(futures)
    for f in futures:
        assert f.result()
    executor.shutdown(wait=True)
    print(f"Generated {video_count} videos")


def retrieve_videos(urls_and_dest_paths):
    for url, path in urls_and_dest_paths:
        urllib.request.urlretrieve(url, path)


def plot_data(json_data, plot_path):
    plt.rcParams["font.size"] = 18

    # Creating the DataFrame
    df = pd.DataFrame(json_data["experiments"])

    # Sorting by video, type, and frame_count
    df_sorted = df.sort_values(by=["video", "type", "frame_count"])

    # Group by video first
    grouped_by_video = df_sorted.groupby("video")

    # Define colors (consistent across decoders)
    colors = plt.get_cmap("tab10")

    # Find the unique combinations of (type, frame_count) per video
    video_type_combinations = {
        video: video_group.groupby(["type", "frame_count"]).ngroups
        for video, video_group in grouped_by_video
    }

    # Get the unique videos and the maximum number of (type, frame_count) combinations per video
    unique_videos = list(video_type_combinations.keys())
    max_combinations = max(video_type_combinations.values())

    # Create subplots: each row is a video, and each column is for a unique (type, frame_count)
    fig, axes = plt.subplots(
        nrows=len(unique_videos),
        ncols=max_combinations,
        figsize=(max_combinations * 6, len(unique_videos) * 4),
        sharex=False,
        sharey=True,
    )

    # Handle cases where there's only one row or column
    if len(unique_videos) == 1:
        axes = np.array([axes])  # Make sure axes is a list of lists
    if max_combinations == 1:
        axes = np.expand_dims(axes, axis=1)  # Ensure a 2D array for axes

    # Loop through each video and its sub-groups
    for row, (video, video_group) in enumerate(grouped_by_video):
        sub_group = video_group.groupby(["type", "frame_count"])

        # Loop through each (type, frame_count) group for this video
        for col, ((vtype, vcount), group) in enumerate(sub_group):
            ax = axes[row, col]  # Select the appropriate axis

            # Set the title for the subplot
            base_video = Path(video).name.removesuffix(".mp4")
            ax.set_title(f"{base_video}\n{vtype}", fontsize=11)

            # Plot bars with error bars
            ax.barh(
                group["decoder"],
                group["fps_median"],
                xerr=[
                    group["fps_median"] - group["fps_p75"],
                    group["fps_p25"] - group["fps_median"],
                ],
                color=[colors(i) for i in range(len(group))],
                align="center",
                capsize=5,
                label=group["decoder"],
            )

            # Set the labels
            ax.set_xlabel("FPS")

    # Remove any empty subplots for videos with fewer combinations
    for row in range(len(unique_videos)):
        for col in range(video_type_combinations[unique_videos[row]], max_combinations):
            fig.delaxes(axes[row, col])

    plt.gcf().text(
        0.005,
        0.87,
        "\n".join([f"{k}: {v}" for k, v in json_data["system_metadata"].items()]),
        fontsize=11,
        bbox=dict(facecolor="white"),
    )

    # Adjust layout to avoid overlap
    plt.tight_layout()

    # Show plot
    plt.savefig(
        plot_path,
    )


def get_metadata(video_file_path: str) -> VideoStreamMetadata:
    return VideoDecoder(video_file_path).metadata


@dataclass
class BatchParameters:
    num_threads: int
    batch_size: int


@dataclass
class DataLoaderInspiredWorkloadParameters:
    batch_parameters: BatchParameters
    resize_height: int
    resize_width: int
    resize_device: str


def run_batch_using_threads(
    function,
    *args,
    batch_parameters: BatchParameters = BatchParameters(num_threads=8, batch_size=40),
):
    executor = ThreadPoolExecutor(max_workers=batch_parameters.num_threads)
    futures = []
    for _ in range(batch_parameters.batch_size):
        futures.append(executor.submit(function, *args))
    for f in futures:
        # TODO: Add a stronger check here based on arguments to the function.
        assert len(f.result()) > 0
    executor.shutdown(wait=True)


def convert_result_to_df_item(
    result, decoder_name, video_file_path, num_samples, decode_pattern
):
    df_item = {}
    df_item["decoder"] = decoder_name
    df_item["video"] = str(video_file_path)
    df_item["description"] = result.description
    df_item["frame_count"] = num_samples
    df_item["median"] = result.median
    df_item["iqr"] = result.iqr
    df_item["type"] = decode_pattern
    df_item["fps_median"] = num_samples / result.median
    df_item["fps_p75"] = num_samples / result._p75
    df_item["fps_p25"] = num_samples / result._p25
    return df_item


def run_benchmarks(
    decoder_dict: dict[str, AbstractDecoder],
    video_files_paths: list[Path],
    num_samples: int,
    num_sequential_frames_from_start: list[int],
    min_runtime_seconds: float,
    benchmark_video_creation: bool,
    dataloader_parameters: DataLoaderInspiredWorkloadParameters = None,
    batch_parameters: BatchParameters = None,
) -> list[dict[str, str | float | int]]:
    # Ensure that we have the same seed across benchmark runs.
    torch.manual_seed(0)

    print(f"video_files_paths={video_files_paths}")

    results = []
    df_data = []
    verbose = False
    for video_file_path in video_files_paths:
        metadata = get_metadata(video_file_path)
        metadata_label = f"{metadata.codec} {metadata.width}x{metadata.height}, {metadata.duration_seconds}s {metadata.average_fps}fps"

        duration = metadata.duration_seconds
        uniform_pts_list = [i * duration / num_samples for i in range(num_samples)]

        # Note that we are using the same random pts values for all decoders for the same
        # video. However, because we use the duration as part of this calculation, we
        # are using different random pts values across videos.
        random_pts_list = (torch.rand(num_samples) * duration).tolist()

        for decoder_name, decoder in decoder_dict.items():
            print(f"video={video_file_path}, decoder={decoder_name}")

            if dataloader_parameters:
                bp = dataloader_parameters.batch_parameters
                dataloader_result = benchmark.Timer(
                    stmt="run_batch_using_threads(decoder.decode_and_transform, video_file, pts_list, height, width, device, batch_parameters=batch_parameters)",
                    globals={
                        "video_file": str(video_file_path),
                        "pts_list": uniform_pts_list,
                        "decoder": decoder,
                        "run_batch_using_threads": run_batch_using_threads,
                        "batch_parameters": dataloader_parameters.batch_parameters,
                        "height": dataloader_parameters.resize_height,
                        "width": dataloader_parameters.resize_width,
                        "device": dataloader_parameters.resize_device,
                    },
                    label=f"video={video_file_path} {metadata_label}",
                    sub_label=decoder_name,
                    description=f"concurrent[threads={bp.num_threads},batch_size={bp.batch_size}] {num_samples} decode_and_transform()",
                )
                print(
                    f"{decoder_name} concurrent[threads={bp.num_threads} batch_size={bp.batch_size}]"
                )
                results.append(
                    dataloader_result.blocked_autorange(
                        min_run_time=min_runtime_seconds
                    )
                )
                df_data.append(
                    convert_result_to_df_item(
                        results[-1],
                        decoder_name,
                        video_file_path,
                        num_samples * dataloader_parameters.batch_parameters.batch_size,
                        f"concurrent[threads={bp.num_threads} batch_size={bp.batch_size}] {num_samples} x decode_and_transform()",
                    )
                )

            for kind, pts_list in [
                ("uniform", uniform_pts_list),
                ("random", random_pts_list),
            ]:
                if verbose:
                    print(
                        f"video={video_file_path}, decoder={decoder_name}, pts_list={pts_list}"
                    )
                seeked_result = benchmark.Timer(
                    stmt="decoder.get_frames_from_video(video_file, pts_list)",
                    globals={
                        "video_file": str(video_file_path),
                        "pts_list": pts_list,
                        "decoder": decoder,
                    },
                    label=f"video={video_file_path} {metadata_label}",
                    sub_label=decoder_name,
                    description=f"{kind} {num_samples} seek()+next()",
                )
                print(f"{decoder_name} {kind} {num_samples} seek()+next()")
                results.append(
                    seeked_result.blocked_autorange(min_run_time=min_runtime_seconds)
                )
                df_data.append(
                    convert_result_to_df_item(
                        results[-1],
                        decoder_name,
                        video_file_path,
                        num_samples,
                        f"{num_samples} x {kind} seek()+next()",
                    )
                )

                if batch_parameters:
                    seeked_result = benchmark.Timer(
                        stmt="run_batch_using_threads(decoder.get_frames_from_video, video_file, pts_list, batch_parameters=batch_parameters)",
                        globals={
                            "video_file": str(video_file_path),
                            "pts_list": pts_list,
                            "decoder": decoder,
                            "run_batch_using_threads": run_batch_using_threads,
                            "batch_parameters": batch_parameters,
                        },
                        label=f"video={video_file_path} {metadata_label}",
                        sub_label=decoder_name,
                        description=f"batch {kind} {num_samples} seek()+next()",
                    )
                    print(f"{decoder_name} batch {kind} {num_samples} seek()+next()")
                    results.append(
                        seeked_result.blocked_autorange(
                            min_run_time=min_runtime_seconds
                        )
                    )
                    df_data.append(
                        convert_result_to_df_item(
                            results[-1],
                            decoder_name,
                            video_file_path,
                            num_samples * batch_parameters.batch_size,
                            f"batch {kind} seek()+next()",
                        )
                    )

            for num_consecutive_nexts in num_sequential_frames_from_start:
                consecutive_frames_result = benchmark.Timer(
                    stmt="decoder.get_consecutive_frames_from_video(video_file, consecutive_frames_to_extract)",
                    globals={
                        "video_file": str(video_file_path),
                        "consecutive_frames_to_extract": num_consecutive_nexts,
                        "decoder": decoder,
                    },
                    label=f"video={video_file_path} {metadata_label}",
                    sub_label=decoder_name,
                    description=f"{num_consecutive_nexts} next()",
                )
                print(f"{decoder_name} {num_consecutive_nexts} next()")
                results.append(
                    consecutive_frames_result.blocked_autorange(
                        min_run_time=min_runtime_seconds
                    )
                )
                df_data.append(
                    convert_result_to_df_item(
                        results[-1],
                        decoder_name,
                        video_file_path,
                        num_consecutive_nexts,
                        f"{num_consecutive_nexts} next()",
                    )
                )

                if batch_parameters:
                    consecutive_frames_result = benchmark.Timer(
                        stmt="run_batch_using_threads(decoder.get_consecutive_frames_from_video, video_file, consecutive_frames_to_extract, batch_parameters=batch_parameters)",
                        globals={
                            "video_file": str(video_file_path),
                            "consecutive_frames_to_extract": num_consecutive_nexts,
                            "decoder": decoder,
                            "run_batch_using_threads": run_batch_using_threads,
                            "batch_parameters": batch_parameters,
                        },
                        label=f"video={video_file_path} {metadata_label}",
                        sub_label=decoder_name,
                        description=f"batch {num_consecutive_nexts} next()",
                    )
                    print(f"{decoder_name} batch {num_consecutive_nexts} next()")
                    results.append(
                        consecutive_frames_result.blocked_autorange(
                            min_run_time=min_runtime_seconds
                        )
                    )
                    df_data.append(
                        convert_result_to_df_item(
                            results[-1],
                            decoder_name,
                            video_file_path,
                            num_consecutive_nexts * batch_parameters.batch_size,
                            f"batch {num_consecutive_nexts} next()",
                        )
                    )

        first_video_file_path = video_files_paths[0]
        if benchmark_video_creation:
            metadata = get_metadata(video_file_path)
            metadata_label = f"{metadata.codec} {metadata.width}x{metadata.height}, {metadata.duration_seconds}s {metadata.average_fps}fps"
            creation_result = benchmark.Timer(
                stmt="create_torchcodec_decoder_from_file(video_file)",
                globals={
                    "video_file": str(first_video_file_path),
                    "create_torchcodec_decoder_from_file": create_torchcodec_decoder_from_file,
                },
                label=f"video={first_video_file_path} {metadata_label}",
                sub_label="TorchCodecCore",
                description="create()+next()",
            )
            results.append(
                creation_result.blocked_autorange(
                    min_run_time=2.0,
                )
            )
    compare = benchmark.Compare(results)
    compare.print()
    return df_data<|MERGE_RESOLUTION|>--- conflicted
+++ resolved
@@ -187,11 +187,7 @@
 
     def get_frames_from_video(self, video_file, pts_list):
         decoder = create_from_file(video_file)
-<<<<<<< HEAD
-        num_threads = int(self._num_threads) if self._num_threads else None
-=======
         num_threads = int(self._num_threads) if self._num_threads else 0
->>>>>>> 08236be8
         _add_video_stream(
             decoder,
             num_threads=num_threads,
@@ -208,11 +204,7 @@
         return frames
 
     def get_consecutive_frames_from_video(self, video_file, numFramesToDecode):
-<<<<<<< HEAD
-        num_threads = int(self._num_threads) if self._num_threads else None
-=======
         num_threads = int(self._num_threads) if self._num_threads else 0
->>>>>>> 08236be8
         decoder = create_from_file(video_file)
         _add_video_stream(
             decoder,
