--- conflicted
+++ resolved
@@ -196,15 +196,20 @@
         return frames
 
 
-class TorchCodecDecoderNonCompiledBatch(AbstractDecoder):
-    def __init__(self, num_threads=None):
+class TorchCodecNonCompiledBatch(AbstractDecoder):
+    def __init__(self, num_threads=None, color_conversion_library=None):
         self._print_each_iteration_time = False
-        self._num_threads = num_threads
+        self._num_threads = int(num_threads) if num_threads else None
+        self._color_conversion_library = color_conversion_library
 
     def get_frames_from_video(self, video_file, pts_list):
         decoder = create_from_file(video_file)
         scan_all_streams_to_update_metadata(decoder)
-        add_video_stream(decoder, num_threads=self._num_threads)
+        add_video_stream(
+            decoder,
+            num_threads=self._num_threads,
+            color_conversion_library=self._color_conversion_library,
+        )
         metadata = json.loads(get_json_metadata(decoder))
         average_fps = metadata["averageFps"]
         best_video_stream = metadata["bestVideoStreamIndex"]
@@ -343,7 +348,6 @@
     )
     parser.add_argument(
         "--decoders",
-<<<<<<< HEAD
         help=(
             "Comma-separated list of decoders to benchmark. "
             "Choices are torchcodec, torchaudio, torchvision, decord, tcoptions:num_threads=1+color_conversion_library=filtergraph, torchcodec_compiled"
@@ -351,11 +355,6 @@
         ),
         type=str,
         default="decord,torchcodec,torchvision,torchaudio,torchcodec1,torchcodec_compiled,torchcodec_filtergraph,torchcodec_swsscale",
-=======
-        help="Comma-separated list of decoders to benchmark. Choices are torchcodec, torchaudio, torchvision, decord, torchcodec1, torchcodec_compiled. torchcodec1 means torchcodec with num_threads=1. torchcodec_compiled means torch.compiled torchcodec. torchcodec_batch means torchcodec using batch methods.",
-        type=str,
-        default="decord,torchcodec,torchvision,torchaudio,torchcodec1,torchcodec_compiled,torchcodec_batch",
->>>>>>> 110db885
     )
 
     args = parser.parse_args()
@@ -374,6 +373,23 @@
             decoder_dict["TorchCodecNonCompiled"] = TorchcodecNonCompiledWithOptions()
         elif decoder == "torchcodec_compiled":
             decoder_dict["TorchcodecCompiled"] = TorchcodecCompiled()
+        elif decoder == "torchvision":
+            decoder_dict["TVNewAPIDecoderWithBackendVideoReader"] = (
+                # We don't compare TorchVision's "pyav" backend because it doesn't support
+                # accurate seeks.
+                TVNewAPIDecoderWithBackend("video_reader")
+            )
+        elif decoder == "torchaudio":
+            decoder_dict["TorchAudioDecoder"] = TorchAudioDecoder()
+        elif decoder.startswith("tcbatchoptions:"):
+            options = decoder[len("tcbatchoptions:") :]
+            kwargs_dict = {}
+            for item in options.split("+"):
+                k, v = item.split("=")
+                kwargs_dict[k] = v
+            decoder_dict["TorchCodecNonCompiledBatch:" + options] = (
+                TorchCodecNonCompiledBatch(**kwargs_dict)
+            )
         elif decoder.startswith("tcoptions:"):
             options = decoder[len("tcoptions:") :]
             kwargs_dict = {}
@@ -383,19 +399,6 @@
             decoder_dict["TorchcodecNonCompiled:" + options] = (
                 TorchcodecNonCompiledWithOptions(**kwargs_dict)
             )
-
-    # We don't compare TorchVision's "pyav" backend because it doesn't support
-    # accurate seeks.
-    if "torchvision" in decoders:
-        decoder_dict["TVNewAPIDecoderWithBackendVideoReader"] = (
-            TVNewAPIDecoderWithBackend("video_reader")
-        )
-    if "torchaudio" in decoders:
-        decoder_dict["TorchAudioDecoder"] = TorchAudioDecoder()
-    if "torchcodec_batch" in decoders:
-        decoder_dict["TorchCodecDecoderNonCompiledBatch"] = (
-            TorchCodecDecoderNonCompiledBatch()
-        )
 
     decoder_dict["TVNewAPIDecoderWithBackendVideoReader"]
 
