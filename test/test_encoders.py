import io
import json
import os
import re
import subprocess
import sys
from functools import partial
from pathlib import Path

import pytest
import torch
from torchcodec.decoders import AudioDecoder, VideoDecoder

from torchcodec.encoders import AudioEncoder, VideoEncoder

from .utils import (
    assert_tensor_close_on_at_least,
    get_ffmpeg_major_version,
    get_ffmpeg_minor_version,
    in_fbcode,
    IS_WINDOWS,
    NASA_AUDIO_MP3,
    psnr,
    SINE_MONO_S32,
    TEST_SRC_2_720P,
    TestContainerFile,
)

IS_WINDOWS_WITH_FFMPEG_LE_70 = IS_WINDOWS and (
    get_ffmpeg_major_version() < 7
    or (get_ffmpeg_major_version() == 7 and get_ffmpeg_minor_version() == 0)
)


@pytest.fixture
def with_ffmpeg_debug_logs():
    # Fixture that sets the ffmpeg logs to DEBUG mode
    previous_log_level = os.environ.get("TORCHCODEC_FFMPEG_LOG_LEVEL", "QUIET")
    os.environ["TORCHCODEC_FFMPEG_LOG_LEVEL"] = "DEBUG"
    yield
    os.environ["TORCHCODEC_FFMPEG_LOG_LEVEL"] = previous_log_level


def validate_frames_properties(*, actual: Path, expected: Path):
    # actual and expected are files containing encoded audio data.  We call
    # `ffprobe` on both, and assert that the frame properties match (pts,
    # duration, etc.)

    frames_actual, frames_expected = (
        json.loads(
            subprocess.run(
                [
                    "ffprobe",
                    "-v",
                    "error",
                    "-hide_banner",
                    "-select_streams",
                    "a:0",
                    "-show_frames",
                    "-of",
                    "json",
                    f"{f}",
                ],
                check=True,
                capture_output=True,
                text=True,
            ).stdout
        )["frames"]
        for f in (actual, expected)
    )

    # frames_actual and frames_expected are both a list of dicts, each dict
    # corresponds to a frame and each key-value pair corresponds to a frame
    # property like pts, nb_samples, etc., similar to the AVFrame fields.
    assert isinstance(frames_actual, list)
    assert all(isinstance(d, dict) for d in frames_actual)

    assert len(frames_actual) > 3  # arbitrary sanity check
    assert len(frames_actual) == len(frames_expected)

    # non-exhaustive list of the props we want to test for:
    required_props = (
        "pts",
        "pts_time",
        "sample_fmt",
        "nb_samples",
        "channels",
        "duration",
        "duration_time",
    )

    for frame_index, (d_actual, d_expected) in enumerate(
        zip(frames_actual, frames_expected)
    ):
        if get_ffmpeg_major_version() >= 6:
            assert all(required_prop in d_expected for required_prop in required_props)

        for prop in d_expected:
            if prop == "pkt_pos":
                # pkt_pos is the position of the packet *in bytes* in its
                # stream. We don't always match FFmpeg exactly on this,
                # typically on compressed formats like mp3. It's probably
                # because we are not writing the exact same headers, or
                # something like this. In any case, this doesn't seem to be
                # critical.
                continue
            assert (
                d_actual[prop] == d_expected[prop]
            ), f"\nComparing: {actual}\nagainst reference: {expected},\nthe {prop} property is different at frame {frame_index}:"


class TestAudioEncoder:

    def decode(self, source) -> torch.Tensor:
        if isinstance(source, TestContainerFile):
            source = str(source.path)
        return AudioDecoder(source).get_all_samples()

    def test_bad_input(self):
        with pytest.raises(ValueError, match="Expected samples to be a Tensor"):
            AudioEncoder(samples=123, sample_rate=32_000)
        with pytest.raises(ValueError, match="Expected 1D or 2D samples"):
            AudioEncoder(samples=torch.rand(3, 4, 5), sample_rate=32_000)
        with pytest.raises(ValueError, match="Expected float32 samples"):
            AudioEncoder(
                samples=torch.rand(10, 10, dtype=torch.float64), sample_rate=32_000
            )
        with pytest.raises(ValueError, match="sample_rate = 0 must be > 0"):
            AudioEncoder(samples=torch.rand(10, 10), sample_rate=0)

        encoder = AudioEncoder(samples=torch.rand(2, 100), sample_rate=32_000)

        bad_path = "/bad/path.mp3"
        with pytest.raises(
            RuntimeError,
            match=f"avio_open failed. The destination file is {bad_path}, make sure it's a valid path",
        ):
            encoder.to_file(dest=bad_path)

        bad_extension = "output.bad_extension"
        with pytest.raises(RuntimeError, match="check the desired extension"):
            encoder.to_file(dest=bad_extension)

        bad_format = "bad_format"
        with pytest.raises(
            RuntimeError,
            match=re.escape(f"Check the desired format? Got format={bad_format}"),
        ):
            encoder.to_tensor(format=bad_format)

    @pytest.mark.parametrize("method", ("to_file", "to_tensor", "to_file_like"))
    def test_bad_input_parametrized(self, method, tmp_path):
        if method == "to_file":
            valid_params = dict(dest=str(tmp_path / "output.mp3"))
        elif method == "to_tensor":
            valid_params = dict(format="mp3")
        elif method == "to_file_like":
            valid_params = dict(file_like=io.BytesIO(), format="mp3")
        else:
            raise ValueError(f"Unknown method: {method}")

        decoder = AudioEncoder(self.decode(NASA_AUDIO_MP3).data, sample_rate=10)
        avcodec_open2_failed_msg = "avcodec_open2 failed: Invalid argument"
        with pytest.raises(
            RuntimeError,
            match=(
                avcodec_open2_failed_msg
                if IS_WINDOWS_WITH_FFMPEG_LE_70
                else "invalid sample rate=10"
            ),
        ):
            getattr(decoder, method)(**valid_params)

        decoder = AudioEncoder(
            self.decode(NASA_AUDIO_MP3).data, sample_rate=NASA_AUDIO_MP3.sample_rate
        )
        with pytest.raises(
            RuntimeError,
            match=(
                avcodec_open2_failed_msg
                if IS_WINDOWS_WITH_FFMPEG_LE_70
                else "invalid sample rate=10"
            ),
        ):
            getattr(decoder, method)(sample_rate=10, **valid_params)
        with pytest.raises(
            RuntimeError,
            match=(
                avcodec_open2_failed_msg
                if IS_WINDOWS_WITH_FFMPEG_LE_70
                else "invalid sample rate=99999999"
            ),
        ):
            getattr(decoder, method)(sample_rate=99999999, **valid_params)
        with pytest.raises(RuntimeError, match="bit_rate=-1 must be >= 0"):
            getattr(decoder, method)(**valid_params, bit_rate=-1)

        bad_num_channels = 10
        decoder = AudioEncoder(torch.rand(bad_num_channels, 20), sample_rate=16_000)
        with pytest.raises(
            RuntimeError, match=f"Trying to encode {bad_num_channels} channels"
        ):
            getattr(decoder, method)(**valid_params)

        decoder = AudioEncoder(
            self.decode(NASA_AUDIO_MP3).data, sample_rate=NASA_AUDIO_MP3.sample_rate
        )
        for num_channels in (0, 3):
            match = (
                avcodec_open2_failed_msg
                if IS_WINDOWS_WITH_FFMPEG_LE_70
                else re.escape(
                    f"Desired number of channels ({num_channels}) is not supported"
                )
            )
            with pytest.raises(RuntimeError, match=match):
                getattr(decoder, method)(**valid_params, num_channels=num_channels)

    @pytest.mark.parametrize("method", ("to_file", "to_tensor", "to_file_like"))
    @pytest.mark.parametrize("format", ("wav", "flac"))
    def test_round_trip(self, method, format, tmp_path):
        # Check that decode(encode(samples)) == samples on lossless formats

        if get_ffmpeg_major_version() == 4 and format == "wav":
            pytest.skip("Swresample with FFmpeg 4 doesn't work on wav files")

        asset = NASA_AUDIO_MP3
        source_samples = self.decode(asset).data

        encoder = AudioEncoder(source_samples, sample_rate=asset.sample_rate)

        if method == "to_file":
            encoded_path = str(tmp_path / f"output.{format}")
            encoded_source = encoded_path
            encoder.to_file(dest=encoded_path)
        elif method == "to_tensor":
            encoded_source = encoder.to_tensor(format=format)
            assert encoded_source.dtype == torch.uint8
            assert encoded_source.ndim == 1
        elif method == "to_file_like":
            file_like = io.BytesIO()
            encoder.to_file_like(file_like, format=format)
            encoded_source = file_like.getvalue()
        else:
            raise ValueError(f"Unknown method: {method}")

        rtol, atol = (0, 1e-4) if format == "wav" else (None, None)
        torch.testing.assert_close(
            self.decode(encoded_source).data, source_samples, rtol=rtol, atol=atol
        )

    @pytest.mark.skipif(in_fbcode(), reason="TODO: enable ffmpeg CLI")
    @pytest.mark.parametrize("asset", (NASA_AUDIO_MP3, SINE_MONO_S32))
    @pytest.mark.parametrize("bit_rate", (None, 0, 44_100, 999_999_999))
    @pytest.mark.parametrize("num_channels", (None, 1, 2))
    @pytest.mark.parametrize("sample_rate", (8_000, 32_000))
    @pytest.mark.parametrize("format", ("mp3", "wav", "flac"))
    @pytest.mark.parametrize("method", ("to_file", "to_tensor", "to_file_like"))
    def test_against_cli(
        self,
        asset,
        bit_rate,
        num_channels,
        sample_rate,
        format,
        method,
        tmp_path,
        capfd,
        with_ffmpeg_debug_logs,
    ):
        # Encodes samples with our encoder and with the FFmpeg CLI, and checks
        # that both decoded outputs are equal

        if get_ffmpeg_major_version() == 4 and format == "wav":
            pytest.skip("Swresample with FFmpeg 4 doesn't work on wav files")
        if IS_WINDOWS and get_ffmpeg_major_version() <= 5 and format == "mp3":
            # TODO: https://github.com/pytorch/torchcodec/issues/837
            pytest.skip("Encoding mp3 on Windows is weirdly buggy")

        encoded_by_ffmpeg = tmp_path / f"ffmpeg_output.{format}"
        subprocess.run(
            ["ffmpeg", "-i", str(asset.path)]
            + (["-b:a", f"{bit_rate}"] if bit_rate is not None else [])
            + (["-ac", f"{num_channels}"] if num_channels is not None else [])
            + ["-ar", f"{sample_rate}"]
            + [
                str(encoded_by_ffmpeg),
            ],
            capture_output=True,
            check=True,
        )

        encoder = AudioEncoder(self.decode(asset).data, sample_rate=asset.sample_rate)
        params = dict(
            bit_rate=bit_rate, num_channels=num_channels, sample_rate=sample_rate
        )
        if method == "to_file":
            encoded_by_us = tmp_path / f"output.{format}"
            encoder.to_file(dest=str(encoded_by_us), **params)
        elif method == "to_tensor":
            encoded_by_us = encoder.to_tensor(format=format, **params)
        elif method == "to_file_like":
            file_like = io.BytesIO()
            encoder.to_file_like(file_like, format=format, **params)
            encoded_by_us = file_like.getvalue()
        else:
            raise ValueError(f"Unknown method: {method}")

        captured = capfd.readouterr()
        if format == "wav":
            assert "Timestamps are unset in a packet" not in captured.err
        if format == "mp3":
            assert "Queue input is backward in time" not in captured.err
        if format in ("flac", "wav"):
            assert "Encoder did not produce proper pts" not in captured.err
        if format in ("flac", "mp3"):
            assert "Application provided invalid" not in captured.err

        assert_close = torch.testing.assert_close
        if sample_rate != asset.sample_rate:
            rtol, atol = 0, 1e-3
            if sys.platform == "darwin":
                assert_close = partial(assert_tensor_close_on_at_least, percentage=99)
        elif format == "wav":
            rtol, atol = 0, 1e-4
        elif format == "mp3" and asset is SINE_MONO_S32 and num_channels == 2:
            # Not sure why, this one needs slightly higher tol. With default
            # tolerances, the check fails on ~1% of the samples, so that's
            # probably fine. It might be that the FFmpeg CLI doesn't rely on
            # libswresample for converting channels?
            rtol, atol = 0, 1e-3
        else:
            rtol, atol = None, None

        if IS_WINDOWS_WITH_FFMPEG_LE_70 and format == "mp3":
            # We're getting a "Could not open input file" on Windows mp3 files when decoding.
            # TODO: https://github.com/pytorch/torchcodec/issues/837
            return

        samples_by_us = self.decode(encoded_by_us)
        samples_by_ffmpeg = self.decode(encoded_by_ffmpeg)

        assert_close(
            samples_by_us.data,
            samples_by_ffmpeg.data,
            rtol=rtol,
            atol=atol,
        )
        assert samples_by_us.pts_seconds == samples_by_ffmpeg.pts_seconds
        assert samples_by_us.duration_seconds == samples_by_ffmpeg.duration_seconds
        assert samples_by_us.sample_rate == samples_by_ffmpeg.sample_rate

        if method == "to_file":
            validate_frames_properties(actual=encoded_by_us, expected=encoded_by_ffmpeg)

    @pytest.mark.parametrize("asset", (NASA_AUDIO_MP3, SINE_MONO_S32))
    @pytest.mark.parametrize("bit_rate", (None, 0, 44_100, 999_999_999))
    @pytest.mark.parametrize("num_channels", (None, 1, 2))
    @pytest.mark.parametrize("format", ("mp3", "wav", "flac"))
    @pytest.mark.parametrize("method", ("to_tensor", "to_file_like"))
    def test_against_to_file(
        self, asset, bit_rate, num_channels, format, tmp_path, method
    ):
        if get_ffmpeg_major_version() == 4 and format == "wav":
            pytest.skip("Swresample with FFmpeg 4 doesn't work on wav files")
        if IS_WINDOWS and get_ffmpeg_major_version() <= 5 and format == "mp3":
            # TODO: https://github.com/pytorch/torchcodec/issues/837
            pytest.skip("Encoding mp3 on Windows is weirdly buggy")

        encoder = AudioEncoder(self.decode(asset).data, sample_rate=asset.sample_rate)

        params = dict(bit_rate=bit_rate, num_channels=num_channels)
        encoded_file = tmp_path / f"output.{format}"
        encoder.to_file(dest=encoded_file, **params)

        if method == "to_tensor":
            encoded_output = encoder.to_tensor(
                format=format, bit_rate=bit_rate, num_channels=num_channels
            )
        elif method == "to_file_like":
            file_like = io.BytesIO()
            encoder.to_file_like(
                file_like, format=format, bit_rate=bit_rate, num_channels=num_channels
            )
            encoded_output = file_like.getvalue()
        else:
            raise ValueError(f"Unknown method: {method}")

        if not (IS_WINDOWS_WITH_FFMPEG_LE_70 and format == "mp3"):
            # We're getting a "Could not open input file" on Windows mp3 files when decoding.
            # TODO: https://github.com/pytorch/torchcodec/issues/837
            torch.testing.assert_close(
                self.decode(encoded_file).data, self.decode(encoded_output).data
            )

    def test_encode_to_tensor_long_output(self):
        # Check that we support re-allocating the output tensor when the encoded
        # data is large.
        samples = torch.rand(1, int(1e7))
        encoded_tensor = AudioEncoder(samples, sample_rate=16_000).to_tensor(
            format="flac", bit_rate=44_000
        )

        # Note: this should be in sync with its C++ counterpart for the test to
        # be meaningful.
        INITIAL_TENSOR_SIZE = 10_000_000
        assert encoded_tensor.numel() > INITIAL_TENSOR_SIZE

        torch.testing.assert_close(self.decode(encoded_tensor).data, samples)

    @pytest.mark.parametrize("method", ("to_file", "to_tensor", "to_file_like"))
    def test_contiguity(self, method, tmp_path):
        # Ensure that 2 waveforms with the same values are encoded in the same
        # way, regardless of their memory layout. Here we encode 2 equal
        # waveforms, one is row-aligned while the other is column-aligned.

        num_samples = 10_000  # per channel
        contiguous_samples = torch.rand(2, num_samples).contiguous()
        assert contiguous_samples.stride() == (num_samples, 1)

        non_contiguous_samples = contiguous_samples.T.contiguous().T
        assert non_contiguous_samples.stride() == (1, 2)

        torch.testing.assert_close(
            contiguous_samples, non_contiguous_samples, rtol=0, atol=0
        )

        def encode_to_tensor(samples):
            params = dict(bit_rate=44_000)
            if method == "to_file":
                dest = str(tmp_path / "output.flac")
                AudioEncoder(samples, sample_rate=16_000).to_file(dest=dest, **params)
                with open(dest, "rb") as f:
                    return torch.frombuffer(f.read(), dtype=torch.uint8)
            elif method == "to_tensor":
                return AudioEncoder(samples, sample_rate=16_000).to_tensor(
                    format="flac", **params
                )
            elif method == "to_file_like":
                file_like = io.BytesIO()
                AudioEncoder(samples, sample_rate=16_000).to_file_like(
                    file_like, format="flac", **params
                )
                return torch.frombuffer(file_like.getvalue(), dtype=torch.uint8)
            else:
                raise ValueError(f"Unknown method: {method}")

        encoded_from_contiguous = encode_to_tensor(contiguous_samples)
        encoded_from_non_contiguous = encode_to_tensor(non_contiguous_samples)

        torch.testing.assert_close(
            encoded_from_contiguous, encoded_from_non_contiguous, rtol=0, atol=0
        )

    @pytest.mark.skip(
        reason="Flaky test, see https://github.com/pytorch/torchcodec/issues/724"
    )
    @pytest.mark.parametrize("num_channels_input", (1, 2))
    @pytest.mark.parametrize("num_channels_output", (1, 2, None))
    @pytest.mark.parametrize("method", ("to_file", "to_tensor", "to_file_like"))
    def test_num_channels(
        self, num_channels_input, num_channels_output, method, tmp_path
    ):
        # We just check that the num_channels parameter is respected.
        # Correctness is checked in other tests (like test_against_cli())

        sample_rate = 16_000
        source_samples = torch.rand(num_channels_input, 1_000)
        format = "flac"

        encoder = AudioEncoder(source_samples, sample_rate=sample_rate)
        params = dict(num_channels=num_channels_output)

        if method == "to_file":
            encoded_path = str(tmp_path / f"output.{format}")
            encoded_source = encoded_path
            encoder.to_file(dest=encoded_path, **params)
        elif method == "to_tensor":
            encoded_source = encoder.to_tensor(format=format, **params)
        elif method == "to_file_like":
            file_like = io.BytesIO()
            encoder.to_file_like(file_like, format=format, **params)
            encoded_source = file_like.getvalue()
        else:
            raise ValueError(f"Unknown method: {method}")

        if num_channels_output is None:
            num_channels_output = num_channels_input
        assert self.decode(encoded_source).data.shape[0] == num_channels_output

    def test_1d_samples(self):
        # smoke test making sure 1D samples are supported
        samples_1d, sample_rate = torch.rand(1000), 16_000
        samples_2d = samples_1d[None, :]

        torch.testing.assert_close(
            AudioEncoder(samples_1d, sample_rate=sample_rate).to_tensor("wav"),
            AudioEncoder(samples_2d, sample_rate=sample_rate).to_tensor("wav"),
        )

    def test_to_file_like_custom_file_object(self, tmp_path):
        class CustomFileObject:
            def __init__(self):
                self._file = io.BytesIO()

            def write(self, data):
                return self._file.write(data)

            def seek(self, offset, whence=0):
                return self._file.seek(offset, whence)

            def get_encoded_data(self):
                return self._file.getvalue()

        asset = NASA_AUDIO_MP3
        source_samples = self.decode(asset).data
        encoder = AudioEncoder(source_samples, sample_rate=asset.sample_rate)

        file_like = CustomFileObject()
        encoder.to_file_like(file_like, format="flac")

        decoded_samples = self.decode(file_like.get_encoded_data())

        torch.testing.assert_close(
            decoded_samples.data,
            source_samples,
            rtol=0,
            atol=1e-4,
        )

    def test_to_file_like_real_file(self, tmp_path):
        """Test to_file_like with a real file opened in binary write mode."""
        asset = NASA_AUDIO_MP3
        source_samples = self.decode(asset).data
        encoder = AudioEncoder(source_samples, sample_rate=asset.sample_rate)

        file_path = tmp_path / "test_file_like.wav"

        with open(file_path, "wb") as file_like:
            encoder.to_file_like(file_like, format="flac")

        decoded_samples = self.decode(str(file_path))
        torch.testing.assert_close(
            decoded_samples.data, source_samples, rtol=0, atol=1e-4
        )

    def test_to_file_like_bad_methods(self):
        asset = NASA_AUDIO_MP3
        source_samples = self.decode(asset).data
        encoder = AudioEncoder(source_samples, sample_rate=asset.sample_rate)

        class NoWriteMethod:
            def seek(self, offset, whence=0):
                return 0

        with pytest.raises(
            RuntimeError, match="File like object must implement a write method"
        ):
            encoder.to_file_like(NoWriteMethod(), format="wav")

        class NoSeekMethod:
            def write(self, data):
                return len(data)

        with pytest.raises(
            RuntimeError, match="File like object must implement a seek method"
        ):
            encoder.to_file_like(NoSeekMethod(), format="wav")


class TestVideoEncoder:
    def decode(self, source=None) -> torch.Tensor:
        return VideoDecoder(source).get_frames_in_range(start=0, stop=60)

    @pytest.mark.parametrize("method", ("to_file", "to_tensor", "to_file_like"))
    def test_bad_input_parameterized(self, tmp_path, method):
        if method == "to_file":
            valid_params = dict(dest=str(tmp_path / "output.mp4"))
        elif method == "to_tensor":
            valid_params = dict(format="mp4")
        elif method == "to_file_like":
            valid_params = dict(file_like=io.BytesIO(), format="mp4")
        else:
            raise ValueError(f"Unknown method: {method}")

        with pytest.raises(
            ValueError, match="Expected uint8 frames, got frames.dtype = torch.float32"
        ):
            encoder = VideoEncoder(
                frames=torch.rand(5, 3, 64, 64),
                frame_rate=30,
            )
            getattr(encoder, method)(**valid_params)

        with pytest.raises(
            ValueError, match=r"Expected 4D frames, got frames.shape = torch.Size"
        ):
            encoder = VideoEncoder(
                frames=torch.zeros(10),
                frame_rate=30,
            )
            getattr(encoder, method)(**valid_params)

        with pytest.raises(
            RuntimeError, match=r"frame must have 3 channels \(R, G, B\), got 2"
        ):
            encoder = VideoEncoder(
                frames=torch.zeros((5, 2, 64, 64), dtype=torch.uint8),
                frame_rate=30,
            )
            getattr(encoder, method)(**valid_params)

<<<<<<< HEAD
    def test_bad_input(self):
=======
        with pytest.raises(RuntimeError, match=r"crf=-10 is out of valid range"):
            encoder = VideoEncoder(
                frames=torch.zeros((5, 3, 64, 64), dtype=torch.uint8),
                frame_rate=30,
            )
            getattr(encoder, method)(**valid_params, crf=-10)

    @pytest.mark.parametrize("method", ["to_file", "to_tensor", "to_file_like"])
    @pytest.mark.parametrize("crf", [23, 23.5, -0.9])
    def test_crf_valid_values(self, method, crf, tmp_path):
        if method == "to_file":
            valid_params = {"dest": str(tmp_path / "test.mp4")}
        elif method == "to_tensor":
            valid_params = {"format": "mp4"}
        elif method == "to_file_like":
            valid_params = dict(file_like=io.BytesIO(), format="mp4")
        else:
            raise ValueError(f"Unknown method: {method}")

        encoder = VideoEncoder(
            frames=torch.zeros((5, 3, 64, 64), dtype=torch.uint8),
            frame_rate=30,
        )
        getattr(encoder, method)(**valid_params, crf=crf)

    def test_bad_input(self, tmp_path):
>>>>>>> b7e52fb1
        encoder = VideoEncoder(
            frames=torch.zeros((5, 3, 64, 64), dtype=torch.uint8),
            frame_rate=30,
        )

        with pytest.raises(
            RuntimeError,
            match=r"Couldn't allocate AVFormatContext. The destination file is ./file.bad_extension, check the desired extension\?",
        ):
            encoder.to_file("./file.bad_extension")

        with pytest.raises(
            RuntimeError,
            match=r"avio_open failed. The destination file is ./bad/path.mp3, make sure it's a valid path\?",
        ):
            encoder.to_file("./bad/path.mp3")

        with pytest.raises(
            RuntimeError,
            match=r"Couldn't allocate AVFormatContext. Check the desired format\? Got format=bad_format",
        ):
            encoder.to_tensor(format="bad_format")

        with pytest.raises(
            RuntimeError,
            match=r"avcodec_open2 failed: Invalid argument",
        ):
            encoder.to_tensor(format="mp4", preset="fake_preset")

    @pytest.mark.parametrize("method", ("to_file", "to_tensor", "to_file_like"))
    def test_pixel_format_errors(self, method, tmp_path):
        frames = torch.zeros((5, 3, 64, 64), dtype=torch.uint8)
        encoder = VideoEncoder(frames, frame_rate=30)

        if method == "to_file":
            valid_params = dict(dest=str(tmp_path / "output.mp4"))
        elif method == "to_tensor":
            valid_params = dict(format="mp4")
        elif method == "to_file_like":
            valid_params = dict(file_like=io.BytesIO(), format="mp4")

        with pytest.raises(
            RuntimeError,
            match=r"Unknown pixel format: invalid_pix_fmt[\s\S]*Supported pixel formats.*yuv420p",
        ):
            getattr(encoder, method)(**valid_params, pixel_format="invalid_pix_fmt")

        with pytest.raises(
            RuntimeError,
            match=r"Specified pixel format rgb24 is not supported[\s\S]*Supported pixel formats.*yuv420p",
        ):
            getattr(encoder, method)(**valid_params, pixel_format="rgb24")

    @pytest.mark.parametrize("method", ("to_file", "to_tensor", "to_file_like"))
    def test_contiguity(self, method, tmp_path):
        # Ensure that 2 sets of video frames with the same pixel values are encoded
        # in the same way, regardless of their memory layout. Here we encode 2 equal
        # frame tensors, one is contiguous while the other is non-contiguous.

        num_frames, channels, height, width = 5, 3, 64, 64
        contiguous_frames = torch.randint(
            0, 256, size=(num_frames, channels, height, width), dtype=torch.uint8
        ).contiguous()
        assert contiguous_frames.is_contiguous()

        # Permute NCHW to NHWC, then update the memory layout, then permute back
        non_contiguous_frames = (
            contiguous_frames.permute(0, 2, 3, 1).contiguous().permute(0, 3, 1, 2)
        )
        assert non_contiguous_frames.stride() != contiguous_frames.stride()
        assert not non_contiguous_frames.is_contiguous()
        assert non_contiguous_frames.is_contiguous(memory_format=torch.channels_last)

        torch.testing.assert_close(
            contiguous_frames, non_contiguous_frames, rtol=0, atol=0
        )

        def encode_to_tensor(frames):
            if method == "to_file":
                dest = str(tmp_path / "output.mp4")
                VideoEncoder(frames, frame_rate=30).to_file(dest=dest)
                with open(dest, "rb") as f:
                    return torch.frombuffer(f.read(), dtype=torch.uint8)
            elif method == "to_tensor":
                return VideoEncoder(frames, frame_rate=30).to_tensor(format="mp4")
            elif method == "to_file_like":
                file_like = io.BytesIO()
                VideoEncoder(frames, frame_rate=30).to_file_like(
                    file_like, format="mp4"
                )
                return torch.frombuffer(file_like.getvalue(), dtype=torch.uint8)
            else:
                raise ValueError(f"Unknown method: {method}")

        encoded_from_contiguous = encode_to_tensor(contiguous_frames)
        encoded_from_non_contiguous = encode_to_tensor(non_contiguous_frames)

        torch.testing.assert_close(
            encoded_from_contiguous, encoded_from_non_contiguous, rtol=0, atol=0
        )

    @pytest.mark.parametrize(
        "format", ("mov", "mp4", "mkv", pytest.param("webm", marks=pytest.mark.slow))
    )
    @pytest.mark.parametrize("method", ("to_file", "to_tensor", "to_file_like"))
    def test_round_trip(self, tmp_path, format, method):
        # Test that decode(encode(decode(frames))) == decode(frames)
        ffmpeg_version = get_ffmpeg_major_version()
        if format == "webm" and (
            ffmpeg_version == 4 or (IS_WINDOWS and ffmpeg_version in (6, 7))
        ):
            pytest.skip("Codec for webm is not available in this FFmpeg installation.")
        source_frames = self.decode(TEST_SRC_2_720P.path).data

        # Frame rate is fixed with num frames decoded
        encoder = VideoEncoder(frames=source_frames, frame_rate=30)

        if method == "to_file":
            encoded_path = str(tmp_path / f"encoder_output.{format}")
            encoder.to_file(dest=encoded_path, pixel_format="yuv444p", crf=0)
            round_trip_frames = self.decode(encoded_path).data
        elif method == "to_tensor":
            encoded_tensor = encoder.to_tensor(
                format=format, pixel_format="yuv444p", crf=0
            )
            round_trip_frames = self.decode(encoded_tensor).data
        elif method == "to_file_like":
            file_like = io.BytesIO()
            encoder.to_file_like(
                file_like=file_like, format=format, pixel_format="yuv444p", crf=0
            )
            round_trip_frames = self.decode(file_like.getvalue()).data
        else:
            raise ValueError(f"Unknown method: {method}")

        assert source_frames.shape == round_trip_frames.shape
        assert source_frames.dtype == round_trip_frames.dtype

        atol = 3 if format == "webm" else 2
        for s_frame, rt_frame in zip(source_frames, round_trip_frames):
            assert psnr(s_frame, rt_frame) > 30
            torch.testing.assert_close(s_frame, rt_frame, atol=atol, rtol=0)

    @pytest.mark.parametrize(
        "format",
        (
            "mov",
            "mp4",
            "avi",
            "mkv",
            "flv",
            "gif",
            pytest.param("webm", marks=pytest.mark.slow),
        ),
    )
    @pytest.mark.parametrize("method", ("to_tensor", "to_file_like"))
    def test_against_to_file(self, tmp_path, format, method):
        # Test that to_file, to_tensor, and to_file_like produce the same results
        ffmpeg_version = get_ffmpeg_major_version()
        if format == "webm" and (
            ffmpeg_version == 4 or (IS_WINDOWS and ffmpeg_version in (6, 7))
        ):
            pytest.skip("Codec for webm is not available in this FFmpeg installation.")

        source_frames = self.decode(TEST_SRC_2_720P.path).data
        encoder = VideoEncoder(frames=source_frames, frame_rate=30)

        encoded_file = tmp_path / f"output.{format}"
        encoder.to_file(dest=encoded_file, crf=0)

        if method == "to_tensor":
            encoded_output = encoder.to_tensor(format=format, crf=0)
        else:  # to_file_like
            file_like = io.BytesIO()
            encoder.to_file_like(file_like=file_like, format=format, crf=0)
            encoded_output = file_like.getvalue()

        torch.testing.assert_close(
            self.decode(encoded_file).data,
            self.decode(encoded_output).data,
            atol=0,
            rtol=0,
        )

    @pytest.mark.skipif(in_fbcode(), reason="ffmpeg CLI not available")
    @pytest.mark.parametrize(
        "format",
        (
            "mov",
            "mp4",
            "avi",
            "mkv",
            "flv",
            pytest.param("webm", marks=pytest.mark.slow),
        ),
    )
    @pytest.mark.parametrize(
        "encode_params",
        [
            {"pixel_format": "yuv444p", "crf": 0, "preset": None},
            {"pixel_format": "yuv420p", "crf": 30, "preset": None},
            {"pixel_format": "yuv420p", "crf": None, "preset": "ultrafast"},
            {"pixel_format": "yuv420p", "crf": None, "preset": None},
        ],
    )
    def test_video_encoder_against_ffmpeg_cli(self, tmp_path, format, encode_params):
        ffmpeg_version = get_ffmpeg_major_version()
        if format == "webm" and (
            ffmpeg_version == 4 or (IS_WINDOWS and ffmpeg_version in (6, 7))
        ):
            pytest.skip("Codec for webm is not available in this FFmpeg installation.")

        pixel_format = encode_params["pixel_format"]
        crf = encode_params["crf"]
        preset = encode_params["preset"]

        if format in ("avi", "flv") and pixel_format == "yuv444p":
            pytest.skip(f"Default codec for {format} does not support {pixel_format}")

        source_frames = self.decode(TEST_SRC_2_720P.path).data

        # Encode with FFmpeg CLI
        temp_raw_path = str(tmp_path / "temp_input.raw")
        with open(temp_raw_path, "wb") as f:
            f.write(source_frames.permute(0, 2, 3, 1).cpu().numpy().tobytes())

        ffmpeg_encoded_path = str(tmp_path / f"ffmpeg_output.{format}")
        frame_rate = 30
        # Some codecs (ex. MPEG4) do not support CRF or preset.
        # Flags not supported by the selected codec will be ignored.
        ffmpeg_cmd = [
            "ffmpeg",
            "-y",
            "-f",
            "rawvideo",
            "-pix_fmt",
            "rgb24",  # Input format
            "-s",
            f"{source_frames.shape[3]}x{source_frames.shape[2]}",
            "-r",
            str(frame_rate),
            "-i",
            temp_raw_path,
        ]
        if pixel_format is not None:  # Output format
            ffmpeg_cmd.extend(["-pix_fmt", pixel_format])
        if preset is not None:
            ffmpeg_cmd.extend(["-preset", preset])
        if crf is not None:
            ffmpeg_cmd.extend(["-crf", str(crf)])
        # Output path must be last
        ffmpeg_cmd.append(ffmpeg_encoded_path)
        subprocess.run(ffmpeg_cmd, check=True)

        # Encode with our video encoder
        encoder_output_path = str(tmp_path / f"encoder_output.{format}")
        encoder = VideoEncoder(frames=source_frames, frame_rate=frame_rate)
        encoder.to_file(
            dest=encoder_output_path,
            pixel_format=pixel_format,
            crf=crf,
            preset=preset,
        )

        ffmpeg_frames = self.decode(ffmpeg_encoded_path).data
        encoder_frames = self.decode(encoder_output_path).data

        assert ffmpeg_frames.shape[0] == encoder_frames.shape[0]

        # If FFmpeg selects a codec or pixel format that uses qscale (not crf),
        # the VideoEncoder outputs *slightly* different frames.
        # There may be additional subtle differences in the encoder.
        percentage = 94 if ffmpeg_version == 6 or format == "avi" else 99

        # Check that PSNR between both encoded versions is high
        for ff_frame, enc_frame in zip(ffmpeg_frames, encoder_frames):
            res = psnr(ff_frame, enc_frame)
            assert res > 30
            assert_tensor_close_on_at_least(
                ff_frame, enc_frame, percentage=percentage, atol=2
            )

    def test_to_file_like_custom_file_object(self):
        """Test to_file_like with a custom file-like object that implements write and seek."""

        class CustomFileObject:
            def __init__(self):
                self._file = io.BytesIO()

            def write(self, data):
                return self._file.write(data)

            def seek(self, offset, whence=0):
                return self._file.seek(offset, whence)

            def get_encoded_data(self):
                return self._file.getvalue()

        source_frames = self.decode(TEST_SRC_2_720P.path).data
        encoder = VideoEncoder(frames=source_frames, frame_rate=30)

        file_like = CustomFileObject()
        encoder.to_file_like(file_like, format="mp4", pixel_format="yuv444p", crf=0)
        decoded_frames = self.decode(file_like.get_encoded_data())

        torch.testing.assert_close(
            decoded_frames.data,
            source_frames,
            atol=2,
            rtol=0,
        )

    def test_to_file_like_real_file(self, tmp_path):
        """Test to_file_like with a real file opened in binary write mode."""
        source_frames = self.decode(TEST_SRC_2_720P.path).data
        encoder = VideoEncoder(frames=source_frames, frame_rate=30)

        file_path = tmp_path / "test_file_like.mp4"

        with open(file_path, "wb") as file_like:
            encoder.to_file_like(file_like, format="mp4", pixel_format="yuv444p", crf=0)
        decoded_frames = self.decode(str(file_path))

        torch.testing.assert_close(
            decoded_frames.data,
            source_frames,
            atol=2,
            rtol=0,
        )

    def test_to_file_like_bad_methods(self):
        source_frames = self.decode(TEST_SRC_2_720P.path).data
        encoder = VideoEncoder(frames=source_frames, frame_rate=30)

        class NoWriteMethod:
            def seek(self, offset, whence=0):
                return 0

        with pytest.raises(
            RuntimeError, match="File like object must implement a write method"
        ):
            encoder.to_file_like(NoWriteMethod(), format="mp4")

        class NoSeekMethod:
            def write(self, data):
                return len(data)

        with pytest.raises(
            RuntimeError, match="File like object must implement a seek method"
        ):
            encoder.to_file_like(NoSeekMethod(), format="mp4")<|MERGE_RESOLUTION|>--- conflicted
+++ resolved
@@ -610,15 +610,18 @@
             )
             getattr(encoder, method)(**valid_params)
 
-<<<<<<< HEAD
-    def test_bad_input(self):
-=======
         with pytest.raises(RuntimeError, match=r"crf=-10 is out of valid range"):
             encoder = VideoEncoder(
                 frames=torch.zeros((5, 3, 64, 64), dtype=torch.uint8),
                 frame_rate=30,
             )
             getattr(encoder, method)(**valid_params, crf=-10)
+
+        with pytest.raises(
+            RuntimeError,
+            match=r"avcodec_open2 failed: Invalid argument",
+        ):
+            encoder.to_tensor(format="mp4", preset="fake_preset")
 
     @pytest.mark.parametrize("method", ["to_file", "to_tensor", "to_file_like"])
     @pytest.mark.parametrize("crf", [23, 23.5, -0.9])
@@ -638,8 +641,7 @@
         )
         getattr(encoder, method)(**valid_params, crf=crf)
 
-    def test_bad_input(self, tmp_path):
->>>>>>> b7e52fb1
+    def test_bad_input(self):
         encoder = VideoEncoder(
             frames=torch.zeros((5, 3, 64, 64), dtype=torch.uint8),
             frame_rate=30,
@@ -662,12 +664,6 @@
             match=r"Couldn't allocate AVFormatContext. Check the desired format\? Got format=bad_format",
         ):
             encoder.to_tensor(format="bad_format")
-
-        with pytest.raises(
-            RuntimeError,
-            match=r"avcodec_open2 failed: Invalid argument",
-        ):
-            encoder.to_tensor(format="mp4", preset="fake_preset")
 
     @pytest.mark.parametrize("method", ("to_file", "to_tensor", "to_file_like"))
     def test_pixel_format_errors(self, method, tmp_path):
