--- conflicted
+++ resolved
@@ -201,34 +201,22 @@
 
     @pytest.mark.skipif(in_fbcode(), reason="TODO: enable ffmpeg CLI")
     @pytest.mark.parametrize("asset", (NASA_AUDIO_MP3, SINE_MONO_S32))
-    # @pytest.mark.parametrize("asset", (SINE_MONO_S32,))
-    # @pytest.mark.parametrize("asset", (NASA_AUDIO_MP3,))
     @pytest.mark.parametrize("bit_rate", (None, 0, 44_100, 999_999_999))
-    # @pytest.mark.parametrize("bit_rate", (None,))
     @pytest.mark.parametrize("num_channels", (None, 1, 2))
-    # @pytest.mark.parametrize("num_channels", (None,))
-    # @pytest.mark.parametrize("sample_rate", (None, 32_000))
-    # @pytest.mark.parametrize("sample_rate", (32_000,))
     @pytest.mark.parametrize("sample_rate", (8_000, 32_000))
     @pytest.mark.parametrize("format", ("mp3", "wav", "flac"))
-    # @pytest.mark.parametrize("format", ("mp3", "flac",))
     @pytest.mark.parametrize("method", ("to_file", "to_tensor"))
-<<<<<<< HEAD
-    # @pytest.mark.parametrize("method", ("to_file",))  # , "to_tensor"))
-    def test_against_cli(
-        self, asset, bit_rate, num_channels, sample_rate, format, method, tmp_path
-=======
     def test_against_cli(
         self,
         asset,
         bit_rate,
         num_channels,
+        sample_rate,
         format,
         method,
         tmp_path,
         capfd,
         with_ffmpeg_debug_logs,
->>>>>>> 7945e6ae
     ):
         # Encodes samples with our encoder and with the FFmpeg CLI, and checks
         # that both decoded outputs are equal
@@ -249,16 +237,10 @@
             check=True,
         )
 
-<<<<<<< HEAD
-        encoder = AudioEncoder(self.decode(asset), sample_rate=asset.sample_rate)
+        encoder = AudioEncoder(self.decode(asset).data, sample_rate=asset.sample_rate)
         params = dict(
             bit_rate=bit_rate, num_channels=num_channels, sample_rate=sample_rate
         )
-=======
-        encoder = AudioEncoder(self.decode(asset).data, sample_rate=asset.sample_rate)
-
-        params = dict(bit_rate=bit_rate, num_channels=num_channels)
->>>>>>> 7945e6ae
         if method == "to_file":
             encoded_by_us = tmp_path / f"output.{format}"
             encoder.to_file(dest=str(encoded_by_us), **params)
@@ -285,27 +267,13 @@
             rtol, atol = 0, 1e-3
         else:
             rtol, atol = None, None
-<<<<<<< HEAD
-
-        # TODO REMOVE ALL THIS
+
         rtol, atol = 0, 1e-3
-        a, b = self.decode(encoded_by_ffmpeg), self.decode(encoded_by_us)
-        min_len = min(a.shape[1], b.shape[1]) - 2000
-
-        torch.testing.assert_close(
-            # self.decode(encoded_by_ffmpeg)[:, :417000],
-            # self.decode(encoded_by_us)[:, :417000],
-            a[:, :min_len],
-            b[:, :min_len],
-            # self.decode(encoded_by_ffmpeg),
-            # self.decode(encoded_by_us),
-=======
         samples_by_us = self.decode(encoded_by_us)
         samples_by_ffmpeg = self.decode(encoded_by_ffmpeg)
         torch.testing.assert_close(
             samples_by_us.data,
             samples_by_ffmpeg.data,
->>>>>>> 7945e6ae
             rtol=rtol,
             atol=atol,
         )
