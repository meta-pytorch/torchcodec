import io
import json
import os
import platform
import re
import subprocess
import sys
from functools import partial
from pathlib import Path

import pytest
import torch
from torchcodec.decoders import AudioDecoder, VideoDecoder

from torchcodec.encoders import AudioEncoder, VideoEncoder

from .utils import (
    assert_tensor_close_on_at_least,
    get_ffmpeg_major_version,
    get_ffmpeg_minor_version,
    in_fbcode,
<<<<<<< HEAD
=======
    IN_GITHUB_CI,
>>>>>>> f827b0e2
    IS_WINDOWS,
    NASA_AUDIO_MP3,
    needs_ffmpeg_cli,
    psnr,
    SINE_MONO_S32,
    TEST_SRC_2_720P,
    TestContainerFile,
)

IS_WINDOWS_WITH_FFMPEG_LE_70 = IS_WINDOWS and (
    get_ffmpeg_major_version() < 7
    or (get_ffmpeg_major_version() == 7 and get_ffmpeg_minor_version() == 0)
)


@pytest.fixture
def with_ffmpeg_debug_logs():
    # Fixture that sets the ffmpeg logs to DEBUG mode
    previous_log_level = os.environ.get("TORCHCODEC_FFMPEG_LOG_LEVEL", "QUIET")
    os.environ["TORCHCODEC_FFMPEG_LOG_LEVEL"] = "DEBUG"
    yield
    os.environ["TORCHCODEC_FFMPEG_LOG_LEVEL"] = previous_log_level


def validate_frames_properties(*, actual: Path, expected: Path):
    # actual and expected are files containing encoded audio data.  We call
    # `ffprobe` on both, and assert that the frame properties match (pts,
    # duration, etc.)

    frames_actual, frames_expected = (
        json.loads(
            subprocess.run(
                [
                    "ffprobe",
                    "-v",
                    "error",
                    "-hide_banner",
                    "-select_streams",
                    "a:0",
                    "-show_frames",
                    "-of",
                    "json",
                    f"{f}",
                ],
                check=True,
                capture_output=True,
                text=True,
            ).stdout
        )["frames"]
        for f in (actual, expected)
    )

    # frames_actual and frames_expected are both a list of dicts, each dict
    # corresponds to a frame and each key-value pair corresponds to a frame
    # property like pts, nb_samples, etc., similar to the AVFrame fields.
    assert isinstance(frames_actual, list)
    assert all(isinstance(d, dict) for d in frames_actual)

    assert len(frames_actual) > 3  # arbitrary sanity check
    assert len(frames_actual) == len(frames_expected)

    # non-exhaustive list of the props we want to test for:
    required_props = (
        "pts",
        "pts_time",
        "sample_fmt",
        "nb_samples",
        "channels",
        "duration",
        "duration_time",
    )

    for frame_index, (d_actual, d_expected) in enumerate(
        zip(frames_actual, frames_expected)
    ):
        if get_ffmpeg_major_version() >= 6:
            assert all(required_prop in d_expected for required_prop in required_props)

        for prop in d_expected:
            if prop == "pkt_pos":
                # pkt_pos is the position of the packet *in bytes* in its
                # stream. We don't always match FFmpeg exactly on this,
                # typically on compressed formats like mp3. It's probably
                # because we are not writing the exact same headers, or
                # something like this. In any case, this doesn't seem to be
                # critical.
                continue
            assert (
                d_actual[prop] == d_expected[prop]
            ), f"\nComparing: {actual}\nagainst reference: {expected},\nthe {prop} property is different at frame {frame_index}:"


class TestAudioEncoder:

    def decode(self, source) -> torch.Tensor:
        if isinstance(source, TestContainerFile):
            source = str(source.path)
        return AudioDecoder(source).get_all_samples()

    def test_bad_input(self):
        with pytest.raises(ValueError, match="Expected samples to be a Tensor"):
            AudioEncoder(samples=123, sample_rate=32_000)
        with pytest.raises(ValueError, match="Expected 1D or 2D samples"):
            AudioEncoder(samples=torch.rand(3, 4, 5), sample_rate=32_000)
        with pytest.raises(ValueError, match="Expected float32 samples"):
            AudioEncoder(
                samples=torch.rand(10, 10, dtype=torch.float64), sample_rate=32_000
            )
        with pytest.raises(ValueError, match="sample_rate = 0 must be > 0"):
            AudioEncoder(samples=torch.rand(10, 10), sample_rate=0)

        encoder = AudioEncoder(samples=torch.rand(2, 100), sample_rate=32_000)

        bad_path = "/bad/path.mp3"
        with pytest.raises(
            RuntimeError,
            match=f"avio_open failed. The destination file is {bad_path}, make sure it's a valid path",
        ):
            encoder.to_file(dest=bad_path)

        bad_extension = "output.bad_extension"
        with pytest.raises(RuntimeError, match="check the desired extension"):
            encoder.to_file(dest=bad_extension)

        bad_format = "bad_format"
        with pytest.raises(
            RuntimeError,
            match=re.escape(f"Check the desired format? Got format={bad_format}"),
        ):
            encoder.to_tensor(format=bad_format)

    @pytest.mark.parametrize("method", ("to_file", "to_tensor", "to_file_like"))
    def test_bad_input_parametrized(self, method, tmp_path):
        if method == "to_file":
            valid_params = dict(dest=str(tmp_path / "output.mp3"))
        elif method == "to_tensor":
            valid_params = dict(format="mp3")
        elif method == "to_file_like":
            valid_params = dict(file_like=io.BytesIO(), format="mp3")
        else:
            raise ValueError(f"Unknown method: {method}")

        decoder = AudioEncoder(self.decode(NASA_AUDIO_MP3).data, sample_rate=10)
        avcodec_open2_failed_msg = "avcodec_open2 failed: Invalid argument"
        with pytest.raises(
            RuntimeError,
            match=(
                avcodec_open2_failed_msg
                if IS_WINDOWS_WITH_FFMPEG_LE_70
                else "invalid sample rate=10"
            ),
        ):
            getattr(decoder, method)(**valid_params)

        decoder = AudioEncoder(
            self.decode(NASA_AUDIO_MP3).data, sample_rate=NASA_AUDIO_MP3.sample_rate
        )
        with pytest.raises(
            RuntimeError,
            match=(
                avcodec_open2_failed_msg
                if IS_WINDOWS_WITH_FFMPEG_LE_70
                else "invalid sample rate=10"
            ),
        ):
            getattr(decoder, method)(sample_rate=10, **valid_params)
        with pytest.raises(
            RuntimeError,
            match=(
                avcodec_open2_failed_msg
                if IS_WINDOWS_WITH_FFMPEG_LE_70
                else "invalid sample rate=99999999"
            ),
        ):
            getattr(decoder, method)(sample_rate=99999999, **valid_params)
        with pytest.raises(RuntimeError, match="bit_rate=-1 must be >= 0"):
            getattr(decoder, method)(**valid_params, bit_rate=-1)

        bad_num_channels = 10
        decoder = AudioEncoder(torch.rand(bad_num_channels, 20), sample_rate=16_000)
        with pytest.raises(
            RuntimeError, match=f"Trying to encode {bad_num_channels} channels"
        ):
            getattr(decoder, method)(**valid_params)

        decoder = AudioEncoder(
            self.decode(NASA_AUDIO_MP3).data, sample_rate=NASA_AUDIO_MP3.sample_rate
        )
        for num_channels in (0, 3):
            match = (
                avcodec_open2_failed_msg
                if IS_WINDOWS_WITH_FFMPEG_LE_70
                else re.escape(
                    f"Desired number of channels ({num_channels}) is not supported"
                )
            )
            with pytest.raises(RuntimeError, match=match):
                getattr(decoder, method)(**valid_params, num_channels=num_channels)

    @pytest.mark.parametrize("method", ("to_file", "to_tensor", "to_file_like"))
    @pytest.mark.parametrize(
        "format",
        [
            pytest.param(
                "wav",
                marks=pytest.mark.skipif(
                    get_ffmpeg_major_version() == 4,
                    reason="Swresample with FFmpeg 4 doesn't work on wav files",
                ),
            ),
            "flac",
        ],
    )
    def test_round_trip(self, method, format, tmp_path):
        # Check that decode(encode(samples)) == samples on lossless formats

        asset = NASA_AUDIO_MP3
        source_samples = self.decode(asset).data

        encoder = AudioEncoder(source_samples, sample_rate=asset.sample_rate)

        if method == "to_file":
            encoded_path = str(tmp_path / f"output.{format}")
            encoded_source = encoded_path
            encoder.to_file(dest=encoded_path)
        elif method == "to_tensor":
            encoded_source = encoder.to_tensor(format=format)
            assert encoded_source.dtype == torch.uint8
            assert encoded_source.ndim == 1
        elif method == "to_file_like":
            file_like = io.BytesIO()
            encoder.to_file_like(file_like, format=format)
            encoded_source = file_like.getvalue()
        else:
            raise ValueError(f"Unknown method: {method}")

        rtol, atol = (0, 1e-4) if format == "wav" else (None, None)
        torch.testing.assert_close(
            self.decode(encoded_source).data, source_samples, rtol=rtol, atol=atol
        )

    @needs_ffmpeg_cli
    @pytest.mark.parametrize("asset", (NASA_AUDIO_MP3, SINE_MONO_S32))
    @pytest.mark.parametrize("bit_rate", (None, 0, 44_100, 999_999_999))
    @pytest.mark.parametrize("num_channels", (None, 1, 2))
    @pytest.mark.parametrize("sample_rate", (8_000, 32_000))
    @pytest.mark.parametrize("format", ("mp3", "wav", "flac"))
    @pytest.mark.parametrize("method", ("to_file", "to_tensor", "to_file_like"))
    def test_against_cli(
        self,
        asset,
        bit_rate,
        num_channels,
        sample_rate,
        format,
        method,
        tmp_path,
        capfd,
        with_ffmpeg_debug_logs,
    ):
        # Encodes samples with our encoder and with the FFmpeg CLI, and checks
        # that both decoded outputs are equal

        if get_ffmpeg_major_version() == 4 and format == "wav":
            pytest.skip("Swresample with FFmpeg 4 doesn't work on wav files")
        if IS_WINDOWS and get_ffmpeg_major_version() <= 5 and format == "mp3":
            # TODO: https://github.com/pytorch/torchcodec/issues/837
            pytest.skip("Encoding mp3 on Windows is weirdly buggy")

        encoded_by_ffmpeg = tmp_path / f"ffmpeg_output.{format}"
        subprocess.run(
            ["ffmpeg", "-i", str(asset.path)]
            + (["-b:a", f"{bit_rate}"] if bit_rate is not None else [])
            + (["-ac", f"{num_channels}"] if num_channels is not None else [])
            + ["-ar", f"{sample_rate}"]
            + [
                str(encoded_by_ffmpeg),
            ],
            capture_output=True,
            check=True,
        )

        encoder = AudioEncoder(self.decode(asset).data, sample_rate=asset.sample_rate)
        params = dict(
            bit_rate=bit_rate, num_channels=num_channels, sample_rate=sample_rate
        )
        if method == "to_file":
            encoded_by_us = tmp_path / f"output.{format}"
            encoder.to_file(dest=str(encoded_by_us), **params)
        elif method == "to_tensor":
            encoded_by_us = encoder.to_tensor(format=format, **params)
        elif method == "to_file_like":
            file_like = io.BytesIO()
            encoder.to_file_like(file_like, format=format, **params)
            encoded_by_us = file_like.getvalue()
        else:
            raise ValueError(f"Unknown method: {method}")

        captured = capfd.readouterr()
        if format == "wav":
            assert "Timestamps are unset in a packet" not in captured.err
        if format == "mp3":
            assert "Queue input is backward in time" not in captured.err
        if format in ("flac", "wav"):
            assert "Encoder did not produce proper pts" not in captured.err
        if format in ("flac", "mp3"):
            assert "Application provided invalid" not in captured.err

        assert_close = torch.testing.assert_close
        if sample_rate != asset.sample_rate:
            if platform.machine().lower() == "aarch64":
                rtol, atol = 0, 1e-2
            else:
                rtol, atol = 0, 1e-3

            if sys.platform == "darwin":
                assert_close = partial(assert_tensor_close_on_at_least, percentage=99)
        elif format == "wav":
            rtol, atol = 0, 1e-4
        elif format == "mp3" and asset is SINE_MONO_S32 and num_channels == 2:
            # Not sure why, this one needs slightly higher tol. With default
            # tolerances, the check fails on ~1% of the samples, so that's
            # probably fine. It might be that the FFmpeg CLI doesn't rely on
            # libswresample for converting channels?
            rtol, atol = 0, 1e-3
        else:
            rtol, atol = None, None

        if IS_WINDOWS_WITH_FFMPEG_LE_70 and format == "mp3":
            # We're getting a "Could not open input file" on Windows mp3 files when decoding.
            # TODO: https://github.com/pytorch/torchcodec/issues/837
            return

        samples_by_us = self.decode(encoded_by_us)
        samples_by_ffmpeg = self.decode(encoded_by_ffmpeg)

        assert_close(
            samples_by_us.data,
            samples_by_ffmpeg.data,
            rtol=rtol,
            atol=atol,
        )
        assert samples_by_us.pts_seconds == samples_by_ffmpeg.pts_seconds
        assert samples_by_us.duration_seconds == samples_by_ffmpeg.duration_seconds
        assert samples_by_us.sample_rate == samples_by_ffmpeg.sample_rate

        if method == "to_file":
            validate_frames_properties(actual=encoded_by_us, expected=encoded_by_ffmpeg)

    @pytest.mark.parametrize("asset", (NASA_AUDIO_MP3, SINE_MONO_S32))
    @pytest.mark.parametrize("bit_rate", (None, 0, 44_100, 999_999_999))
    @pytest.mark.parametrize("num_channels", (None, 1, 2))
    @pytest.mark.parametrize(
        "format",
        [
            # TODO: https://github.com/pytorch/torchcodec/issues/837
            pytest.param(
                "mp3",
                marks=pytest.mark.skipif(
                    IS_WINDOWS and get_ffmpeg_major_version() <= 5,
                    reason="Encoding mp3 on Windows is weirdly buggy",
                ),
            ),
            pytest.param(
                "wav",
                marks=pytest.mark.skipif(
                    get_ffmpeg_major_version() == 4,
                    reason="Swresample with FFmpeg 4 doesn't work on wav files",
                ),
            ),
            "flac",
        ],
    )
    @pytest.mark.parametrize("method", ("to_tensor", "to_file_like"))
    def test_against_to_file(
        self, asset, bit_rate, num_channels, format, tmp_path, method
    ):
        encoder = AudioEncoder(self.decode(asset).data, sample_rate=asset.sample_rate)

        params = dict(bit_rate=bit_rate, num_channels=num_channels)
        encoded_file = tmp_path / f"output.{format}"
        encoder.to_file(dest=encoded_file, **params)

        if method == "to_tensor":
            encoded_output = encoder.to_tensor(
                format=format, bit_rate=bit_rate, num_channels=num_channels
            )
        elif method == "to_file_like":
            file_like = io.BytesIO()
            encoder.to_file_like(
                file_like, format=format, bit_rate=bit_rate, num_channels=num_channels
            )
            encoded_output = file_like.getvalue()
        else:
            raise ValueError(f"Unknown method: {method}")

        if not (IS_WINDOWS_WITH_FFMPEG_LE_70 and format == "mp3"):
            # We're getting a "Could not open input file" on Windows mp3 files when decoding.
            # TODO: https://github.com/pytorch/torchcodec/issues/837
            torch.testing.assert_close(
                self.decode(encoded_file).data, self.decode(encoded_output).data
            )

    def test_encode_to_tensor_long_output(self):
        # Check that we support re-allocating the output tensor when the encoded
        # data is large.
        samples = torch.rand(1, int(1e7))
        encoded_tensor = AudioEncoder(samples, sample_rate=16_000).to_tensor(
            format="flac", bit_rate=44_000
        )

        # Note: this should be in sync with its C++ counterpart for the test to
        # be meaningful.
        INITIAL_TENSOR_SIZE = 10_000_000
        assert encoded_tensor.numel() > INITIAL_TENSOR_SIZE

        torch.testing.assert_close(self.decode(encoded_tensor).data, samples)

    @pytest.mark.parametrize("method", ("to_file", "to_tensor", "to_file_like"))
    def test_contiguity(self, method, tmp_path):
        # Ensure that 2 waveforms with the same values are encoded in the same
        # way, regardless of their memory layout. Here we encode 2 equal
        # waveforms, one is row-aligned while the other is column-aligned.

        num_samples = 10_000  # per channel
        contiguous_samples = torch.rand(2, num_samples).contiguous()
        assert contiguous_samples.stride() == (num_samples, 1)

        non_contiguous_samples = contiguous_samples.T.contiguous().T
        assert non_contiguous_samples.stride() == (1, 2)

        torch.testing.assert_close(
            contiguous_samples, non_contiguous_samples, rtol=0, atol=0
        )

        def encode_to_tensor(samples):
            params = dict(bit_rate=44_000)
            if method == "to_file":
                dest = str(tmp_path / "output.flac")
                AudioEncoder(samples, sample_rate=16_000).to_file(dest=dest, **params)
                with open(dest, "rb") as f:
                    return torch.frombuffer(f.read(), dtype=torch.uint8)
            elif method == "to_tensor":
                return AudioEncoder(samples, sample_rate=16_000).to_tensor(
                    format="flac", **params
                )
            elif method == "to_file_like":
                file_like = io.BytesIO()
                AudioEncoder(samples, sample_rate=16_000).to_file_like(
                    file_like, format="flac", **params
                )
                return torch.frombuffer(file_like.getvalue(), dtype=torch.uint8)
            else:
                raise ValueError(f"Unknown method: {method}")

        encoded_from_contiguous = encode_to_tensor(contiguous_samples)
        encoded_from_non_contiguous = encode_to_tensor(non_contiguous_samples)

        torch.testing.assert_close(
            encoded_from_contiguous, encoded_from_non_contiguous, rtol=0, atol=0
        )

    @pytest.mark.skip(
        reason="Flaky test, see https://github.com/pytorch/torchcodec/issues/724"
    )
    @pytest.mark.parametrize("num_channels_input", (1, 2))
    @pytest.mark.parametrize("num_channels_output", (1, 2, None))
    @pytest.mark.parametrize("method", ("to_file", "to_tensor", "to_file_like"))
    def test_num_channels(
        self, num_channels_input, num_channels_output, method, tmp_path
    ):
        # We just check that the num_channels parameter is respected.
        # Correctness is checked in other tests (like test_against_cli())

        sample_rate = 16_000
        source_samples = torch.rand(num_channels_input, 1_000)
        format = "flac"

        encoder = AudioEncoder(source_samples, sample_rate=sample_rate)
        params = dict(num_channels=num_channels_output)

        if method == "to_file":
            encoded_path = str(tmp_path / f"output.{format}")
            encoded_source = encoded_path
            encoder.to_file(dest=encoded_path, **params)
        elif method == "to_tensor":
            encoded_source = encoder.to_tensor(format=format, **params)
        elif method == "to_file_like":
            file_like = io.BytesIO()
            encoder.to_file_like(file_like, format=format, **params)
            encoded_source = file_like.getvalue()
        else:
            raise ValueError(f"Unknown method: {method}")

        if num_channels_output is None:
            num_channels_output = num_channels_input
        assert self.decode(encoded_source).data.shape[0] == num_channels_output

    def test_1d_samples(self):
        # smoke test making sure 1D samples are supported
        samples_1d, sample_rate = torch.rand(1000), 16_000
        samples_2d = samples_1d[None, :]

        torch.testing.assert_close(
            AudioEncoder(samples_1d, sample_rate=sample_rate).to_tensor("wav"),
            AudioEncoder(samples_2d, sample_rate=sample_rate).to_tensor("wav"),
        )

    def test_to_file_like_custom_file_object(self, tmp_path):
        class CustomFileObject:
            def __init__(self):
                self._file = io.BytesIO()

            def write(self, data):
                return self._file.write(data)

            def seek(self, offset, whence=0):
                return self._file.seek(offset, whence)

            def get_encoded_data(self):
                return self._file.getvalue()

        asset = NASA_AUDIO_MP3
        source_samples = self.decode(asset).data
        encoder = AudioEncoder(source_samples, sample_rate=asset.sample_rate)

        file_like = CustomFileObject()
        encoder.to_file_like(file_like, format="flac")

        decoded_samples = self.decode(file_like.get_encoded_data())

        torch.testing.assert_close(
            decoded_samples.data,
            source_samples,
            rtol=0,
            atol=1e-4,
        )

    def test_to_file_like_real_file(self, tmp_path):
        """Test to_file_like with a real file opened in binary write mode."""
        asset = NASA_AUDIO_MP3
        source_samples = self.decode(asset).data
        encoder = AudioEncoder(source_samples, sample_rate=asset.sample_rate)

        file_path = tmp_path / "test_file_like.wav"

        with open(file_path, "wb") as file_like:
            encoder.to_file_like(file_like, format="flac")

        decoded_samples = self.decode(str(file_path))
        torch.testing.assert_close(
            decoded_samples.data, source_samples, rtol=0, atol=1e-4
        )

    def test_to_file_like_bad_methods(self):
        asset = NASA_AUDIO_MP3
        source_samples = self.decode(asset).data
        encoder = AudioEncoder(source_samples, sample_rate=asset.sample_rate)

        class NoWriteMethod:
            def seek(self, offset, whence=0):
                return 0

        with pytest.raises(
            RuntimeError, match="File like object must implement a write method"
        ):
            encoder.to_file_like(NoWriteMethod(), format="wav")

        class NoSeekMethod:
            def write(self, data):
                return len(data)

        with pytest.raises(
            RuntimeError, match="File like object must implement a seek method"
        ):
            encoder.to_file_like(NoSeekMethod(), format="wav")


class TestVideoEncoder:
    def decode(self, source=None) -> torch.Tensor:
        return VideoDecoder(source).get_frames_in_range(start=0, stop=30).data

    # TODO: add average_fps field to TestVideo asset
    def decode_and_get_frame_rate(self, source=None):
        decoder = VideoDecoder(source)
        frames = decoder.get_frames_in_range(start=0, stop=30).data
        frame_rate = decoder.metadata.average_fps
        return frames, frame_rate

    def _get_video_metadata(self, file_path, fields):
        """Helper function to get video metadata from a file using ffprobe."""
        result = subprocess.run(
            [
                "ffprobe",
                "-v",
                "error",
                "-select_streams",
                "v:0",
                "-show_entries",
                f"stream={','.join(fields)}",
                "-of",
                "default=noprint_wrappers=1",
                str(file_path),
            ],
            capture_output=True,
            check=True,
            text=True,
        )
        metadata = {}
        for line in result.stdout.strip().split("\n"):
            if "=" in line:
                key, value = line.split("=", 1)
                metadata[key] = value
        assert all(field in metadata for field in fields)
        return metadata

    def _get_frames_info(self, file_path, fields):
        """Helper function to get frame info (pts, dts, etc.) using ffprobe."""
        result = subprocess.run(
            [
                "ffprobe",
                "-v",
                "error",
                "-select_streams",
                "v:0",
                "-show_entries",
                f"frame={','.join(fields)}",
                "-of",
                "json",
                str(file_path),
            ],
            capture_output=True,
            check=True,
            text=True,
        )
        frames = json.loads(result.stdout)["frames"]
        assert all(field in frame for field in fields for frame in frames)
        return frames

    @pytest.mark.parametrize("method", ("to_file", "to_tensor", "to_file_like"))
    def test_bad_input_parameterized(self, tmp_path, method):
        if method == "to_file":
            valid_params = dict(dest=str(tmp_path / "output.mp4"))
        elif method == "to_tensor":
            valid_params = dict(format="mp4")
        elif method == "to_file_like":
            valid_params = dict(file_like=io.BytesIO(), format="mp4")
        else:
            raise ValueError(f"Unknown method: {method}")

        with pytest.raises(
            ValueError, match="Expected uint8 frames, got frames.dtype = torch.float32"
        ):
            encoder = VideoEncoder(
                frames=torch.rand(5, 3, 64, 64),
                frame_rate=30,
            )
            getattr(encoder, method)(**valid_params)

        with pytest.raises(
            ValueError, match=r"Expected 4D frames, got frames.shape = torch.Size"
        ):
            encoder = VideoEncoder(
                frames=torch.zeros(10),
                frame_rate=30,
            )
            getattr(encoder, method)(**valid_params)

        with pytest.raises(
            RuntimeError, match=r"frame must have 3 channels \(R, G, B\), got 2"
        ):
            encoder = VideoEncoder(
                frames=torch.zeros((5, 2, 64, 64), dtype=torch.uint8),
                frame_rate=30,
            )
            getattr(encoder, method)(**valid_params)

        with pytest.raises(
            RuntimeError,
            match=r"Video codec invalid_codec_name not found.",
        ):
            encoder = VideoEncoder(
                frames=torch.zeros((5, 3, 64, 64), dtype=torch.uint8),
                frame_rate=30,
            )
            encoder.to_file(str(tmp_path / "output.mp4"), codec="invalid_codec_name")

        with pytest.raises(RuntimeError, match=r"crf=-10 is out of valid range"):
            encoder = VideoEncoder(
                frames=torch.zeros((5, 3, 64, 64), dtype=torch.uint8),
                frame_rate=30,
            )
            getattr(encoder, method)(**valid_params, crf=-10)

        with pytest.raises(
            RuntimeError,
            match=r"avcodec_open2 failed: Invalid argument",
        ):
            encoder.to_tensor(format="mp4", preset="fake_preset")

    @pytest.mark.parametrize("method", ["to_file", "to_tensor", "to_file_like"])
    @pytest.mark.parametrize("crf", [23, 23.5, -0.9])
    def test_crf_valid_values(self, method, crf, tmp_path):
        if method == "to_file":
            valid_params = {"dest": str(tmp_path / "test.mp4")}
        elif method == "to_tensor":
            valid_params = {"format": "mp4"}
        elif method == "to_file_like":
            valid_params = dict(file_like=io.BytesIO(), format="mp4")
        else:
            raise ValueError(f"Unknown method: {method}")

        encoder = VideoEncoder(
            frames=torch.zeros((5, 3, 64, 64), dtype=torch.uint8),
            frame_rate=30,
        )
        getattr(encoder, method)(**valid_params, crf=crf)

    def test_bad_input(self, tmp_path):
        encoder = VideoEncoder(
            frames=torch.zeros((5, 3, 64, 64), dtype=torch.uint8),
            frame_rate=30,
        )

        with pytest.raises(
            RuntimeError,
            match=r"Couldn't allocate AVFormatContext. The destination file is ./file.bad_extension, check the desired extension\?",
        ):
            encoder.to_file("./file.bad_extension")

        with pytest.raises(
            RuntimeError,
            match=r"avio_open failed. The destination file is ./bad/path.mp3, make sure it's a valid path\?",
        ):
            encoder.to_file("./bad/path.mp3")

        with pytest.raises(
            RuntimeError,
            match=r"Couldn't allocate AVFormatContext. Check the desired format\? Got format=bad_format",
        ):
            encoder.to_tensor(format="bad_format")

    @pytest.mark.parametrize("method", ("to_file", "to_tensor", "to_file_like"))
    @pytest.mark.parametrize(
        "device", ("cpu", pytest.param("cuda", marks=pytest.mark.needs_cuda))
    )
    def test_pixel_format_errors(self, method, device, tmp_path):
        frames = torch.zeros((5, 3, 64, 64), dtype=torch.uint8).to(device)
        encoder = VideoEncoder(frames, frame_rate=30)

        if method == "to_file":
            valid_params = dict(dest=str(tmp_path / "output.mp4"))
        elif method == "to_tensor":
            valid_params = dict(format="mp4")
        elif method == "to_file_like":
            valid_params = dict(file_like=io.BytesIO(), format="mp4")

        if device == "cuda":
            with pytest.raises(
                RuntimeError,
                match="GPU Video encoding currently only supports the NV12 pixel format. Do not set pixel_format to use NV12",
            ):
                getattr(encoder, method)(**valid_params, pixel_format="yuv420p")
            return

        with pytest.raises(
            RuntimeError,
            match=r"Unknown pixel format: invalid_pix_fmt[\s\S]*Supported pixel formats.*yuv420p",
        ):
            getattr(encoder, method)(**valid_params, pixel_format="invalid_pix_fmt")

        with pytest.raises(
            RuntimeError,
            match=r"Specified pixel format rgb24 is not supported[\s\S]*Supported pixel formats.*yuv420p",
        ):
            getattr(encoder, method)(**valid_params, pixel_format="rgb24")

    @pytest.mark.parametrize(
        "extra_options,error",
        [
            ({"qp": -10}, "qp=-10 is out of valid range"),
            (
                {"qp": ""},
                "Option qp expects a numeric value but got",
            ),
            (
                {"direct-pred": "a"},
                "Option direct-pred expects a numeric value but got 'a'",
            ),
            ({"tune": "not_a_real_tune"}, "avcodec_open2 failed: Invalid argument"),
            (
                {"tune": 10},
                "avcodec_open2 failed: Invalid argument",
            ),
        ],
    )
    @pytest.mark.parametrize("method", ("to_file", "to_tensor", "to_file_like"))
    def test_extra_options_errors(self, method, tmp_path, extra_options, error):
        frames = torch.zeros((5, 3, 64, 64), dtype=torch.uint8)
        encoder = VideoEncoder(frames, frame_rate=30)

        if method == "to_file":
            valid_params = dict(dest=str(tmp_path / "output.mp4"))
        elif method == "to_tensor":
            valid_params = dict(format="mp4")
        elif method == "to_file_like":
            valid_params = dict(file_like=io.BytesIO(), format="mp4")
        else:
            raise ValueError(f"Unknown method: {method}")

        with pytest.raises(
            RuntimeError,
            match=error,
        ):
            getattr(encoder, method)(**valid_params, extra_options=extra_options)

    @pytest.mark.parametrize("method", ("to_file", "to_tensor", "to_file_like"))
    @pytest.mark.parametrize(
<<<<<<< HEAD
        "device", ("cpu", pytest.param("cuda", marks=pytest.mark.needs_cuda))
    )
    def test_contiguity(self, method, tmp_path, device):
=======
        "device",
        (
            "cpu",
            pytest.param(
                "cuda",
                marks=[
                    pytest.mark.needs_cuda,
                    pytest.mark.skipif(
                        in_fbcode(), reason="NVENC not available in fbcode"
                    ),
                ],
            ),
        ),
    )
    def test_contiguity(self, method, tmp_path, device):
        if get_ffmpeg_major_version() == 4 and device == "cuda":
            pytest.skip("CUDA + FFmpeg 4 test is flaky")
>>>>>>> f827b0e2
        # Ensure that 2 sets of video frames with the same pixel values are encoded
        # in the same way, regardless of their memory layout. Here we encode 2 equal
        # frame tensors, one is contiguous while the other is non-contiguous.

        num_frames, channels, height, width = 5, 3, 256, 256
        contiguous_frames = (
            torch.randint(
                0, 256, size=(num_frames, channels, height, width), dtype=torch.uint8
            )
            .contiguous()
            .to(device)
        )
        assert contiguous_frames.is_contiguous()

        # Permute NCHW to NHWC, then update the memory layout, then permute back
        non_contiguous_frames = (
            contiguous_frames.permute(0, 2, 3, 1).contiguous().permute(0, 3, 1, 2)
        )
        assert non_contiguous_frames.stride() != contiguous_frames.stride()
        assert not non_contiguous_frames.is_contiguous()
        assert non_contiguous_frames.is_contiguous(memory_format=torch.channels_last)

        torch.testing.assert_close(
            contiguous_frames, non_contiguous_frames, rtol=0, atol=0
        )

        def encode_to_tensor(frames):
            common_params = dict(
                crf=0,
<<<<<<< HEAD
                pixel_format="yuv444p",
                codec="h264_nvenc" if device != "cpu" else None,
=======
                pixel_format="yuv444p" if device == "cpu" else None,
>>>>>>> f827b0e2
            )
            if method == "to_file":
                dest = str(tmp_path / "output.mp4")
                VideoEncoder(frames, frame_rate=30).to_file(dest=dest, **common_params)
                with open(dest, "rb") as f:
                    return torch.frombuffer(f.read(), dtype=torch.uint8)
            elif method == "to_tensor":
                return VideoEncoder(frames, frame_rate=30).to_tensor(
                    format="mp4", **common_params
                )
            elif method == "to_file_like":
                file_like = io.BytesIO()
                VideoEncoder(frames, frame_rate=30).to_file_like(
                    file_like, format="mp4", **common_params
                )
                return torch.frombuffer(file_like.getvalue(), dtype=torch.uint8)
            else:
                raise ValueError(f"Unknown method: {method}")

        encoded_from_contiguous = encode_to_tensor(contiguous_frames)
        encoded_from_non_contiguous = encode_to_tensor(non_contiguous_frames)

        torch.testing.assert_close(
            encoded_from_contiguous, encoded_from_non_contiguous, rtol=0, atol=0
        )

    @pytest.mark.parametrize(
        "format",
        [
            "mov",
            "mp4",
            "mkv",
            pytest.param(
                "webm",
                marks=[
                    pytest.mark.slow,
                    pytest.mark.skipif(
                        get_ffmpeg_major_version() == 4
                        or (IS_WINDOWS and get_ffmpeg_major_version() in (6, 7)),
                        reason="Codec for webm is not available in this FFmpeg installation.",
                    ),
                ],
            ),
        ],
    )
    @pytest.mark.parametrize("method", ("to_file", "to_tensor", "to_file_like"))
    def test_round_trip(self, tmp_path, format, method):
        # Test that decode(encode(decode(frames))) == decode(frames)
        source_frames, frame_rate = self.decode_and_get_frame_rate(TEST_SRC_2_720P.path)

        encoder = VideoEncoder(frames=source_frames, frame_rate=frame_rate)

        if method == "to_file":
            encoded_path = str(tmp_path / f"encoder_output.{format}")
            encoder.to_file(dest=encoded_path, pixel_format="yuv444p", crf=0)
            round_trip_frames = self.decode(encoded_path)
        elif method == "to_tensor":
            encoded_tensor = encoder.to_tensor(
                format=format, pixel_format="yuv444p", crf=0
            )
            round_trip_frames = self.decode(encoded_tensor)
        elif method == "to_file_like":
            file_like = io.BytesIO()
            encoder.to_file_like(
                file_like=file_like, format=format, pixel_format="yuv444p", crf=0
            )
            round_trip_frames = self.decode(file_like.getvalue())
        else:
            raise ValueError(f"Unknown method: {method}")

        assert source_frames.shape == round_trip_frames.shape
        assert source_frames.dtype == round_trip_frames.dtype

        atol = 3 if format == "webm" else 2
        for s_frame, rt_frame in zip(source_frames, round_trip_frames):
            assert psnr(s_frame, rt_frame) > 30
            torch.testing.assert_close(s_frame, rt_frame, atol=atol, rtol=0)

    @pytest.mark.parametrize(
        "format",
        [
            "mov",
            "mp4",
            "avi",
            "mkv",
            "flv",
            "gif",
            pytest.param(
                "webm",
                marks=[
                    pytest.mark.slow,
                    pytest.mark.skipif(
                        get_ffmpeg_major_version() == 4
                        or (IS_WINDOWS and get_ffmpeg_major_version() in (6, 7)),
                        reason="Codec for webm is not available in this FFmpeg installation.",
                    ),
                ],
            ),
        ],
    )
    @pytest.mark.parametrize("method", ("to_tensor", "to_file_like"))
    def test_against_to_file(self, tmp_path, format, method):
        # Test that to_file, to_tensor, and to_file_like produce the same results
        source_frames, frame_rate = self.decode_and_get_frame_rate(TEST_SRC_2_720P.path)
        encoder = VideoEncoder(frames=source_frames, frame_rate=frame_rate)

        encoded_file = tmp_path / f"output.{format}"
        encoder.to_file(dest=encoded_file, crf=0)

        if method == "to_tensor":
            encoded_output = encoder.to_tensor(format=format, crf=0)
        else:  # to_file_like
            file_like = io.BytesIO()
            encoder.to_file_like(file_like=file_like, format=format, crf=0)
            encoded_output = file_like.getvalue()

        torch.testing.assert_close(
            self.decode(encoded_file),
            self.decode(encoded_output),
            atol=0,
            rtol=0,
        )

    @needs_ffmpeg_cli
    @pytest.mark.parametrize(
        "format",
        (
            "mov",
            "mp4",
            "avi",
            "mkv",
            "flv",
            pytest.param("webm", marks=pytest.mark.slow),
        ),
    )
    @pytest.mark.parametrize(
        "encode_params",
        [
            {"pixel_format": "yuv444p", "crf": 0, "preset": None},
            {"pixel_format": "yuv420p", "crf": 30, "preset": None},
            {"pixel_format": "yuv420p", "crf": None, "preset": "ultrafast"},
            {"pixel_format": "yuv420p", "crf": None, "preset": None},
        ],
    )
    @pytest.mark.parametrize("method", ("to_file", "to_tensor", "to_file_like"))
    @pytest.mark.parametrize("frame_rate", [30, 29.97])
    def test_video_encoder_against_ffmpeg_cli(
        self, tmp_path, format, encode_params, method, frame_rate
    ):
        ffmpeg_version = get_ffmpeg_major_version()
        if format == "webm" and (
            ffmpeg_version == 4 or (IS_WINDOWS and ffmpeg_version in (6, 7))
        ):
            pytest.skip("Codec for webm is not available in this FFmpeg installation.")

        pixel_format = encode_params["pixel_format"]
        crf = encode_params["crf"]
        preset = encode_params["preset"]

        if format in ("avi", "flv") and pixel_format == "yuv444p":
            pytest.skip(f"Default codec for {format} does not support {pixel_format}")

        source_frames = self.decode(TEST_SRC_2_720P.path)

        # Encode with FFmpeg CLI
        temp_raw_path = str(tmp_path / "temp_input.raw")
        with open(temp_raw_path, "wb") as f:
            f.write(source_frames.permute(0, 2, 3, 1).cpu().numpy().tobytes())

        ffmpeg_encoded_path = str(tmp_path / f"ffmpeg_output.{format}")
        # Some codecs (ex. MPEG4) do not support CRF or preset.
        # Flags not supported by the selected codec will be ignored.
        ffmpeg_cmd = [
            "ffmpeg",
            "-y",
            "-f",
            "rawvideo",
            "-pix_fmt",
            "rgb24",  # Input format
            "-s",
            f"{source_frames.shape[3]}x{source_frames.shape[2]}",
            "-r",
            str(frame_rate),
            "-i",
            temp_raw_path,
        ]
        if pixel_format is not None:  # Output format
            ffmpeg_cmd.extend(["-pix_fmt", pixel_format])
        if preset is not None:
            ffmpeg_cmd.extend(["-preset", preset])
        if crf is not None:
            ffmpeg_cmd.extend(["-crf", str(crf)])
        # Output path must be last
        ffmpeg_cmd.append(ffmpeg_encoded_path)
        subprocess.run(ffmpeg_cmd, check=True)
        ffmpeg_frames = self.decode(ffmpeg_encoded_path).data

        # Encode with our video encoder
        encoder = VideoEncoder(frames=source_frames, frame_rate=frame_rate)
        encoder_output_path = str(tmp_path / f"encoder_output.{format}")

        if method == "to_file":
            encoder.to_file(
                dest=encoder_output_path,
                pixel_format=pixel_format,
                crf=crf,
                preset=preset,
            )
            encoder_frames = self.decode(encoder_output_path)
        elif method == "to_tensor":
            encoded_output = encoder.to_tensor(
                format=format,
                pixel_format=pixel_format,
                crf=crf,
                preset=preset,
            )
            encoder_frames = self.decode(encoded_output)
        elif method == "to_file_like":
            file_like = io.BytesIO()
            encoder.to_file_like(
                file_like=file_like,
                format=format,
                pixel_format=pixel_format,
                crf=crf,
                preset=preset,
            )
            encoder_frames = self.decode(file_like.getvalue())
        else:
            raise ValueError(f"Unknown method: {method}")

        assert ffmpeg_frames.shape[0] == encoder_frames.shape[0]

        # MPEG codec used for avi format does not accept CRF
        percentage = 94 if format == "avi" else 99

        # Check that PSNR between both encoded versions is high
        for ff_frame, enc_frame in zip(ffmpeg_frames, encoder_frames):
            res = psnr(ff_frame, enc_frame)
            assert res > 30
            assert_tensor_close_on_at_least(
                ff_frame, enc_frame, percentage=percentage, atol=2
            )

        # Only compare video metadata on ffmpeg versions >= 6, as older versions
        # are often missing metadata
        if ffmpeg_version >= 6 and method == "to_file":
            fields = [
                "duration",
                "duration_ts",
                "r_frame_rate",
                "time_base",
                "nb_frames",
            ]
            ffmpeg_metadata = self._get_video_metadata(
                ffmpeg_encoded_path,
                fields=fields,
            )
            encoder_metadata = self._get_video_metadata(
                encoder_output_path,
                fields=fields,
            )
            assert ffmpeg_metadata == encoder_metadata

            # Check that frame timestamps and duration are the same
            fields = ("pts", "pts_time")
            if format != "flv":
                fields += ("duration", "duration_time")
            ffmpeg_frames_info = self._get_frames_info(
                ffmpeg_encoded_path, fields=fields
            )
            encoder_frames_info = self._get_frames_info(
                encoder_output_path, fields=fields
            )
            assert ffmpeg_frames_info == encoder_frames_info

    def test_to_file_like_custom_file_object(self):
        """Test to_file_like with a custom file-like object that implements write and seek."""

        class CustomFileObject:
            def __init__(self):
                self._file = io.BytesIO()

            def write(self, data):
                return self._file.write(data)

            def seek(self, offset, whence=0):
                return self._file.seek(offset, whence)

            def get_encoded_data(self):
                return self._file.getvalue()

        source_frames, frame_rate = self.decode_and_get_frame_rate(TEST_SRC_2_720P.path)
        encoder = VideoEncoder(frames=source_frames, frame_rate=frame_rate)

        file_like = CustomFileObject()
        encoder.to_file_like(file_like, format="mp4", pixel_format="yuv444p", crf=0)
        decoded_frames = self.decode(file_like.get_encoded_data())

        torch.testing.assert_close(
            decoded_frames,
            source_frames,
            atol=2,
            rtol=0,
        )

    def test_to_file_like_real_file(self, tmp_path):
        """Test to_file_like with a real file opened in binary write mode."""
        source_frames, frame_rate = self.decode_and_get_frame_rate(TEST_SRC_2_720P.path)
        encoder = VideoEncoder(frames=source_frames, frame_rate=frame_rate)

        file_path = tmp_path / "test_file_like.mp4"

        with open(file_path, "wb") as file_like:
            encoder.to_file_like(file_like, format="mp4", pixel_format="yuv444p", crf=0)
        decoded_frames = self.decode(str(file_path))

        torch.testing.assert_close(
            decoded_frames,
            source_frames,
            atol=2,
            rtol=0,
        )

    def test_to_file_like_bad_methods(self):
        source_frames, frame_rate = self.decode_and_get_frame_rate(TEST_SRC_2_720P.path)
        encoder = VideoEncoder(frames=source_frames, frame_rate=frame_rate)

        class NoWriteMethod:
            def seek(self, offset, whence=0):
                return 0

        with pytest.raises(
            RuntimeError, match="File like object must implement a write method"
        ):
            encoder.to_file_like(NoWriteMethod(), format="mp4")

        class NoSeekMethod:
            def write(self, data):
                return len(data)

        with pytest.raises(
            RuntimeError, match="File like object must implement a seek method"
        ):
            encoder.to_file_like(NoSeekMethod(), format="mp4")

    @needs_ffmpeg_cli
    @pytest.mark.parametrize(
        "format,codec_spec",
        [
            ("mp4", "h264"),
            ("mp4", "hevc"),
            ("mkv", "av1"),
            ("avi", "mpeg4"),
            pytest.param(
                "webm",
                "vp9",
                marks=pytest.mark.skipif(
                    IS_WINDOWS, reason="vp9 codec not available on Windows"
                ),
            ),
        ],
    )
    def test_codec_parameter_utilized(self, tmp_path, format, codec_spec):
        # Test the codec parameter is utilized by using ffprobe to check the encoded file's codec spec
        frames = torch.zeros((10, 3, 64, 64), dtype=torch.uint8)
        dest = str(tmp_path / f"output.{format}")

        VideoEncoder(frames=frames, frame_rate=30).to_file(dest=dest, codec=codec_spec)
        actual_codec_spec = self._get_video_metadata(dest, fields=["codec_name"])[
            "codec_name"
        ]
        assert actual_codec_spec == codec_spec

    @needs_ffmpeg_cli
    @pytest.mark.parametrize(
        "codec_spec,codec_impl",
        [
            ("h264", "libx264"),
            ("av1", "libaom-av1"),
            pytest.param(
                "vp9",
                "libvpx-vp9",
                marks=pytest.mark.skipif(
                    IS_WINDOWS, reason="vp9 codec not available on Windows"
                ),
            ),
        ],
    )
    def test_codec_spec_vs_impl_equivalence(self, tmp_path, codec_spec, codec_impl):
        # Test that using codec spec gives the same result as using default codec implementation
        # We cannot directly check codec impl used, so we assert frame equality
        frames = torch.randint(0, 256, (10, 3, 64, 64), dtype=torch.uint8)

        spec_output = str(tmp_path / "spec_output.mp4")
        VideoEncoder(frames=frames, frame_rate=30).to_file(
            dest=spec_output, codec=codec_spec
        )

        impl_output = str(tmp_path / "impl_output.mp4")
        VideoEncoder(frames=frames, frame_rate=30).to_file(
            dest=impl_output, codec=codec_impl
        )

        assert (
            self._get_video_metadata(spec_output, fields=["codec_name"])["codec_name"]
            == codec_spec
        )
        assert (
            self._get_video_metadata(impl_output, fields=["codec_name"])["codec_name"]
            == codec_spec
        )

        frames_spec = self.decode(spec_output)
        frames_impl = self.decode(impl_output)
        torch.testing.assert_close(frames_spec, frames_impl, rtol=0, atol=0)

    @needs_ffmpeg_cli
    @pytest.mark.parametrize(
        "profile,colorspace,color_range",
        [
            ("baseline", "bt709", "tv"),
            ("main", "bt470bg", "pc"),
            ("high", "fcc", "pc"),
        ],
    )
    def test_extra_options_utilized(self, tmp_path, profile, colorspace, color_range):
        # Test setting profile, colorspace, and color_range via extra_options is utilized
        source_frames = torch.zeros((5, 3, 64, 64), dtype=torch.uint8)
        encoder = VideoEncoder(frames=source_frames, frame_rate=30)

        output_path = str(tmp_path / "output.mp4")
        encoder.to_file(
            dest=output_path,
            extra_options={
                "profile": profile,
                "colorspace": colorspace,
                "color_range": color_range,
            },
        )
        metadata = self._get_video_metadata(
            output_path,
            fields=["profile", "color_space", "color_range"],
        )
        # Validate profile (case-insensitive, baseline is reported as "Constrained Baseline")
        expected_profile = "constrained baseline" if profile == "baseline" else profile
        assert metadata["profile"].lower() == expected_profile
        assert metadata["color_space"] == colorspace
        assert metadata["color_range"] == color_range

<<<<<<< HEAD
    @pytest.mark.needs_cuda
    @pytest.mark.skipif(in_fbcode(), reason="ffmpeg CLI not available")
    @pytest.mark.parametrize(
        "format_codec",
        [
            ("mov", "h264_nvenc"),
            ("mp4", "hevc_nvenc"),
            ("avi", "h264_nvenc"),
            # ("mkv", "av1_nvenc"), # av1_nvenc is not supported on CI
        ],
    )
    @pytest.mark.parametrize("method", ("to_file", "to_tensor", "to_file_like"))
    # TODO-VideoEncoder: Enable additional pixel formats ("yuv420p", "yuv444p")
    def test_nvenc_against_ffmpeg_cli(self, tmp_path, format_codec, method):
        # Encode with FFmpeg CLI using nvenc codecs
        format, codec = format_codec
        device = "cuda"
        pixel_format = "nv12"
        qp = 1  # Lossless (qp=0) is not supported on av1_nvenc, so we use 1
=======
    @needs_ffmpeg_cli
    @pytest.mark.needs_cuda
    @pytest.mark.parametrize("method", ("to_file", "to_tensor", "to_file_like"))
    # TODO-VideoEncoder: Enable additional pixel formats ("yuv420p", "yuv444p")
    @pytest.mark.parametrize(
        ("format", "codec"),
        [
            ("mov", None),  # will default to h264_nvenc
            ("mov", "h264_nvenc"),
            ("avi", "h264_nvenc"),
            ("mp4", "hevc_nvenc"),  # use non-default codec
            pytest.param(
                "mkv",
                "av1_nvenc",
                marks=pytest.mark.skipif(
                    IN_GITHUB_CI, reason="av1_nvenc is not supported on CI"
                ),
            ),
        ],
    )
    def test_nvenc_against_ffmpeg_cli(self, tmp_path, method, format, codec):
        # Encode with FFmpeg CLI using nvenc codecs
        device = "cuda"
        qp = 1  # Use near lossless encoding to reduce noise and support av1_nvenc
>>>>>>> f827b0e2
        source_frames = self.decode(TEST_SRC_2_720P.path).data.to(device)

        temp_raw_path = str(tmp_path / "temp_input.raw")
        with open(temp_raw_path, "wb") as f:
            f.write(source_frames.permute(0, 2, 3, 1).cpu().numpy().tobytes())

        ffmpeg_encoded_path = str(tmp_path / f"ffmpeg_nvenc_output.{format}")
        frame_rate = 30

        ffmpeg_cmd = [
            "ffmpeg",
            "-y",
            "-f",
            "rawvideo",
            "-pix_fmt",
            "rgb24",  # Input format
            "-s",
            f"{source_frames.shape[3]}x{source_frames.shape[2]}",
            "-r",
            str(frame_rate),
            "-i",
            temp_raw_path,
<<<<<<< HEAD
            "-c:v",
            codec,  # Use specified NVENC hardware encoder
        ]

        ffmpeg_cmd.extend(["-pix_fmt", pixel_format])  # Output format
        if codec == "av1_nvenc":
            ffmpeg_cmd.extend(["-rc", "constqp"])  # Set rate control mode for AV1
        ffmpeg_cmd.extend(["-qp", str(qp)])  # Use lossless qp for other codecs
        ffmpeg_cmd.extend([ffmpeg_encoded_path])

        # TODO-VideoEncoder: Ensure CI does not skip this test, as we know NVENC is available.
        try:
            subprocess.run(ffmpeg_cmd, check=True, capture_output=True)
        except subprocess.CalledProcessError as e:
            if b"No NVENC capable devices found" in e.stderr:
                pytest.skip("NVENC not available on this system")
            else:
                raise

        encoder = VideoEncoder(frames=source_frames, frame_rate=frame_rate)

        encoder_extra_options = {"qp": qp}
        if codec == "av1_nvenc":
            encoder_extra_options["rc"] = 0  # constqp mode
=======
        ]
        # CLI requires explicit codec for nvenc
        ffmpeg_cmd.extend(["-c:v", codec if codec is not None else "h264_nvenc"])
        # VideoEncoder will select an NVENC encoder by default since the frames are on GPU.

        ffmpeg_cmd.extend(["-pix_fmt", "nv12"])  # Output format is always NV12
        ffmpeg_cmd.extend(["-qp", str(qp)])
        ffmpeg_cmd.extend([ffmpeg_encoded_path])
        subprocess.run(ffmpeg_cmd, check=True, capture_output=True)

        encoder = VideoEncoder(frames=source_frames, frame_rate=frame_rate)
        encoder_extra_options = {"qp": qp}
>>>>>>> f827b0e2
        if method == "to_file":
            encoder_output_path = str(tmp_path / f"nvenc_output.{format}")
            encoder.to_file(
                dest=encoder_output_path,
                codec=codec,
<<<<<<< HEAD
                pixel_format=pixel_format,
=======
>>>>>>> f827b0e2
                extra_options=encoder_extra_options,
            )
            encoder_output = encoder_output_path
        elif method == "to_tensor":
            encoder_output = encoder.to_tensor(
                format=format,
                codec=codec,
<<<<<<< HEAD
                pixel_format=pixel_format,
=======
>>>>>>> f827b0e2
                extra_options=encoder_extra_options,
            )
        elif method == "to_file_like":
            file_like = io.BytesIO()
            encoder.to_file_like(
                file_like=file_like,
                format=format,
                codec=codec,
<<<<<<< HEAD
                pixel_format=pixel_format,
=======
>>>>>>> f827b0e2
                extra_options=encoder_extra_options,
            )
            encoder_output = file_like.getvalue()
        else:
            raise ValueError(f"Unknown method: {method}")

        ffmpeg_frames = self.decode(ffmpeg_encoded_path).data
        encoder_frames = self.decode(encoder_output).data

        assert ffmpeg_frames.shape[0] == encoder_frames.shape[0]
        for ff_frame, enc_frame in zip(ffmpeg_frames, encoder_frames):
            assert psnr(ff_frame, enc_frame) > 25
<<<<<<< HEAD
            assert_tensor_close_on_at_least(ff_frame, enc_frame, percentage=95, atol=2)
=======
            assert_tensor_close_on_at_least(ff_frame, enc_frame, percentage=96, atol=2)

        if method == "to_file":
            ffmpeg_metadata = self._get_video_metadata(ffmpeg_encoded_path, ["pix_fmt"])
            encoder_metadata = self._get_video_metadata(encoder_output, ["pix_fmt"])
            # pix_fmt nv12 is stored as yuv420p in metadata
            assert encoder_metadata["pix_fmt"] == "yuv420p"
            assert ffmpeg_metadata["pix_fmt"] == "yuv420p"
>>>>>>> f827b0e2
<|MERGE_RESOLUTION|>--- conflicted
+++ resolved
@@ -19,10 +19,7 @@
     get_ffmpeg_major_version,
     get_ffmpeg_minor_version,
     in_fbcode,
-<<<<<<< HEAD
-=======
     IN_GITHUB_CI,
->>>>>>> f827b0e2
     IS_WINDOWS,
     NASA_AUDIO_MP3,
     needs_ffmpeg_cli,
@@ -841,11 +838,6 @@
 
     @pytest.mark.parametrize("method", ("to_file", "to_tensor", "to_file_like"))
     @pytest.mark.parametrize(
-<<<<<<< HEAD
-        "device", ("cpu", pytest.param("cuda", marks=pytest.mark.needs_cuda))
-    )
-    def test_contiguity(self, method, tmp_path, device):
-=======
         "device",
         (
             "cpu",
@@ -863,7 +855,6 @@
     def test_contiguity(self, method, tmp_path, device):
         if get_ffmpeg_major_version() == 4 and device == "cuda":
             pytest.skip("CUDA + FFmpeg 4 test is flaky")
->>>>>>> f827b0e2
         # Ensure that 2 sets of video frames with the same pixel values are encoded
         # in the same way, regardless of their memory layout. Here we encode 2 equal
         # frame tensors, one is contiguous while the other is non-contiguous.
@@ -893,12 +884,7 @@
         def encode_to_tensor(frames):
             common_params = dict(
                 crf=0,
-<<<<<<< HEAD
-                pixel_format="yuv444p",
-                codec="h264_nvenc" if device != "cpu" else None,
-=======
                 pixel_format="yuv444p" if device == "cpu" else None,
->>>>>>> f827b0e2
             )
             if method == "to_file":
                 dest = str(tmp_path / "output.mp4")
@@ -1348,27 +1334,6 @@
         assert metadata["color_space"] == colorspace
         assert metadata["color_range"] == color_range
 
-<<<<<<< HEAD
-    @pytest.mark.needs_cuda
-    @pytest.mark.skipif(in_fbcode(), reason="ffmpeg CLI not available")
-    @pytest.mark.parametrize(
-        "format_codec",
-        [
-            ("mov", "h264_nvenc"),
-            ("mp4", "hevc_nvenc"),
-            ("avi", "h264_nvenc"),
-            # ("mkv", "av1_nvenc"), # av1_nvenc is not supported on CI
-        ],
-    )
-    @pytest.mark.parametrize("method", ("to_file", "to_tensor", "to_file_like"))
-    # TODO-VideoEncoder: Enable additional pixel formats ("yuv420p", "yuv444p")
-    def test_nvenc_against_ffmpeg_cli(self, tmp_path, format_codec, method):
-        # Encode with FFmpeg CLI using nvenc codecs
-        format, codec = format_codec
-        device = "cuda"
-        pixel_format = "nv12"
-        qp = 1  # Lossless (qp=0) is not supported on av1_nvenc, so we use 1
-=======
     @needs_ffmpeg_cli
     @pytest.mark.needs_cuda
     @pytest.mark.parametrize("method", ("to_file", "to_tensor", "to_file_like"))
@@ -1393,7 +1358,6 @@
         # Encode with FFmpeg CLI using nvenc codecs
         device = "cuda"
         qp = 1  # Use near lossless encoding to reduce noise and support av1_nvenc
->>>>>>> f827b0e2
         source_frames = self.decode(TEST_SRC_2_720P.path).data.to(device)
 
         temp_raw_path = str(tmp_path / "temp_input.raw")
@@ -1416,32 +1380,6 @@
             str(frame_rate),
             "-i",
             temp_raw_path,
-<<<<<<< HEAD
-            "-c:v",
-            codec,  # Use specified NVENC hardware encoder
-        ]
-
-        ffmpeg_cmd.extend(["-pix_fmt", pixel_format])  # Output format
-        if codec == "av1_nvenc":
-            ffmpeg_cmd.extend(["-rc", "constqp"])  # Set rate control mode for AV1
-        ffmpeg_cmd.extend(["-qp", str(qp)])  # Use lossless qp for other codecs
-        ffmpeg_cmd.extend([ffmpeg_encoded_path])
-
-        # TODO-VideoEncoder: Ensure CI does not skip this test, as we know NVENC is available.
-        try:
-            subprocess.run(ffmpeg_cmd, check=True, capture_output=True)
-        except subprocess.CalledProcessError as e:
-            if b"No NVENC capable devices found" in e.stderr:
-                pytest.skip("NVENC not available on this system")
-            else:
-                raise
-
-        encoder = VideoEncoder(frames=source_frames, frame_rate=frame_rate)
-
-        encoder_extra_options = {"qp": qp}
-        if codec == "av1_nvenc":
-            encoder_extra_options["rc"] = 0  # constqp mode
-=======
         ]
         # CLI requires explicit codec for nvenc
         ffmpeg_cmd.extend(["-c:v", codec if codec is not None else "h264_nvenc"])
@@ -1454,16 +1392,11 @@
 
         encoder = VideoEncoder(frames=source_frames, frame_rate=frame_rate)
         encoder_extra_options = {"qp": qp}
->>>>>>> f827b0e2
         if method == "to_file":
             encoder_output_path = str(tmp_path / f"nvenc_output.{format}")
             encoder.to_file(
                 dest=encoder_output_path,
                 codec=codec,
-<<<<<<< HEAD
-                pixel_format=pixel_format,
-=======
->>>>>>> f827b0e2
                 extra_options=encoder_extra_options,
             )
             encoder_output = encoder_output_path
@@ -1471,10 +1404,6 @@
             encoder_output = encoder.to_tensor(
                 format=format,
                 codec=codec,
-<<<<<<< HEAD
-                pixel_format=pixel_format,
-=======
->>>>>>> f827b0e2
                 extra_options=encoder_extra_options,
             )
         elif method == "to_file_like":
@@ -1483,10 +1412,6 @@
                 file_like=file_like,
                 format=format,
                 codec=codec,
-<<<<<<< HEAD
-                pixel_format=pixel_format,
-=======
->>>>>>> f827b0e2
                 extra_options=encoder_extra_options,
             )
             encoder_output = file_like.getvalue()
@@ -1499,9 +1424,6 @@
         assert ffmpeg_frames.shape[0] == encoder_frames.shape[0]
         for ff_frame, enc_frame in zip(ffmpeg_frames, encoder_frames):
             assert psnr(ff_frame, enc_frame) > 25
-<<<<<<< HEAD
-            assert_tensor_close_on_at_least(ff_frame, enc_frame, percentage=95, atol=2)
-=======
             assert_tensor_close_on_at_least(ff_frame, enc_frame, percentage=96, atol=2)
 
         if method == "to_file":
@@ -1509,5 +1431,4 @@
             encoder_metadata = self._get_video_metadata(encoder_output, ["pix_fmt"])
             # pix_fmt nv12 is stored as yuv420p in metadata
             assert encoder_metadata["pix_fmt"] == "yuv420p"
-            assert ffmpeg_metadata["pix_fmt"] == "yuv420p"
->>>>>>> f827b0e2
+            assert ffmpeg_metadata["pix_fmt"] == "yuv420p"