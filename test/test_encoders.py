import io
import json
import os
import re
import subprocess
import sys
from functools import partial
from pathlib import Path

import pytest
import torch
from torchcodec.decoders import AudioDecoder, VideoDecoder

from torchcodec.encoders import AudioEncoder, VideoEncoder

from .utils import (
    assert_tensor_close_on_at_least,
    get_ffmpeg_major_version,
    get_ffmpeg_minor_version,
    in_fbcode,
    IS_WINDOWS,
    NASA_AUDIO_MP3,
    psnr,
    SINE_MONO_S32,
    TEST_SRC_2_720P,
    TestContainerFile,
)

IS_WINDOWS_WITH_FFMPEG_LE_70 = IS_WINDOWS and (
    get_ffmpeg_major_version() < 7
    or (get_ffmpeg_major_version() == 7 and get_ffmpeg_minor_version() == 0)
)


@pytest.fixture
def with_ffmpeg_debug_logs():
    # Fixture that sets the ffmpeg logs to DEBUG mode
    previous_log_level = os.environ.get("TORCHCODEC_FFMPEG_LOG_LEVEL", "QUIET")
    os.environ["TORCHCODEC_FFMPEG_LOG_LEVEL"] = "DEBUG"
    yield
    os.environ["TORCHCODEC_FFMPEG_LOG_LEVEL"] = previous_log_level


def validate_frames_properties(*, actual: Path, expected: Path):
    # actual and expected are files containing encoded audio data.  We call
    # `ffprobe` on both, and assert that the frame properties match (pts,
    # duration, etc.)

    frames_actual, frames_expected = (
        json.loads(
            subprocess.run(
                [
                    "ffprobe",
                    "-v",
                    "error",
                    "-hide_banner",
                    "-select_streams",
                    "a:0",
                    "-show_frames",
                    "-of",
                    "json",
                    f"{f}",
                ],
                check=True,
                capture_output=True,
                text=True,
            ).stdout
        )["frames"]
        for f in (actual, expected)
    )

    # frames_actual and frames_expected are both a list of dicts, each dict
    # corresponds to a frame and each key-value pair corresponds to a frame
    # property like pts, nb_samples, etc., similar to the AVFrame fields.
    assert isinstance(frames_actual, list)
    assert all(isinstance(d, dict) for d in frames_actual)

    assert len(frames_actual) > 3  # arbitrary sanity check
    assert len(frames_actual) == len(frames_expected)

    # non-exhaustive list of the props we want to test for:
    required_props = (
        "pts",
        "pts_time",
        "sample_fmt",
        "nb_samples",
        "channels",
        "duration",
        "duration_time",
    )

    for frame_index, (d_actual, d_expected) in enumerate(
        zip(frames_actual, frames_expected)
    ):
        if get_ffmpeg_major_version() >= 6:
            assert all(required_prop in d_expected for required_prop in required_props)

        for prop in d_expected:
            if prop == "pkt_pos":
                # pkt_pos is the position of the packet *in bytes* in its
                # stream. We don't always match FFmpeg exactly on this,
                # typically on compressed formats like mp3. It's probably
                # because we are not writing the exact same headers, or
                # something like this. In any case, this doesn't seem to be
                # critical.
                continue
            assert (
                d_actual[prop] == d_expected[prop]
            ), f"\nComparing: {actual}\nagainst reference: {expected},\nthe {prop} property is different at frame {frame_index}:"


class TestAudioEncoder:

    def decode(self, source) -> torch.Tensor:
        if isinstance(source, TestContainerFile):
            source = str(source.path)
        return AudioDecoder(source).get_all_samples()

    def test_bad_input(self):
        with pytest.raises(ValueError, match="Expected samples to be a Tensor"):
            AudioEncoder(samples=123, sample_rate=32_000)
        with pytest.raises(ValueError, match="Expected 1D or 2D samples"):
            AudioEncoder(samples=torch.rand(3, 4, 5), sample_rate=32_000)
        with pytest.raises(ValueError, match="Expected float32 samples"):
            AudioEncoder(
                samples=torch.rand(10, 10, dtype=torch.float64), sample_rate=32_000
            )
        with pytest.raises(ValueError, match="sample_rate = 0 must be > 0"):
            AudioEncoder(samples=torch.rand(10, 10), sample_rate=0)

        encoder = AudioEncoder(samples=torch.rand(2, 100), sample_rate=32_000)

        bad_path = "/bad/path.mp3"
        with pytest.raises(
            RuntimeError,
            match=f"avio_open failed. The destination file is {bad_path}, make sure it's a valid path",
        ):
            encoder.to_file(dest=bad_path)

        bad_extension = "output.bad_extension"
        with pytest.raises(RuntimeError, match="check the desired extension"):
            encoder.to_file(dest=bad_extension)

        bad_format = "bad_format"
        with pytest.raises(
            RuntimeError,
            match=re.escape(f"Check the desired format? Got format={bad_format}"),
        ):
            encoder.to_tensor(format=bad_format)

    @pytest.mark.parametrize("method", ("to_file", "to_tensor", "to_file_like"))
    def test_bad_input_parametrized(self, method, tmp_path):
        if method == "to_file":
            valid_params = dict(dest=str(tmp_path / "output.mp3"))
        elif method == "to_tensor":
            valid_params = dict(format="mp3")
        elif method == "to_file_like":
            valid_params = dict(file_like=io.BytesIO(), format="mp3")
        else:
            raise ValueError(f"Unknown method: {method}")

        decoder = AudioEncoder(self.decode(NASA_AUDIO_MP3).data, sample_rate=10)
        avcodec_open2_failed_msg = "avcodec_open2 failed: Invalid argument"
        with pytest.raises(
            RuntimeError,
            match=(
                avcodec_open2_failed_msg
                if IS_WINDOWS_WITH_FFMPEG_LE_70
                else "invalid sample rate=10"
            ),
        ):
            getattr(decoder, method)(**valid_params)

        decoder = AudioEncoder(
            self.decode(NASA_AUDIO_MP3).data, sample_rate=NASA_AUDIO_MP3.sample_rate
        )
        with pytest.raises(
            RuntimeError,
            match=(
                avcodec_open2_failed_msg
                if IS_WINDOWS_WITH_FFMPEG_LE_70
                else "invalid sample rate=10"
            ),
        ):
            getattr(decoder, method)(sample_rate=10, **valid_params)
        with pytest.raises(
            RuntimeError,
            match=(
                avcodec_open2_failed_msg
                if IS_WINDOWS_WITH_FFMPEG_LE_70
                else "invalid sample rate=99999999"
            ),
        ):
            getattr(decoder, method)(sample_rate=99999999, **valid_params)
        with pytest.raises(RuntimeError, match="bit_rate=-1 must be >= 0"):
            getattr(decoder, method)(**valid_params, bit_rate=-1)

        bad_num_channels = 10
        decoder = AudioEncoder(torch.rand(bad_num_channels, 20), sample_rate=16_000)
        with pytest.raises(
            RuntimeError, match=f"Trying to encode {bad_num_channels} channels"
        ):
            getattr(decoder, method)(**valid_params)

        decoder = AudioEncoder(
            self.decode(NASA_AUDIO_MP3).data, sample_rate=NASA_AUDIO_MP3.sample_rate
        )
        for num_channels in (0, 3):
            match = (
                avcodec_open2_failed_msg
                if IS_WINDOWS_WITH_FFMPEG_LE_70
                else re.escape(
                    f"Desired number of channels ({num_channels}) is not supported"
                )
            )
            with pytest.raises(RuntimeError, match=match):
                getattr(decoder, method)(**valid_params, num_channels=num_channels)

    @pytest.mark.parametrize("method", ("to_file", "to_tensor", "to_file_like"))
    @pytest.mark.parametrize("format", ("wav", "flac"))
    def test_round_trip(self, method, format, tmp_path):
        # Check that decode(encode(samples)) == samples on lossless formats

        if get_ffmpeg_major_version() == 4 and format == "wav":
            pytest.skip("Swresample with FFmpeg 4 doesn't work on wav files")

        asset = NASA_AUDIO_MP3
        source_samples = self.decode(asset).data

        encoder = AudioEncoder(source_samples, sample_rate=asset.sample_rate)

        if method == "to_file":
            encoded_path = str(tmp_path / f"output.{format}")
            encoded_source = encoded_path
            encoder.to_file(dest=encoded_path)
        elif method == "to_tensor":
            encoded_source = encoder.to_tensor(format=format)
            assert encoded_source.dtype == torch.uint8
            assert encoded_source.ndim == 1
        elif method == "to_file_like":
            file_like = io.BytesIO()
            encoder.to_file_like(file_like, format=format)
            encoded_source = file_like.getvalue()
        else:
            raise ValueError(f"Unknown method: {method}")

        rtol, atol = (0, 1e-4) if format == "wav" else (None, None)
        torch.testing.assert_close(
            self.decode(encoded_source).data, source_samples, rtol=rtol, atol=atol
        )

    @pytest.mark.skipif(in_fbcode(), reason="TODO: enable ffmpeg CLI")
    @pytest.mark.parametrize("asset", (NASA_AUDIO_MP3, SINE_MONO_S32))
    @pytest.mark.parametrize("bit_rate", (None, 0, 44_100, 999_999_999))
    @pytest.mark.parametrize("num_channels", (None, 1, 2))
    @pytest.mark.parametrize("sample_rate", (8_000, 32_000))
    @pytest.mark.parametrize("format", ("mp3", "wav", "flac"))
    @pytest.mark.parametrize("method", ("to_file", "to_tensor", "to_file_like"))
    def test_against_cli(
        self,
        asset,
        bit_rate,
        num_channels,
        sample_rate,
        format,
        method,
        tmp_path,
        capfd,
        with_ffmpeg_debug_logs,
    ):
        # Encodes samples with our encoder and with the FFmpeg CLI, and checks
        # that both decoded outputs are equal

        if get_ffmpeg_major_version() == 4 and format == "wav":
            pytest.skip("Swresample with FFmpeg 4 doesn't work on wav files")
        if IS_WINDOWS and get_ffmpeg_major_version() <= 5 and format == "mp3":
            # TODO: https://github.com/pytorch/torchcodec/issues/837
            pytest.skip("Encoding mp3 on Windows is weirdly buggy")

        encoded_by_ffmpeg = tmp_path / f"ffmpeg_output.{format}"
        subprocess.run(
            ["ffmpeg", "-i", str(asset.path)]
            + (["-b:a", f"{bit_rate}"] if bit_rate is not None else [])
            + (["-ac", f"{num_channels}"] if num_channels is not None else [])
            + ["-ar", f"{sample_rate}"]
            + [
                str(encoded_by_ffmpeg),
            ],
            capture_output=True,
            check=True,
        )

        encoder = AudioEncoder(self.decode(asset).data, sample_rate=asset.sample_rate)
        params = dict(
            bit_rate=bit_rate, num_channels=num_channels, sample_rate=sample_rate
        )
        if method == "to_file":
            encoded_by_us = tmp_path / f"output.{format}"
            encoder.to_file(dest=str(encoded_by_us), **params)
        elif method == "to_tensor":
            encoded_by_us = encoder.to_tensor(format=format, **params)
        elif method == "to_file_like":
            file_like = io.BytesIO()
            encoder.to_file_like(file_like, format=format, **params)
            encoded_by_us = file_like.getvalue()
        else:
            raise ValueError(f"Unknown method: {method}")

        captured = capfd.readouterr()
        if format == "wav":
            assert "Timestamps are unset in a packet" not in captured.err
        if format == "mp3":
            assert "Queue input is backward in time" not in captured.err
        if format in ("flac", "wav"):
            assert "Encoder did not produce proper pts" not in captured.err
        if format in ("flac", "mp3"):
            assert "Application provided invalid" not in captured.err

        assert_close = torch.testing.assert_close
        if sample_rate != asset.sample_rate:
            rtol, atol = 0, 1e-3
            if sys.platform == "darwin":
                assert_close = partial(assert_tensor_close_on_at_least, percentage=99)
        elif format == "wav":
            rtol, atol = 0, 1e-4
        elif format == "mp3" and asset is SINE_MONO_S32 and num_channels == 2:
            # Not sure why, this one needs slightly higher tol. With default
            # tolerances, the check fails on ~1% of the samples, so that's
            # probably fine. It might be that the FFmpeg CLI doesn't rely on
            # libswresample for converting channels?
            rtol, atol = 0, 1e-3
        else:
            rtol, atol = None, None

        if IS_WINDOWS_WITH_FFMPEG_LE_70 and format == "mp3":
            # We're getting a "Could not open input file" on Windows mp3 files when decoding.
            # TODO: https://github.com/pytorch/torchcodec/issues/837
            return

        samples_by_us = self.decode(encoded_by_us)
        samples_by_ffmpeg = self.decode(encoded_by_ffmpeg)

        assert_close(
            samples_by_us.data,
            samples_by_ffmpeg.data,
            rtol=rtol,
            atol=atol,
        )
        assert samples_by_us.pts_seconds == samples_by_ffmpeg.pts_seconds
        assert samples_by_us.duration_seconds == samples_by_ffmpeg.duration_seconds
        assert samples_by_us.sample_rate == samples_by_ffmpeg.sample_rate

        if method == "to_file":
            validate_frames_properties(actual=encoded_by_us, expected=encoded_by_ffmpeg)

    @pytest.mark.parametrize("asset", (NASA_AUDIO_MP3, SINE_MONO_S32))
    @pytest.mark.parametrize("bit_rate", (None, 0, 44_100, 999_999_999))
    @pytest.mark.parametrize("num_channels", (None, 1, 2))
    @pytest.mark.parametrize("format", ("mp3", "wav", "flac"))
    @pytest.mark.parametrize("method", ("to_tensor", "to_file_like"))
    def test_against_to_file(
        self, asset, bit_rate, num_channels, format, tmp_path, method
    ):
        if get_ffmpeg_major_version() == 4 and format == "wav":
            pytest.skip("Swresample with FFmpeg 4 doesn't work on wav files")
        if IS_WINDOWS and get_ffmpeg_major_version() <= 5 and format == "mp3":
            # TODO: https://github.com/pytorch/torchcodec/issues/837
            pytest.skip("Encoding mp3 on Windows is weirdly buggy")

        encoder = AudioEncoder(self.decode(asset).data, sample_rate=asset.sample_rate)

        params = dict(bit_rate=bit_rate, num_channels=num_channels)
        encoded_file = tmp_path / f"output.{format}"
        encoder.to_file(dest=encoded_file, **params)

        if method == "to_tensor":
            encoded_output = encoder.to_tensor(
                format=format, bit_rate=bit_rate, num_channels=num_channels
            )
        elif method == "to_file_like":
            file_like = io.BytesIO()
            encoder.to_file_like(
                file_like, format=format, bit_rate=bit_rate, num_channels=num_channels
            )
            encoded_output = file_like.getvalue()
        else:
            raise ValueError(f"Unknown method: {method}")

        if not (IS_WINDOWS_WITH_FFMPEG_LE_70 and format == "mp3"):
            # We're getting a "Could not open input file" on Windows mp3 files when decoding.
            # TODO: https://github.com/pytorch/torchcodec/issues/837
            torch.testing.assert_close(
                self.decode(encoded_file).data, self.decode(encoded_output).data
            )

    def test_encode_to_tensor_long_output(self):
        # Check that we support re-allocating the output tensor when the encoded
        # data is large.
        samples = torch.rand(1, int(1e7))
        encoded_tensor = AudioEncoder(samples, sample_rate=16_000).to_tensor(
            format="flac", bit_rate=44_000
        )

        # Note: this should be in sync with its C++ counterpart for the test to
        # be meaningful.
        INITIAL_TENSOR_SIZE = 10_000_000
        assert encoded_tensor.numel() > INITIAL_TENSOR_SIZE

        torch.testing.assert_close(self.decode(encoded_tensor).data, samples)

    @pytest.mark.parametrize("method", ("to_file", "to_tensor", "to_file_like"))
    def test_contiguity(self, method, tmp_path):
        # Ensure that 2 waveforms with the same values are encoded in the same
        # way, regardless of their memory layout. Here we encode 2 equal
        # waveforms, one is row-aligned while the other is column-aligned.

        num_samples = 10_000  # per channel
        contiguous_samples = torch.rand(2, num_samples).contiguous()
        assert contiguous_samples.stride() == (num_samples, 1)

        non_contiguous_samples = contiguous_samples.T.contiguous().T
        assert non_contiguous_samples.stride() == (1, 2)

        torch.testing.assert_close(
            contiguous_samples, non_contiguous_samples, rtol=0, atol=0
        )

        def encode_to_tensor(samples):
            params = dict(bit_rate=44_000)
            if method == "to_file":
                dest = str(tmp_path / "output.flac")
                AudioEncoder(samples, sample_rate=16_000).to_file(dest=dest, **params)
                with open(dest, "rb") as f:
                    return torch.frombuffer(f.read(), dtype=torch.uint8)
            elif method == "to_tensor":
                return AudioEncoder(samples, sample_rate=16_000).to_tensor(
                    format="flac", **params
                )
            elif method == "to_file_like":
                file_like = io.BytesIO()
                AudioEncoder(samples, sample_rate=16_000).to_file_like(
                    file_like, format="flac", **params
                )
                return torch.frombuffer(file_like.getvalue(), dtype=torch.uint8)
            else:
                raise ValueError(f"Unknown method: {method}")

        encoded_from_contiguous = encode_to_tensor(contiguous_samples)
        encoded_from_non_contiguous = encode_to_tensor(non_contiguous_samples)

        torch.testing.assert_close(
            encoded_from_contiguous, encoded_from_non_contiguous, rtol=0, atol=0
        )

    @pytest.mark.skip(
        reason="Flaky test, see https://github.com/pytorch/torchcodec/issues/724"
    )
    @pytest.mark.parametrize("num_channels_input", (1, 2))
    @pytest.mark.parametrize("num_channels_output", (1, 2, None))
    @pytest.mark.parametrize("method", ("to_file", "to_tensor", "to_file_like"))
    def test_num_channels(
        self, num_channels_input, num_channels_output, method, tmp_path
    ):
        # We just check that the num_channels parameter is respected.
        # Correctness is checked in other tests (like test_against_cli())

        sample_rate = 16_000
        source_samples = torch.rand(num_channels_input, 1_000)
        format = "flac"

        encoder = AudioEncoder(source_samples, sample_rate=sample_rate)
        params = dict(num_channels=num_channels_output)

        if method == "to_file":
            encoded_path = str(tmp_path / f"output.{format}")
            encoded_source = encoded_path
            encoder.to_file(dest=encoded_path, **params)
        elif method == "to_tensor":
            encoded_source = encoder.to_tensor(format=format, **params)
        elif method == "to_file_like":
            file_like = io.BytesIO()
            encoder.to_file_like(file_like, format=format, **params)
            encoded_source = file_like.getvalue()
        else:
            raise ValueError(f"Unknown method: {method}")

        if num_channels_output is None:
            num_channels_output = num_channels_input
        assert self.decode(encoded_source).data.shape[0] == num_channels_output

    def test_1d_samples(self):
        # smoke test making sure 1D samples are supported
        samples_1d, sample_rate = torch.rand(1000), 16_000
        samples_2d = samples_1d[None, :]

        torch.testing.assert_close(
            AudioEncoder(samples_1d, sample_rate=sample_rate).to_tensor("wav"),
            AudioEncoder(samples_2d, sample_rate=sample_rate).to_tensor("wav"),
        )

    def test_to_file_like_custom_file_object(self, tmp_path):
        class CustomFileObject:
            def __init__(self):
                self._file = io.BytesIO()

            def write(self, data):
                return self._file.write(data)

            def seek(self, offset, whence=0):
                return self._file.seek(offset, whence)

            def get_encoded_data(self):
                return self._file.getvalue()

        asset = NASA_AUDIO_MP3
        source_samples = self.decode(asset).data
        encoder = AudioEncoder(source_samples, sample_rate=asset.sample_rate)

        file_like = CustomFileObject()
        encoder.to_file_like(file_like, format="flac")

        decoded_samples = self.decode(file_like.get_encoded_data())

        torch.testing.assert_close(
            decoded_samples.data,
            source_samples,
            rtol=0,
            atol=1e-4,
        )

    def test_to_file_like_real_file(self, tmp_path):
        """Test to_file_like with a real file opened in binary write mode."""
        asset = NASA_AUDIO_MP3
        source_samples = self.decode(asset).data
        encoder = AudioEncoder(source_samples, sample_rate=asset.sample_rate)

        file_path = tmp_path / "test_file_like.wav"

        with open(file_path, "wb") as file_like:
            encoder.to_file_like(file_like, format="flac")

        decoded_samples = self.decode(str(file_path))
        torch.testing.assert_close(
            decoded_samples.data, source_samples, rtol=0, atol=1e-4
        )

    def test_to_file_like_bad_methods(self):
        asset = NASA_AUDIO_MP3
        source_samples = self.decode(asset).data
        encoder = AudioEncoder(source_samples, sample_rate=asset.sample_rate)

        class NoWriteMethod:
            def seek(self, offset, whence=0):
                return 0

        with pytest.raises(
            RuntimeError, match="File like object must implement a write method"
        ):
            encoder.to_file_like(NoWriteMethod(), format="wav")

        class NoSeekMethod:
            def write(self, data):
                return len(data)

        with pytest.raises(
            RuntimeError, match="File like object must implement a seek method"
        ):
            encoder.to_file_like(NoSeekMethod(), format="wav")


class TestVideoEncoder:
<<<<<<< HEAD
    def _get_codec_name(self, file_path):
        """Helper function to get codec name from a video file using ffprobe."""
        result = subprocess.run(
            [
                "ffprobe",
                "-v",
                "error",
                "-select_streams",
                "v:0",
                "-show_entries",
                "stream=codec_name",
                "-of",
                "default=noprint_wrappers=1:nokey=1",
                str(file_path),
            ],
            capture_output=True,
            check=True,
            text=True,
        )
        return result.stdout.strip()
=======
    def decode(self, source=None) -> torch.Tensor:
        return VideoDecoder(source).get_frames_in_range(start=0, stop=60)
>>>>>>> c69739fa

    @pytest.mark.parametrize("method", ("to_file", "to_tensor", "to_file_like"))
    def test_bad_input_parameterized(self, tmp_path, method):
        if method == "to_file":
            valid_params = dict(dest=str(tmp_path / "output.mp4"))
        elif method == "to_tensor":
            valid_params = dict(format="mp4")
        elif method == "to_file_like":
            valid_params = dict(file_like=io.BytesIO(), format="mp4")
        else:
            raise ValueError(f"Unknown method: {method}")

        with pytest.raises(
            ValueError, match="Expected uint8 frames, got frames.dtype = torch.float32"
        ):
            encoder = VideoEncoder(
                frames=torch.rand(5, 3, 64, 64),
                frame_rate=30,
            )
            getattr(encoder, method)(**valid_params)

        with pytest.raises(
            ValueError, match=r"Expected 4D frames, got frames.shape = torch.Size"
        ):
            encoder = VideoEncoder(
                frames=torch.zeros(10),
                frame_rate=30,
            )
            getattr(encoder, method)(**valid_params)

        with pytest.raises(
            RuntimeError, match=r"frame must have 3 channels \(R, G, B\), got 2"
        ):
            encoder = VideoEncoder(
                frames=torch.zeros((5, 2, 64, 64), dtype=torch.uint8),
                frame_rate=30,
            )
            getattr(encoder, method)(**valid_params)

<<<<<<< HEAD
        with pytest.raises(
            RuntimeError,
            match=r"Video codec invalid_codec_name not found.",
        ):
=======
        with pytest.raises(RuntimeError, match=r"crf=-10 is out of valid range"):
>>>>>>> c69739fa
            encoder = VideoEncoder(
                frames=torch.zeros((5, 3, 64, 64), dtype=torch.uint8),
                frame_rate=30,
            )
<<<<<<< HEAD
            encoder.to_file(str(tmp_path / "output.mp4"), codec="invalid_codec_name")
=======
            getattr(encoder, method)(**valid_params, crf=-10)

    @pytest.mark.parametrize("method", ["to_file", "to_tensor", "to_file_like"])
    @pytest.mark.parametrize("crf", [23, 23.5, -0.9])
    def test_crf_valid_values(self, method, crf, tmp_path):
        if method == "to_file":
            valid_params = {"dest": str(tmp_path / "test.mp4")}
        elif method == "to_tensor":
            valid_params = {"format": "mp4"}
        elif method == "to_file_like":
            valid_params = dict(file_like=io.BytesIO(), format="mp4")
        else:
            raise ValueError(f"Unknown method: {method}")

        encoder = VideoEncoder(
            frames=torch.zeros((5, 3, 64, 64), dtype=torch.uint8),
            frame_rate=30,
        )
        getattr(encoder, method)(**valid_params, crf=crf)
>>>>>>> c69739fa

    def test_bad_input(self, tmp_path):
        encoder = VideoEncoder(
            frames=torch.zeros((5, 3, 64, 64), dtype=torch.uint8),
            frame_rate=30,
        )

        with pytest.raises(
            RuntimeError,
            match=r"Couldn't allocate AVFormatContext. The destination file is ./file.bad_extension, check the desired extension\?",
        ):
            encoder.to_file("./file.bad_extension")

        with pytest.raises(
            RuntimeError,
            match=r"avio_open failed. The destination file is ./bad/path.mp3, make sure it's a valid path\?",
        ):
            encoder.to_file("./bad/path.mp3")

        with pytest.raises(
            RuntimeError,
            match=r"Couldn't allocate AVFormatContext. Check the desired format\? Got format=bad_format",
        ):
            encoder.to_tensor(format="bad_format")

    # @pytest.mark.parametrize("method", ["to_file", "to_tensor", "to_file_like"])
    # @pytest.mark.parametrize("codec", ["h264", "hevc", "av1", "libx264", None])
    # def test_codec_valid_values(self, method, codec, tmp_path):
    #     if method == "to_file":
    #         valid_params = {"dest": str(tmp_path / "test.mp4")}
    #     elif method == "to_tensor":
    #         valid_params = {"format": "mp4"}
    #     elif method == "to_file_like":
    #         valid_params = dict(file_like=io.BytesIO(), format="mp4")
    #     else:
    #         raise ValueError(f"Unknown method: {method}")

    #     encoder = VideoEncoder(
    #         frames=torch.zeros((5, 3, 128, 128), dtype=torch.uint8),
    #         frame_rate=30,
    #     )
    #     getattr(encoder, method)(**valid_params, codec=codec)

    @pytest.mark.parametrize("method", ("to_file", "to_tensor", "to_file_like"))
    def test_pixel_format_errors(self, method, tmp_path):
        frames = torch.zeros((5, 3, 64, 64), dtype=torch.uint8)
        encoder = VideoEncoder(frames, frame_rate=30)

        if method == "to_file":
            valid_params = dict(dest=str(tmp_path / "output.mp4"))
        elif method == "to_tensor":
            valid_params = dict(format="mp4")
        elif method == "to_file_like":
            valid_params = dict(file_like=io.BytesIO(), format="mp4")

        with pytest.raises(
            RuntimeError,
            match=r"Unknown pixel format: invalid_pix_fmt[\s\S]*Supported pixel formats.*yuv420p",
        ):
            getattr(encoder, method)(**valid_params, pixel_format="invalid_pix_fmt")

        with pytest.raises(
            RuntimeError,
            match=r"Specified pixel format rgb24 is not supported[\s\S]*Supported pixel formats.*yuv420p",
        ):
            getattr(encoder, method)(**valid_params, pixel_format="rgb24")

    @pytest.mark.parametrize("method", ("to_file", "to_tensor", "to_file_like"))
    def test_contiguity(self, method, tmp_path):
        # Ensure that 2 sets of video frames with the same pixel values are encoded
        # in the same way, regardless of their memory layout. Here we encode 2 equal
        # frame tensors, one is contiguous while the other is non-contiguous.

        num_frames, channels, height, width = 5, 3, 64, 64
        contiguous_frames = torch.randint(
            0, 256, size=(num_frames, channels, height, width), dtype=torch.uint8
        ).contiguous()
        assert contiguous_frames.is_contiguous()

        # Permute NCHW to NHWC, then update the memory layout, then permute back
        non_contiguous_frames = (
            contiguous_frames.permute(0, 2, 3, 1).contiguous().permute(0, 3, 1, 2)
        )
        assert non_contiguous_frames.stride() != contiguous_frames.stride()
        assert not non_contiguous_frames.is_contiguous()
        assert non_contiguous_frames.is_contiguous(memory_format=torch.channels_last)

        torch.testing.assert_close(
            contiguous_frames, non_contiguous_frames, rtol=0, atol=0
        )

        def encode_to_tensor(frames):
            if method == "to_file":
                dest = str(tmp_path / "output.mp4")
                VideoEncoder(frames, frame_rate=30).to_file(dest=dest)
                with open(dest, "rb") as f:
                    return torch.frombuffer(f.read(), dtype=torch.uint8)
            elif method == "to_tensor":
                return VideoEncoder(frames, frame_rate=30).to_tensor(format="mp4")
            elif method == "to_file_like":
                file_like = io.BytesIO()
                VideoEncoder(frames, frame_rate=30).to_file_like(
                    file_like, format="mp4"
                )
                return torch.frombuffer(file_like.getvalue(), dtype=torch.uint8)
            else:
                raise ValueError(f"Unknown method: {method}")

        encoded_from_contiguous = encode_to_tensor(contiguous_frames)
        encoded_from_non_contiguous = encode_to_tensor(non_contiguous_frames)

        torch.testing.assert_close(
            encoded_from_contiguous, encoded_from_non_contiguous, rtol=0, atol=0
        )

    @pytest.mark.parametrize(
<<<<<<< HEAD
        "format,codec",
        [
            ("mp4", "h264"),
            ("mp4", "hevc"),
            ("mkv", "av1"),
            ("avi", "mpeg4"),
            ("webm", "vp9"),
        ],
    )
    def test_codec_parameter_utilized(self, tmp_path, format, codec):
        # Test the codec parameter is utilized by using ffprobe to check the encoded file's codec spec
        frames = torch.randint(0, 256, (10, 3, 128, 128), dtype=torch.uint8)
        dest = str(tmp_path / f"output.{format}")
        VideoEncoder(frames=frames, frame_rate=30).to_file(dest=dest, codec=codec)

        actual_codec = self._get_codec_name(dest)
        print(f"Expected codec: {codec}, Actual codec: {actual_codec}")
        assert actual_codec == codec

    @pytest.mark.parametrize(
        "codec_spec,codec_impl",
        [
            ("h264", "libx264"),
            ("hevc", "libx265"),
            ("av1", "libaom-av1"),
            ("vp9", "libvpx-vp9"),
        ],
    )
    def test_codec_spec_vs_implementation_equivalence(
        self, tmp_path, codec_spec, codec_impl
    ):
        # Test that using codec spec gives the same result as using default codec implementation
        frames = torch.randint(0, 256, (10, 3, 64, 64), dtype=torch.uint8)

        spec_output = tmp_path / "spec_output.mp4"
        encoder_spec = VideoEncoder(frames=frames, frame_rate=30)
        encoder_spec.to_file(dest=str(spec_output), codec=codec_spec, crf=0)

        impl_output = tmp_path / "impl_output.mp4"
        encoder_impl = VideoEncoder(frames=frames, frame_rate=30)
        encoder_impl.to_file(dest=str(impl_output), codec=codec_impl, crf=0)

        # Verify both files use the same codec spec
        spec_codec_name = self._get_codec_name(spec_output)
        impl_codec_name = self._get_codec_name(impl_output)

        assert spec_codec_name == impl_codec_name
        assert spec_codec_name == codec_spec

        # Decode both and verify frames are identical
        from torchcodec.decoders import VideoDecoder

        decoder_spec = VideoDecoder(str(spec_output))
        decoder_impl = VideoDecoder(str(impl_output))

        frames_spec = decoder_spec.get_frames_in_range(0, 10).data
        frames_impl = decoder_impl.get_frames_in_range(0, 10).data

        # The decoded frames should be exactly the same
        torch.testing.assert_close(frames_spec, frames_impl, rtol=0, atol=0)
=======
        "format", ("mov", "mp4", "mkv", pytest.param("webm", marks=pytest.mark.slow))
    )
    @pytest.mark.parametrize("method", ("to_file", "to_tensor", "to_file_like"))
    def test_round_trip(self, tmp_path, format, method):
        # Test that decode(encode(decode(frames))) == decode(frames)
        ffmpeg_version = get_ffmpeg_major_version()
        if format == "webm" and (
            ffmpeg_version == 4 or (IS_WINDOWS and ffmpeg_version in (6, 7))
        ):
            pytest.skip("Codec for webm is not available in this FFmpeg installation.")
        source_frames = self.decode(TEST_SRC_2_720P.path).data

        # Frame rate is fixed with num frames decoded
        encoder = VideoEncoder(frames=source_frames, frame_rate=30)

        if method == "to_file":
            encoded_path = str(tmp_path / f"encoder_output.{format}")
            encoder.to_file(dest=encoded_path, pixel_format="yuv444p", crf=0)
            round_trip_frames = self.decode(encoded_path).data
        elif method == "to_tensor":
            encoded_tensor = encoder.to_tensor(
                format=format, pixel_format="yuv444p", crf=0
            )
            round_trip_frames = self.decode(encoded_tensor).data
        elif method == "to_file_like":
            file_like = io.BytesIO()
            encoder.to_file_like(
                file_like=file_like, format=format, pixel_format="yuv444p", crf=0
            )
            round_trip_frames = self.decode(file_like.getvalue()).data
        else:
            raise ValueError(f"Unknown method: {method}")

        assert source_frames.shape == round_trip_frames.shape
        assert source_frames.dtype == round_trip_frames.dtype

        atol = 3 if format == "webm" else 2
        for s_frame, rt_frame in zip(source_frames, round_trip_frames):
            assert psnr(s_frame, rt_frame) > 30
            torch.testing.assert_close(s_frame, rt_frame, atol=atol, rtol=0)

    @pytest.mark.parametrize(
        "format",
        (
            "mov",
            "mp4",
            "avi",
            "mkv",
            "flv",
            "gif",
            pytest.param("webm", marks=pytest.mark.slow),
        ),
    )
    @pytest.mark.parametrize("method", ("to_tensor", "to_file_like"))
    def test_against_to_file(self, tmp_path, format, method):
        # Test that to_file, to_tensor, and to_file_like produce the same results
        ffmpeg_version = get_ffmpeg_major_version()
        if format == "webm" and (
            ffmpeg_version == 4 or (IS_WINDOWS and ffmpeg_version in (6, 7))
        ):
            pytest.skip("Codec for webm is not available in this FFmpeg installation.")

        source_frames = self.decode(TEST_SRC_2_720P.path).data
        encoder = VideoEncoder(frames=source_frames, frame_rate=30)

        encoded_file = tmp_path / f"output.{format}"
        encoder.to_file(dest=encoded_file, crf=0)

        if method == "to_tensor":
            encoded_output = encoder.to_tensor(format=format, crf=0)
        else:  # to_file_like
            file_like = io.BytesIO()
            encoder.to_file_like(file_like=file_like, format=format, crf=0)
            encoded_output = file_like.getvalue()

        torch.testing.assert_close(
            self.decode(encoded_file).data,
            self.decode(encoded_output).data,
            atol=0,
            rtol=0,
        )

    @pytest.mark.skipif(in_fbcode(), reason="ffmpeg CLI not available")
    @pytest.mark.parametrize(
        "format",
        (
            "mov",
            "mp4",
            "avi",
            "mkv",
            "flv",
            pytest.param("webm", marks=pytest.mark.slow),
        ),
    )
    @pytest.mark.parametrize("pixel_format", ("yuv444p", "yuv420p"))
    def test_video_encoder_against_ffmpeg_cli(self, tmp_path, format, pixel_format):
        ffmpeg_version = get_ffmpeg_major_version()
        if format == "webm" and (
            ffmpeg_version == 4 or (IS_WINDOWS and ffmpeg_version in (6, 7))
        ):
            pytest.skip("Codec for webm is not available in this FFmpeg installation.")
        if format in ("avi", "flv") and pixel_format == "yuv444p":
            pytest.skip(f"Default codec for {format} does not support {pixel_format}")

        source_frames = self.decode(TEST_SRC_2_720P.path).data

        # Encode with FFmpeg CLI
        temp_raw_path = str(tmp_path / "temp_input.raw")
        with open(temp_raw_path, "wb") as f:
            f.write(source_frames.permute(0, 2, 3, 1).cpu().numpy().tobytes())

        ffmpeg_encoded_path = str(tmp_path / f"ffmpeg_output.{format}")
        frame_rate = 30
        crf = 0
        # Some codecs (ex. MPEG4) do not support CRF.
        # Flags not supported by the selected codec will be ignored.
        ffmpeg_cmd = [
            "ffmpeg",
            "-y",
            "-f",
            "rawvideo",
            "-pix_fmt",
            "rgb24",  # Input format
            "-s",
            f"{source_frames.shape[3]}x{source_frames.shape[2]}",
            "-r",
            str(frame_rate),
            "-i",
            temp_raw_path,
            "-pix_fmt",
            pixel_format,  # Output format
            "-crf",
            str(crf),
            ffmpeg_encoded_path,
        ]
        subprocess.run(ffmpeg_cmd, check=True)

        # Encode with our video encoder
        encoder_output_path = str(tmp_path / f"encoder_output.{format}")
        encoder = VideoEncoder(frames=source_frames, frame_rate=frame_rate)
        encoder.to_file(dest=encoder_output_path, pixel_format=pixel_format, crf=crf)

        ffmpeg_frames = self.decode(ffmpeg_encoded_path).data
        encoder_frames = self.decode(encoder_output_path).data

        assert ffmpeg_frames.shape[0] == encoder_frames.shape[0]

        # If FFmpeg selects a codec or pixel format that uses qscale (not crf),
        # the VideoEncoder outputs *slightly* different frames.
        # There may be additional subtle differences in the encoder.
        percentage = 94 if ffmpeg_version == 6 or format == "avi" else 99

        # Check that PSNR between both encoded versions is high
        for ff_frame, enc_frame in zip(ffmpeg_frames, encoder_frames):
            res = psnr(ff_frame, enc_frame)
            assert res > 30
            assert_tensor_close_on_at_least(
                ff_frame, enc_frame, percentage=percentage, atol=2
            )

    def test_to_file_like_custom_file_object(self):
        """Test to_file_like with a custom file-like object that implements write and seek."""

        class CustomFileObject:
            def __init__(self):
                self._file = io.BytesIO()

            def write(self, data):
                return self._file.write(data)

            def seek(self, offset, whence=0):
                return self._file.seek(offset, whence)

            def get_encoded_data(self):
                return self._file.getvalue()

        source_frames = self.decode(TEST_SRC_2_720P.path).data
        encoder = VideoEncoder(frames=source_frames, frame_rate=30)

        file_like = CustomFileObject()
        encoder.to_file_like(file_like, format="mp4", pixel_format="yuv444p", crf=0)
        decoded_frames = self.decode(file_like.get_encoded_data())

        torch.testing.assert_close(
            decoded_frames.data,
            source_frames,
            atol=2,
            rtol=0,
        )

    def test_to_file_like_real_file(self, tmp_path):
        """Test to_file_like with a real file opened in binary write mode."""
        source_frames = self.decode(TEST_SRC_2_720P.path).data
        encoder = VideoEncoder(frames=source_frames, frame_rate=30)

        file_path = tmp_path / "test_file_like.mp4"

        with open(file_path, "wb") as file_like:
            encoder.to_file_like(file_like, format="mp4", pixel_format="yuv444p", crf=0)
        decoded_frames = self.decode(str(file_path))

        torch.testing.assert_close(
            decoded_frames.data,
            source_frames,
            atol=2,
            rtol=0,
        )

    def test_to_file_like_bad_methods(self):
        source_frames = self.decode(TEST_SRC_2_720P.path).data
        encoder = VideoEncoder(frames=source_frames, frame_rate=30)

        class NoWriteMethod:
            def seek(self, offset, whence=0):
                return 0

        with pytest.raises(
            RuntimeError, match="File like object must implement a write method"
        ):
            encoder.to_file_like(NoWriteMethod(), format="mp4")

        class NoSeekMethod:
            def write(self, data):
                return len(data)

        with pytest.raises(
            RuntimeError, match="File like object must implement a seek method"
        ):
            encoder.to_file_like(NoSeekMethod(), format="mp4")
>>>>>>> c69739fa
<|MERGE_RESOLUTION|>--- conflicted
+++ resolved
@@ -569,7 +569,9 @@
 
 
 class TestVideoEncoder:
-<<<<<<< HEAD
+    def decode(self, source=None) -> torch.Tensor:
+        return VideoDecoder(source).get_frames_in_range(start=0, stop=60)
+
     def _get_codec_name(self, file_path):
         """Helper function to get codec name from a video file using ffprobe."""
         result = subprocess.run(
@@ -590,10 +592,6 @@
             text=True,
         )
         return result.stdout.strip()
-=======
-    def decode(self, source=None) -> torch.Tensor:
-        return VideoDecoder(source).get_frames_in_range(start=0, stop=60)
->>>>>>> c69739fa
 
     @pytest.mark.parametrize("method", ("to_file", "to_tensor", "to_file_like"))
     def test_bad_input_parameterized(self, tmp_path, method):
@@ -633,21 +631,21 @@
             )
             getattr(encoder, method)(**valid_params)
 
-<<<<<<< HEAD
         with pytest.raises(
             RuntimeError,
             match=r"Video codec invalid_codec_name not found.",
         ):
-=======
-        with pytest.raises(RuntimeError, match=r"crf=-10 is out of valid range"):
->>>>>>> c69739fa
             encoder = VideoEncoder(
                 frames=torch.zeros((5, 3, 64, 64), dtype=torch.uint8),
                 frame_rate=30,
             )
-<<<<<<< HEAD
             encoder.to_file(str(tmp_path / "output.mp4"), codec="invalid_codec_name")
-=======
+
+        with pytest.raises(RuntimeError, match=r"crf=-10 is out of valid range"):
+            encoder = VideoEncoder(
+                frames=torch.zeros((5, 3, 64, 64), dtype=torch.uint8),
+                frame_rate=30,
+            )
             getattr(encoder, method)(**valid_params, crf=-10)
 
     @pytest.mark.parametrize("method", ["to_file", "to_tensor", "to_file_like"])
@@ -667,7 +665,6 @@
             frame_rate=30,
         )
         getattr(encoder, method)(**valid_params, crf=crf)
->>>>>>> c69739fa
 
     def test_bad_input(self, tmp_path):
         encoder = VideoEncoder(
@@ -784,68 +781,6 @@
         )
 
     @pytest.mark.parametrize(
-<<<<<<< HEAD
-        "format,codec",
-        [
-            ("mp4", "h264"),
-            ("mp4", "hevc"),
-            ("mkv", "av1"),
-            ("avi", "mpeg4"),
-            ("webm", "vp9"),
-        ],
-    )
-    def test_codec_parameter_utilized(self, tmp_path, format, codec):
-        # Test the codec parameter is utilized by using ffprobe to check the encoded file's codec spec
-        frames = torch.randint(0, 256, (10, 3, 128, 128), dtype=torch.uint8)
-        dest = str(tmp_path / f"output.{format}")
-        VideoEncoder(frames=frames, frame_rate=30).to_file(dest=dest, codec=codec)
-
-        actual_codec = self._get_codec_name(dest)
-        print(f"Expected codec: {codec}, Actual codec: {actual_codec}")
-        assert actual_codec == codec
-
-    @pytest.mark.parametrize(
-        "codec_spec,codec_impl",
-        [
-            ("h264", "libx264"),
-            ("hevc", "libx265"),
-            ("av1", "libaom-av1"),
-            ("vp9", "libvpx-vp9"),
-        ],
-    )
-    def test_codec_spec_vs_implementation_equivalence(
-        self, tmp_path, codec_spec, codec_impl
-    ):
-        # Test that using codec spec gives the same result as using default codec implementation
-        frames = torch.randint(0, 256, (10, 3, 64, 64), dtype=torch.uint8)
-
-        spec_output = tmp_path / "spec_output.mp4"
-        encoder_spec = VideoEncoder(frames=frames, frame_rate=30)
-        encoder_spec.to_file(dest=str(spec_output), codec=codec_spec, crf=0)
-
-        impl_output = tmp_path / "impl_output.mp4"
-        encoder_impl = VideoEncoder(frames=frames, frame_rate=30)
-        encoder_impl.to_file(dest=str(impl_output), codec=codec_impl, crf=0)
-
-        # Verify both files use the same codec spec
-        spec_codec_name = self._get_codec_name(spec_output)
-        impl_codec_name = self._get_codec_name(impl_output)
-
-        assert spec_codec_name == impl_codec_name
-        assert spec_codec_name == codec_spec
-
-        # Decode both and verify frames are identical
-        from torchcodec.decoders import VideoDecoder
-
-        decoder_spec = VideoDecoder(str(spec_output))
-        decoder_impl = VideoDecoder(str(impl_output))
-
-        frames_spec = decoder_spec.get_frames_in_range(0, 10).data
-        frames_impl = decoder_impl.get_frames_in_range(0, 10).data
-
-        # The decoded frames should be exactly the same
-        torch.testing.assert_close(frames_spec, frames_impl, rtol=0, atol=0)
-=======
         "format", ("mov", "mp4", "mkv", pytest.param("webm", marks=pytest.mark.slow))
     )
     @pytest.mark.parametrize("method", ("to_file", "to_tensor", "to_file_like"))
@@ -1075,4 +1010,65 @@
             RuntimeError, match="File like object must implement a seek method"
         ):
             encoder.to_file_like(NoSeekMethod(), format="mp4")
->>>>>>> c69739fa
+
+    @pytest.mark.parametrize(
+        "format,codec",
+        [
+            ("mp4", "h264"),
+            ("mp4", "hevc"),
+            ("mkv", "av1"),
+            ("avi", "mpeg4"),
+            ("webm", "vp9"),
+        ],
+    )
+    def test_codec_parameter_utilized(self, tmp_path, format, codec):
+        # Test the codec parameter is utilized by using ffprobe to check the encoded file's codec spec
+        frames = torch.randint(0, 256, (10, 3, 128, 128), dtype=torch.uint8)
+        dest = str(tmp_path / f"output.{format}")
+        VideoEncoder(frames=frames, frame_rate=30).to_file(dest=dest, codec=codec)
+
+        actual_codec = self._get_codec_name(dest)
+        print(f"Expected codec: {codec}, Actual codec: {actual_codec}")
+        assert actual_codec == codec
+
+    @pytest.mark.parametrize(
+        "codec_spec,codec_impl",
+        [
+            ("h264", "libx264"),
+            ("hevc", "libx265"),
+            ("av1", "libaom-av1"),
+            ("vp9", "libvpx-vp9"),
+        ],
+    )
+    def test_codec_spec_vs_implementation_equivalence(
+        self, tmp_path, codec_spec, codec_impl
+    ):
+        # Test that using codec spec gives the same result as using default codec implementation
+        frames = torch.randint(0, 256, (10, 3, 64, 64), dtype=torch.uint8)
+
+        spec_output = tmp_path / "spec_output.mp4"
+        encoder_spec = VideoEncoder(frames=frames, frame_rate=30)
+        encoder_spec.to_file(dest=str(spec_output), codec=codec_spec, crf=0)
+
+        impl_output = tmp_path / "impl_output.mp4"
+        encoder_impl = VideoEncoder(frames=frames, frame_rate=30)
+        encoder_impl.to_file(dest=str(impl_output), codec=codec_impl, crf=0)
+
+        # Verify both files use the same codec spec
+        spec_codec_name = self._get_codec_name(spec_output)
+        impl_codec_name = self._get_codec_name(impl_output)
+
+        assert spec_codec_name == impl_codec_name
+        assert spec_codec_name == codec_spec
+
+        # Decode both and verify frames are identical
+        from torchcodec.decoders import VideoDecoder
+
+        decoder_spec = VideoDecoder(str(spec_output))
+        decoder_impl = VideoDecoder(str(impl_output))
+
+        frames_spec = decoder_spec.get_frames_in_range(0, 10).data
+        frames_impl = decoder_impl.get_frames_in_range(0, 10).data
+
+        # The decoded frames should be exactly the same
+        torch.testing.assert_close(frames_spec, frames_impl, rtol=0, atol=0)