--- conflicted
+++ resolved
@@ -25,9 +25,6 @@
 
 from torchvision.transforms import v2
 
-<<<<<<< HEAD
-from .utils import assert_frames_equal, NASA_VIDEO, needs_cuda, psnr
-=======
 from .utils import (
     assert_frames_equal,
     assert_tensor_close_on_at_least,
@@ -37,56 +34,9 @@
     needs_cuda,
     TEST_SRC_2_720P,
 )
->>>>>>> afd5aba8
-
-torch._dynamo.config.capture_dynamic_output_shape_ops = True
-
-
-<<<<<<< HEAD
+
+
 class TestPublicVideoDecoderTransformOps:
-    @pytest.mark.parametrize(
-        "height_scaling_factor, width_scaling_factor",
-        ((1.5, 1.31), (0.5, 0.71), (0.7, 1.31), (1.5, 0.71), (1.0, 1.0)),
-    )
-    def test_resize_torchvision(self, height_scaling_factor, width_scaling_factor):
-        height = int(NASA_VIDEO.get_height() * height_scaling_factor)
-        width = int(NASA_VIDEO.get_width() * width_scaling_factor)
-
-        decoder_resize = VideoDecoder(
-            NASA_VIDEO.path, transforms=[v2.Resize(size=(height, width))]
-        )
-        decoder_full = VideoDecoder(NASA_VIDEO.path)
-        for frame_index in [0, 10, 17, 100, 230, 389]:
-            expected_shape = (NASA_VIDEO.get_num_color_channels(), height, width)
-            frame_resize = decoder_resize[frame_index]
-
-            frame_full = decoder_full[frame_index]
-            frame_tv = v2.functional.resize(frame_full, size=(height, width))
-
-            assert frame_resize.shape == expected_shape
-            assert frame_tv.shape == expected_shape
-
-            # Copied from PR #992; not sure if it's the best way to check
-            assert psnr(frame_resize, frame_tv) > 25
-
-    def test_resize_ffmpeg(self):
-        height = 135
-        width = 240
-        expected_shape = (NASA_VIDEO.get_num_color_channels(), height, width)
-        resize_filtergraph = f"scale={width}:{height}:flags=bilinear"
-        decoder_resize = VideoDecoder(
-            NASA_VIDEO.path, transforms=[v2.Resize(size=(height, width))]
-        )
-        for frame_index in [17, 230, 389]:
-            frame_resize = decoder_resize[frame_index]
-            frame_ref = NASA_VIDEO.get_frame_data_by_index(
-                frame_index, filters=resize_filtergraph
-            )
-
-            assert frame_resize.shape == expected_shape
-            assert frame_ref.shape == expected_shape
-            assert_frames_equal(frame_resize, frame_ref)
-
     def test_resize_fails(self):
         with pytest.raises(
             ValueError,
@@ -102,23 +52,9 @@
             VideoDecoder(NASA_VIDEO.path, transforms=[v2.RandomHorizontalFlip(p=1.0)])
 
 
-class TestCoreVideoDecoderTransformOps:
-    # We choose arbitrary values for width and height scaling to get better
-    # test coverage. Some pairs upscale the image while others downscale it.
-    @pytest.mark.parametrize(
-        "width_scaling_factor,height_scaling_factor",
-        ((1.31, 1.5), (0.71, 0.5), (1.31, 0.7), (0.71, 1.5), (1.0, 1.0)),
-    )
-    @pytest.mark.parametrize("input_video", [NASA_VIDEO])
-    def test_color_conversion_library_with_scaling(
-        self, input_video, width_scaling_factor, height_scaling_factor
-    ):
-        decoder = create_from_file(str(input_video.path))
-=======
 class TestCoreVideoDecoderTransformOps:
     def get_num_frames_core_ops(self, video):
         decoder = create_from_file(str(video.path))
->>>>>>> afd5aba8
         add_video_stream(decoder)
         metadata = get_json_metadata(decoder)
         metadata_dict = json.loads(metadata)
