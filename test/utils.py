--- conflicted
+++ resolved
@@ -25,7 +25,6 @@
     return ("cpu", pytest.param("cuda", marks=pytest.mark.needs_cuda))
 
 
-<<<<<<< HEAD
 def assert_frames_equal(*args, **kwargs):
     frame = args[0]
     # This heuristic will work until we start returning uint8 audio frames...
@@ -37,10 +36,6 @@
 
 def assert_audio_frames_equal(*args, **kwargs):
     torch.testing.assert_close(*args, **kwargs)
-=======
-def get_ffmpeg_major_version():
-    return int(get_ffmpeg_library_versions()["ffmpeg_version"].split(".")[0])
->>>>>>> 492a6bce
 
 
 # For use with decoded data frames. On CPU Linux, we expect exact, bit-for-bit
@@ -84,6 +79,10 @@
             f"Expected at least {percentage}% of values to be within atol={atol}, "
             f"but only {valid_percentage}% were."
         )
+
+
+def get_ffmpeg_major_version():
+    return int(get_ffmpeg_library_versions()["ffmpeg_version"].split(".")[0])
 
 
 def in_fbcode() -> bool:
