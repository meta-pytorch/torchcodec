--- conflicted
+++ resolved
@@ -462,7 +462,6 @@
     },
 )
 
-<<<<<<< HEAD
 # This file is an upsampled version of SINE_MONO_S32, generated with:
 # ffmpeg -i test/resources/sine_mono_s32.wav -ar 44100 -c:a pcm_s32le test/resources/sine_mono_s32_44100.wav
 SINE_MONO_S32_44100 = TestAudio(
@@ -484,30 +483,32 @@
 # ffmpeg -i test/resources/sine_mono_s32.wav -ar 8000 -c:a pcm_s32le test/resources/sine_mono_s32_8000.wav
 SINE_MONO_S32_8000 = TestAudio(
     filename="sine_mono_s32_8000.wav",
-=======
-
-# Same sample rate as SINE_MONO_S32, but encoded as s16 instead of s32. Generated with:
-# ffmpeg -i test/resources/sine_mono_s32.wav -ar 16000 -c:a pcm_s16le test/resources/sine_mono_s16.wav
-SINE_MONO_S16 = TestAudio(
-    filename="sine_mono_s16.wav",
->>>>>>> ae19a788
     default_stream_index=0,
     frames={},  # Automatically loaded from json file
     stream_infos={
         0: TestAudioStreamInfo(
-<<<<<<< HEAD
             sample_rate=8000,
             num_channels=1,
             duration_seconds=4,
             num_frames=32,
             sample_format="s32",
-=======
+        )
+    },
+)
+
+# Same sample rate as SINE_MONO_S32, but encoded as s16 instead of s32. Generated with:
+# ffmpeg -i test/resources/sine_mono_s32.wav -ar 16000 -c:a pcm_s16le test/resources/sine_mono_s16.wav
+SINE_MONO_S16 = TestAudio(
+    filename="sine_mono_s16.wav",
+    default_stream_index=0,
+    frames={},  # Automatically loaded from json file
+    stream_infos={
+        0: TestAudioStreamInfo(
             sample_rate=16_000,
             num_channels=1,
             duration_seconds=4,
             num_frames=63,
             sample_format="s16",
->>>>>>> ae19a788
         )
     },
 )
