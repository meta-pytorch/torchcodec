--- conflicted
+++ resolved
@@ -813,107 +813,4 @@
             sample_format="s16",
         )
     },
-<<<<<<< HEAD
-)
-
-H265_VIDEO = TestVideo(
-    filename="h265_video.mp4",
-    default_stream_index=0,
-    # This metadata is extracted manually.
-    #  $ ffprobe -v error -hide_banner -select_streams v:0 -show_frames -of json test/resources/h265_video.mp4 > out.json
-    stream_infos={
-        0: TestVideoStreamInfo(width=128, height=128, num_color_channels=3),
-    },
-    frames={
-        0: {
-            6: TestFrameInfo(pts_seconds=0.6, duration_seconds=0.1),
-        },
-    },
-)
-
-AV1_VIDEO = TestVideo(
-    filename="av1_video.mkv",
-    default_stream_index=0,
-    # This metadata is extracted manually.
-    #  $ ffprobe -v error -hide_banner -select_streams v:0 -show_frames -of json test/resources/av1_video.mkv > out.json
-    stream_infos={
-        0: TestVideoStreamInfo(width=640, height=360, num_color_channels=3),
-    },
-    frames={
-        0: {
-            10: TestFrameInfo(pts_seconds=0.400000, duration_seconds=0.040000),
-        },
-    },
-)
-
-
-# This is a BT.709 full range video, generated with:
-# ffmpeg -f lavfi -i testsrc2=duration=1:size=1920x720:rate=30 \
-# -c:v libx264 -pix_fmt yuv420p -color_primaries bt709 -color_trc bt709 \
-# -colorspace bt709 -color_range pc bt709_full_range.mp4
-#
-# We can confirm the color space and color range with:
-# ffprobe -v quiet -select_streams v:0 -show_entries stream=color_space,color_transfer,color_primaries,color_range -of default=noprint_wrappers=1 test/resources/bt709_full_range.mp4
-# color_range=pc
-# color_space=bt709
-# color_transfer=bt709
-# color_primaries=bt709
-BT709_FULL_RANGE = TestVideo(
-    filename="bt709_full_range.mp4",
-    default_stream_index=0,
-    stream_infos={
-        0: TestVideoStreamInfo(width=1280, height=720, num_color_channels=3),
-    },
-    frames={0: {}},  # Not needed for now
-)
-
-# ffmpeg -f lavfi -i testsrc2=duration=2:size=1280x720:rate=30 -c:v libx264 -profile:v baseline -level 3.1 -pix_fmt yuv420p -b:v 2500k -r 30 -movflags +faststart output_720p_2s.mp4
-TEST_SRC_2_720P = TestVideo(
-    filename="testsrc2.mp4",
-    default_stream_index=0,
-    stream_infos={
-        0: TestVideoStreamInfo(width=1280, height=720, num_color_channels=3),
-    },
-    frames={0: {}},  # Not needed for now
-)
-# ffmpeg -f lavfi -i testsrc2=duration=10:size=1280x720:rate=30 -c:v libx265 -crf 23 -preset medium output.mp4
-TEST_SRC_2_720P_H265 = TestVideo(
-    filename="testsrc2_h265.mp4",
-    default_stream_index=0,
-    stream_infos={
-        0: TestVideoStreamInfo(width=1280, height=720, num_color_channels=3),
-    },
-    frames={0: {}},  # Not needed for now
-)
-
-# ffmpeg -f lavfi -i testsrc2=size=1280x720:rate=30:duration=1 -c:v libvpx-vp9 -b:v 1M output_vp9.webm
-TEST_SRC_2_720P_VP9 = TestVideo(
-    filename="testsrc2_vp9.webm",
-    default_stream_index=0,
-    stream_infos={
-        0: TestVideoStreamInfo(width=1280, height=720, num_color_channels=3),
-    },
-    frames={0: {}},  # Not needed for now
-)
-
-# ffmpeg -f lavfi -i testsrc2=size=1280x720:rate=30:duration=1 -c:v libvpx -b:v 1M output_vp8.webm
-TEST_SRC_2_720P_VP8 = TestVideo(
-    filename="testsrc2_vp8.webm",
-    default_stream_index=0,
-    stream_infos={
-        0: TestVideoStreamInfo(width=1280, height=720, num_color_channels=3),
-    },
-    frames={0: {}},  # Not needed for now
-)
-
-# ffmpeg -f lavfi -i testsrc2=size=1280x720:rate=30:duration=1 -c:v mpeg4 -q:v 5 output_mpeg4.avi
-TEST_SRC_2_720P_MPEG4 = TestVideo(
-    filename="testsrc2_mpeg4.avi",
-    default_stream_index=0,
-    stream_infos={
-        0: TestVideoStreamInfo(width=1280, height=720, num_color_channels=3),
-    },
-    frames={0: {}},  # Not needed for now
-=======
->>>>>>> 28b03462
 )