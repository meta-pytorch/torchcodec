import importlib
import json
import os
import pathlib
import subprocess
import sys

from dataclasses import dataclass, field
from typing import Dict, List, Optional, Union

import numpy as np
import pytest

import torch

from torchcodec._core import get_ffmpeg_library_versions
from torchcodec.decoders import set_cuda_backend, VideoDecoder
from torchcodec.decoders._video_decoder import _read_custom_frame_mappings

IS_WINDOWS = sys.platform in ("win32", "cygwin")


# Decorator for skipping CUDA tests when CUDA isn't available. The tests are
# effectively marked to be skipped in pytest_collection_modifyitems() of
# conftest.py
def needs_cuda(test_item):
    return pytest.mark.needs_cuda(test_item)


# This is a special device string that we use to test the "beta" CUDA backend.
# It only exists here, in this test utils file. Public and core APIs have no
# idea that this is how we're tesing them. That is, that's not a supported
# `device` parameter for the VideoDecoder or for the _core APIs.
# Tests using all_supported_devices() will get this device string, and the test
# need to clean it up by calling either make_video_decoder for VideoDecoder, or
# unsplit_device_str for core APIs.
_CUDA_BETA_DEVICE_STR = "cuda:beta"


def all_supported_devices():
    return (
        "cpu",
        pytest.param("cuda", marks=pytest.mark.needs_cuda),
        pytest.param(_CUDA_BETA_DEVICE_STR, marks=pytest.mark.needs_cuda),
    )


def unsplit_device_str(device_str: str) -> str:
    # helper meant to be used as
    # device, device_variant = unsplit_device_str(device)
    # when `device` comes from all_supported_devices() and may be _CUDA_BETA_DEVICE_STR.
    # It is used:
    # - before calling `.to(device)` where device can't be _CUDA_BETA_DEVICE_STR.
    # - before calling add_video_stream(device=device, device_variant=device_variant)
<<<<<<< HEAD
    if device_str == _CUDA_BETA_DEVICE_STR:
=======
    if device_str == "cuda:0:beta":
>>>>>>> b9cf8d10
        return "cuda", "beta"
    else:
        return device_str, "ffmpeg"


def make_video_decoder(*args, **kwargs) -> Union[VideoDecoder, str]:
    # Helper to create a VideoDecoder with the right cuda backend if needed.
    # kwargs is expected to have a "device" key which comes from
    # all_supported_devices(), and can be _CUDA_BETA_DEVICE_STR.
    device = kwargs.pop("device", "cpu")
    if device == _CUDA_BETA_DEVICE_STR:
        clean_device, backend = "cuda", "beta"
    else:
        clean_device, backend = device, "ffmpeg"

    # set_cuda_backend is a no-op if the device is "cpu", so we can use it
    # unconditionally.
    with set_cuda_backend(backend):
        dec = VideoDecoder(*args, **kwargs, device=clean_device)

    return dec, clean_device


def get_ffmpeg_major_version():
    ffmpeg_version = get_ffmpeg_library_versions()["ffmpeg_version"]
    # When building FFmpeg from source there can be a `n` prefix in the version
    # string.  This is quite brittle as we're using av_version_info(), which has
    # no stable format. See https://github.com/pytorch/torchcodec/issues/100
    if ffmpeg_version.startswith("n"):
        ffmpeg_version = ffmpeg_version.removeprefix("n")
    return int(ffmpeg_version.split(".")[0])


def cuda_version_used_for_building_torch() -> Optional[tuple[int, int]]:
    # Return the CUDA version that was used to build PyTorch. That's not always
    # the same as the CUDA version that is currently installed on the running
    # machine, which is what we actually want. On the CI though, these are the
    # same.
    if torch.version.cuda is None:
        return None
    else:
        return tuple(int(x) for x in torch.version.cuda.split("."))


def psnr(a, b, max_val=255) -> float:
    # Return Peak Signal-to-Noise Ratio (PSNR) between two tensors a and b. The
    # higher, the better.
    # According to https://en.wikipedia.org/wiki/Peak_signal-to-noise_ratio,
    # typical values for the PSNR in lossy image and video compression are
    # between 30 and 50 dB.
    # Acceptable values for wireless transmission quality loss are considered to
    # be about 20 dB to 25 dB
    mse = torch.mean((a.float() - b.float()) ** 2)
    if mse == 0:
        return float("inf")
    return 20 * torch.log10(max_val / torch.sqrt(mse)).item()


# For use with decoded data frames. On CPU Linux, we expect exact, bit-for-bit
# equality. On CUDA Linux, we expect a small tolerance.
# On other platforms (e.g. MacOS), we also allow a small tolerance. FFmpeg does
# not guarantee bit-for-bit equality across systems and architectures, so we
# also cannot. We currently use Linux on x86_64 as our reference system.
def assert_frames_equal(*args, **kwargs):
    if sys.platform == "linux":
        if args[0].device.type == "cuda":
            atol = 3 if cuda_version_used_for_building_torch() >= (13, 0) else 2
            if get_ffmpeg_major_version() == 4:
                assert_tensor_close_on_at_least(
                    args[0], args[1], percentage=95, atol=atol
                )
            else:
                torch.testing.assert_close(*args, **kwargs, atol=atol, rtol=0)
        else:
            torch.testing.assert_close(*args, **kwargs, atol=0, rtol=0)
    else:
        torch.testing.assert_close(*args, **kwargs, atol=3, rtol=0)


# Asserts that at least `percentage`% of the values are within the absolute tolerance.
# Percentage is expected in [0, 100] (actually, [60, 100])
def assert_tensor_close_on_at_least(
    actual_tensor, ref_tensor, *, percentage, atol, **kwargs
):
    # In theory lower bound should be 0, but we want to make sure we don't
    # mistakenly pass percentage in [0, 1]
    assert 60 < percentage <= 100, (
        f"Percentage must be in [60, 100], got {percentage}. "
        "Are you sure setting such a low tolerance is desired?"
    )
    assert (
        actual_tensor.device == ref_tensor.device
    ), f"Devices don't match: {actual_tensor.device} vs {ref_tensor.device}"

    abs_diff = (ref_tensor.float() - actual_tensor.float()).abs()
    valid_percentage = (abs_diff <= atol).float().mean() * 100
    if valid_percentage < percentage:
        raise AssertionError(
            f"Expected at least {percentage}% of values to be within atol={atol}, "
            f"but only {valid_percentage}% were."
        )


def in_fbcode() -> bool:
    return os.environ.get("IN_FBCODE_TORCHCODEC") == "1"


def _get_file_path(filename: str) -> pathlib.Path:
    if in_fbcode():
        resource = (
            importlib.resources.files(__spec__.parent)
            .joinpath("resources")
            .joinpath(filename)
        )
        with importlib.resources.as_file(resource) as path:
            return path
    else:
        return pathlib.Path(__file__).parent / "resources" / filename


@dataclass
class TestFrameInfo:
    pts_seconds: float
    duration_seconds: float


@dataclass
class TestVideoStreamInfo:
    width: int
    height: int
    num_color_channels: int


@dataclass
class TestAudioStreamInfo:
    sample_rate: int
    num_channels: int
    duration_seconds: float
    num_frames: int
    sample_format: str


@dataclass
class TestContainerFile:
    __test__ = False  # prevents pytest from thinking this is a test class

    filename: str

    default_stream_index: int
    stream_infos: Dict[int, Union[TestVideoStreamInfo, TestAudioStreamInfo]]
    frames: Dict[int, Dict[int, TestFrameInfo]]
    _custom_frame_mappings_data: Dict[
        int, Optional[tuple[torch.Tensor, torch.Tensor, torch.Tensor]]
    ] = field(default_factory=dict)

    def __post_init__(self):
        # We load the .frames attribute from the checked-in json files, if needed.
        # These frame info files are dumped with ffprobe, e.g.:
        # ```
        # ffprobe -v error -hide_banner -select_streams v:1 -show_frames -of json test/resources/nasa_13013.mp4 | jq '[.frames[] | {duration_time, pts_time}]'
        # ```
        # This will output the metadata for the frames of the second video
        # stream (v:1). First audio stream would be a:0.
        # Note that we are using the absolute stream index in the file. But
        # ffprobe uses a relative stream for that media type.
        for stream_index in self.stream_infos:
            if stream_index in self.frames:
                # .frames may be manually set: for some streams, we don't need
                # the info for all frames. We don't need to load anything in
                # this case
                continue

            frames_info_path = _get_file_path(
                f"{self.filename}.stream{stream_index}.all_frames_info.json"
            )

            if not frames_info_path.exists():
                raise ValueError(
                    f"Couldn't find {frames_info_path} for {self.filename}. "
                    "You need to submit this file, or specify the `frames` field manually."
                )

            with open(frames_info_path, "r") as f:
                frames_info = json.loads(f.read())
            self.frames[stream_index] = {
                frame_index: TestFrameInfo(
                    pts_seconds=float(frame_info["pts_time"]),
                    duration_seconds=float(frame_info["duration_time"]),
                )
                for frame_index, frame_info in enumerate(frames_info)
            }

    @property
    def path(self) -> pathlib.Path:
        return _get_file_path(self.filename)

    def to_tensor(self) -> torch.Tensor:
        arr = np.fromfile(self.path, dtype=np.uint8)
        return torch.from_numpy(arr)

    def get_frame_data_by_index(
        self, idx: int, *, stream_index: Optional[int] = None
    ) -> torch.Tensor:
        raise NotImplementedError("Override in child classes")

    def get_frame_data_by_range(
        self,
        start: int,
        stop: int,
        step: int = 1,
        *,
        stream_index: Optional[int] = None,
    ) -> torch.Tensor:
        raise NotImplementedError("Override in child classes")

    def get_pts_seconds_by_range(
        self,
        start: int,
        stop: int,
        step: int = 1,
        *,
        stream_index: Optional[int] = None,
    ) -> torch.Tensor:
        if stream_index is None:
            stream_index = self.default_stream_index

        all_pts = [
            self.frames[stream_index][i].pts_seconds for i in range(start, stop, step)
        ]
        return torch.tensor(all_pts, dtype=torch.float64)

    def get_duration_seconds_by_range(
        self,
        start: int,
        stop: int,
        step: int = 1,
        *,
        stream_index: Optional[int] = None,
    ) -> torch.Tensor:
        if stream_index is None:
            stream_index = self.default_stream_index

        all_durations = [
            self.frames[stream_index][i].duration_seconds
            for i in range(start, stop, step)
        ]
        return torch.tensor(all_durations, dtype=torch.float64)

    def get_frame_info(
        self, idx: int, *, stream_index: Optional[int] = None
    ) -> TestFrameInfo:
        if stream_index is None:
            stream_index = self.default_stream_index

        return self.frames[stream_index][idx]

    # This function is used to get the frame mappings for the custom_frame_mappings seek mode.
    def get_custom_frame_mappings(
        self, stream_index: Optional[int] = None
    ) -> tuple[torch.Tensor, torch.Tensor, torch.Tensor]:
        if stream_index is None:
            stream_index = self.default_stream_index
        if self._custom_frame_mappings_data.get(stream_index) is None:
            self._custom_frame_mappings_data[stream_index] = (
                _read_custom_frame_mappings(
                    self.generate_custom_frame_mappings(stream_index)
                )
            )
        return self._custom_frame_mappings_data[stream_index]

    def generate_custom_frame_mappings(self, stream_index: int) -> str:
        result = subprocess.run(
            [
                "ffprobe",
                "-i",
                f"{self.path}",
                "-select_streams",
                f"{stream_index}",
                "-show_frames",
                "-of",
                "json",
            ],
            check=True,
            capture_output=True,
            text=True,
        ).stdout
        return result

    @property
    def empty_pts_seconds(self) -> torch.Tensor:
        return torch.empty([0], dtype=torch.float64)

    @property
    def empty_duration_seconds(self) -> torch.Tensor:
        return torch.empty([0], dtype=torch.float64)


@dataclass
class TestVideo(TestContainerFile):
    """Base class for the *video* streams of a video container"""

    def get_frame_data_by_index(
        self, idx: int, *, stream_index: Optional[int] = None
    ) -> torch.Tensor:
        if stream_index is None:
            stream_index = self.default_stream_index

        file_path = _get_file_path(
            f"{self.filename}.stream{stream_index}.frame{idx:06d}.pt"
        )
        return torch.load(file_path, weights_only=True).permute(2, 0, 1)

    def get_frame_data_by_range(
        self,
        start: int,
        stop: int,
        step: int = 1,
        *,
        stream_index: Optional[int] = None,
    ) -> torch.Tensor:
        tensors = [
            self.get_frame_data_by_index(i, stream_index=stream_index)
            for i in range(start, stop, step)
        ]
        return torch.stack(tensors)

    @property
    def width(self) -> int:
        return self.stream_infos[self.default_stream_index].width

    @property
    def height(self) -> int:
        return self.stream_infos[self.default_stream_index].height

    @property
    def num_color_channels(self) -> int:
        return self.stream_infos[self.default_stream_index].num_color_channels

    @property
    def empty_chw_tensor(self) -> torch.Tensor:
        return torch.empty(
            [0, self.num_color_channels, self.height, self.width], dtype=torch.uint8
        )

    def get_width(self, *, stream_index: Optional[int]) -> int:
        if stream_index is None:
            stream_index = self.default_stream_index

        return self.stream_infos[stream_index].width

    def get_height(self, *, stream_index: Optional[int] = None) -> int:
        if stream_index is None:
            stream_index = self.default_stream_index

        return self.stream_infos[stream_index].height

    def get_num_color_channels(self, *, stream_index: Optional[int] = None) -> int:
        if stream_index is None:
            stream_index = self.default_stream_index

        return self.stream_infos[stream_index].num_color_channels

    def get_empty_chw_tensor(self, *, stream_index: int) -> torch.Tensor:
        return torch.empty(
            [
                0,
                self.get_num_color_channels(stream_index=stream_index),
                self.get_height(stream_index=stream_index),
                self.get_width(stream_index=stream_index),
            ],
            dtype=torch.uint8,
        )


NASA_VIDEO = TestVideo(
    filename="nasa_13013.mp4",
    default_stream_index=3,
    stream_infos={
        0: TestVideoStreamInfo(width=320, height=180, num_color_channels=3),
        3: TestVideoStreamInfo(width=480, height=270, num_color_channels=3),
    },
    frames={},  # Automatically loaded from json file
)

# Video generated with:
# ffmpeg -f lavfi -i testsrc2=duration=1:size=200x200:rate=30 -c:v libx265 -pix_fmt yuv420p10le -preset fast -crf 23 h265_10bits.mp4
H265_10BITS = TestVideo(
    filename="h265_10bits.mp4",
    default_stream_index=0,
    stream_infos={
        0: TestVideoStreamInfo(width=200, height=200, num_color_channels=3),
    },
    frames={0: {}},  # Not needed yet
)

# Video generated with:
# peg -f lavfi -i testsrc2=duration=1:size=200x200:rate=30 -c:v libx264 -pix_fmt yuv420p10le -preset fast -crf 23 h264_10bits.mp4
H264_10BITS = TestVideo(
    filename="h264_10bits.mp4",
    default_stream_index=0,
    stream_infos={
        0: TestVideoStreamInfo(width=200, height=200, num_color_channels=3),
    },
    frames={0: {}},  # Not needed yet
)


@dataclass
class TestAudio(TestContainerFile):
    """Base class for the *audio* streams of a container (potentially a video),
    or a pure audio file"""

    stream_infos: Dict[int, TestAudioStreamInfo]
    # stream_index -> list of 2D frame tensors of shape (num_channels, num_samples_in_that_frame)
    # num_samples_in_that_frame isn't necessarily constant for a given stream.
    _reference_frames: Dict[int, List[torch.Tensor]] = field(default_factory=dict)

    # Storing each individual frame is too expensive for audio, because there's
    # a massive overhead in the binary format saved by pytorch. Saving all the
    # frames in a single file uses 1.6MB while saving all frames in individual
    # files uses 302MB (yes).
    # So we store the reference frames in a single file, and load/cache those
    # when the TestAudio instance is created.
    def __post_init__(self):
        super().__post_init__()
        for stream_index in self.stream_infos:
            frames_data_path = _get_file_path(
                f"{self.filename}.stream{stream_index}.all_frames.pt"
            )

            if frames_data_path.exists():
                # To ease development, we allow for the reference frames not to
                # exist. It means the asset cannot be used to check validity of
                # decoded frames.
                self._reference_frames[stream_index] = torch.load(
                    frames_data_path, weights_only=True
                )

    def get_frame_data_by_index(
        self, idx: int, *, stream_index: Optional[int] = None
    ) -> torch.Tensor:
        if stream_index is None:
            stream_index = self.default_stream_index

        return self._reference_frames[stream_index][idx]

    def get_frame_data_by_range(
        self,
        start: int,
        stop: int,
        step: int = 1,
        *,
        stream_index: Optional[int] = None,
    ) -> torch.Tensor:
        tensors = [
            self.get_frame_data_by_index(i, stream_index=stream_index)
            for i in range(start, stop, step)
        ]
        return torch.cat(tensors, dim=-1)

    def get_frame_index(
        self, *, pts_seconds: float, stream_index: Optional[int] = None
    ) -> int:
        if stream_index is None:
            stream_index = self.default_stream_index

        if pts_seconds <= self.frames[stream_index][0].pts_seconds:
            # Special case for e.g. NASA_AUDIO_MP3 whose first frame's pts is
            # 0.13~, not 0.
            return 0
        try:
            # Could use bisect() to maek this faster if needed
            return next(
                frame_index
                for (frame_index, frame_info) in self.frames[stream_index].items()
                if frame_info.pts_seconds
                <= pts_seconds
                < frame_info.pts_seconds + frame_info.duration_seconds
            )
        except StopIteration:
            return len(self.frames[stream_index]) - 1

    @property
    def sample_rate(self) -> int:
        return self.stream_infos[self.default_stream_index].sample_rate

    @property
    def num_channels(self) -> int:
        return self.stream_infos[self.default_stream_index].num_channels

    @property
    def duration_seconds(self) -> float:
        return self.stream_infos[self.default_stream_index].duration_seconds

    @property
    def num_frames(self) -> int:
        return self.stream_infos[self.default_stream_index].num_frames

    @property
    def sample_format(self) -> str:
        return self.stream_infos[self.default_stream_index].sample_format


# This file was generated with:
# ffmpeg -y -i test/resources/nasa_13013.mp4 -b:a 192K -vn test/resources/nasa_13013.mp4.audio.mp3"
NASA_AUDIO_MP3 = TestAudio(
    filename="nasa_13013.mp4.audio.mp3",
    default_stream_index=0,
    frames={},  # Automatically loaded from json file
    stream_infos={
        0: TestAudioStreamInfo(
            sample_rate=8_000,
            num_channels=2,
            duration_seconds=13.248,
            num_frames=183,
            sample_format="fltp",
        )
    },
)

# This file is the same as NASA_AUDIO_MP3, with a sample rate of 44_100. It was generated with:
# ffmpeg -i test/resources/nasa_13013.mp4.audio.mp3 -ar 44100 test/resources/nasa_13013.mp4.audio_44100.mp3
NASA_AUDIO_MP3_44100 = TestAudio(
    filename="nasa_13013.mp4.audio_44100.mp3",
    default_stream_index=0,
    frames={},  # Automatically loaded from json file
    stream_infos={
        0: TestAudioStreamInfo(
            sample_rate=44_100,
            num_channels=2,
            duration_seconds=13.09,
            num_frames=501,
            sample_format="fltp",
        )
    },
)

NASA_AUDIO = TestAudio(
    filename="nasa_13013.mp4",
    default_stream_index=4,
    frames={},  # Automatically loaded from json file
    stream_infos={
        4: TestAudioStreamInfo(
            sample_rate=16_000,
            num_channels=2,
            duration_seconds=13.056,
            num_frames=204,
            sample_format="fltp",
        )
    },
)

# Note that the file itself is s32 sample format, but the reference frames are
# stored as fltp. We can add the s32 original reference frames once we support
# decoding to non-fltp format, but for now we don't need to.
SINE_MONO_S32 = TestAudio(
    filename="sine_mono_s32.wav",
    default_stream_index=0,
    frames={},  # Automatically loaded from json file
    stream_infos={
        0: TestAudioStreamInfo(
            sample_rate=16_000,
            num_channels=1,
            duration_seconds=4,
            num_frames=63,
            sample_format="s32",
        )
    },
)

# This file is an upsampled version of SINE_MONO_S32, generated with:
# ffmpeg -i test/resources/sine_mono_s32.wav -ar 44100 -c:a pcm_s32le test/resources/sine_mono_s32_44100.wav
SINE_MONO_S32_44100 = TestAudio(
    filename="sine_mono_s32_44100.wav",
    default_stream_index=0,
    frames={},  # Automatically loaded from json file
    stream_infos={
        0: TestAudioStreamInfo(
            sample_rate=44_100,
            num_channels=1,
            duration_seconds=4,
            num_frames=173,
            sample_format="s32",
        )
    },
)

# This file is a downsampled version of SINE_MONO_S32, generated with:
# ffmpeg -i test/resources/sine_mono_s32.wav -ar 8000 -c:a pcm_s32le test/resources/sine_mono_s32_8000.wav
SINE_MONO_S32_8000 = TestAudio(
    filename="sine_mono_s32_8000.wav",
    default_stream_index=0,
    frames={},  # Automatically loaded from json file
    stream_infos={
        0: TestAudioStreamInfo(
            sample_rate=8000,
            num_channels=1,
            duration_seconds=4,
            num_frames=32,
            sample_format="s32",
        )
    },
)

# Same sample rate as SINE_MONO_S32, but encoded as s16 instead of s32. Generated with:
# ffmpeg -i test/resources/sine_mono_s32.wav -ar 16000 -c:a pcm_s16le test/resources/sine_mono_s16.wav
SINE_MONO_S16 = TestAudio(
    filename="sine_mono_s16.wav",
    default_stream_index=0,
    frames={},  # Automatically loaded from json file
    stream_infos={
        0: TestAudioStreamInfo(
            sample_rate=16_000,
            num_channels=1,
            duration_seconds=4,
            num_frames=63,
            sample_format="s16",
        )
    },
)

H265_VIDEO = TestVideo(
    filename="h265_video.mp4",
    default_stream_index=0,
    # This metadata is extracted manually.
    #  $ ffprobe -v error -hide_banner -select_streams v:0 -show_frames -of json test/resources/h265_video.mp4 > out.json
    stream_infos={
        0: TestVideoStreamInfo(width=128, height=128, num_color_channels=3),
    },
    frames={
        0: {
            6: TestFrameInfo(pts_seconds=0.6, duration_seconds=0.1),
        },
    },
)

AV1_VIDEO = TestVideo(
    filename="av1_video.mkv",
    default_stream_index=0,
    # This metadata is extracted manually.
    #  $ ffprobe -v error -hide_banner -select_streams v:0 -show_frames -of json test/resources/av1_video.mkv > out.json
    stream_infos={
        0: TestVideoStreamInfo(width=640, height=360, num_color_channels=3),
    },
    frames={
        0: {
            10: TestFrameInfo(pts_seconds=0.400000, duration_seconds=0.040000),
        },
    },
)


# This is a BT.709 full range video, generated with:
# ffmpeg -f lavfi -i testsrc2=duration=1:size=1920x720:rate=30 \
# -c:v libx264 -pix_fmt yuv420p -color_primaries bt709 -color_trc bt709 \
# -colorspace bt709 -color_range pc bt709_full_range.mp4
#
# We can confirm the color space and color range with:
# ffprobe -v quiet -select_streams v:0 -show_entries stream=color_space,color_transfer,color_primaries,color_range -of default=noprint_wrappers=1 test/resources/bt709_full_range.mp4
# color_range=pc
# color_space=bt709
# color_transfer=bt709
# color_primaries=bt709
BT709_FULL_RANGE = TestVideo(
    filename="bt709_full_range.mp4",
    default_stream_index=0,
    stream_infos={
        0: TestVideoStreamInfo(width=1280, height=720, num_color_channels=3),
    },
    frames={0: {}},  # Not needed for now
)

# ffmpeg -f lavfi -i testsrc2=duration=2:size=1280x720:rate=30 -c:v libx264 -profile:v baseline -level 3.1 -pix_fmt yuv420p -b:v 2500k -r 30 -movflags +faststart output_720p_2s.mp4
TEST_SRC_2_720P = TestVideo(
    filename="testsrc2.mp4",
    default_stream_index=0,
    stream_infos={
        0: TestVideoStreamInfo(width=1280, height=720, num_color_channels=3),
    },
    frames={0: {}},  # Not needed for now
)
# ffmpeg -f lavfi -i testsrc2=duration=10:size=1280x720:rate=30 -c:v libx265 -crf 23 -preset medium output.mp4
TEST_SRC_2_720P_H265 = TestVideo(
    filename="testsrc2_h265.mp4",
    default_stream_index=0,
    stream_infos={
        0: TestVideoStreamInfo(width=1280, height=720, num_color_channels=3),
    },
    frames={0: {}},  # Not needed for now
)

# ffmpeg -f lavfi -i testsrc2=size=1280x720:rate=30:duration=1 -c:v libvpx-vp9 -b:v 1M output_vp9.webm
TEST_SRC_2_720P_VP9 = TestVideo(
    filename="testsrc2_vp9.webm",
    default_stream_index=0,
    stream_infos={
        0: TestVideoStreamInfo(width=1280, height=720, num_color_channels=3),
    },
    frames={0: {}},  # Not needed for now
)

# ffmpeg -f lavfi -i testsrc2=size=1280x720:rate=30:duration=1 -c:v libvpx -b:v 1M output_vp8.webm
TEST_SRC_2_720P_VP8 = TestVideo(
    filename="testsrc2_vp8.webm",
    default_stream_index=0,
    stream_infos={
        0: TestVideoStreamInfo(width=1280, height=720, num_color_channels=3),
    },
    frames={0: {}},  # Not needed for now
)

# ffmpeg -f lavfi -i testsrc2=size=1280x720:rate=30:duration=1 -c:v mpeg4 -q:v 5 output_mpeg4.avi
TEST_SRC_2_720P_MPEG4 = TestVideo(
    filename="testsrc2_mpeg4.avi",
    default_stream_index=0,
    stream_infos={
        0: TestVideoStreamInfo(width=1280, height=720, num_color_channels=3),
    },
    frames={0: {}},  # Not needed for now
)


def supports_approximate_mode(asset: TestVideo) -> bool:
    # Those are missing the `duration` field so they fail in approximate mode (on all devices).
    # TODO: we should address this, see
    # https://github.com/meta-pytorch/torchcodec/issues/945
    return asset not in (AV1_VIDEO, TEST_SRC_2_720P_VP9, TEST_SRC_2_720P_VP8)<|MERGE_RESOLUTION|>--- conflicted
+++ resolved
@@ -52,11 +52,7 @@
     # It is used:
     # - before calling `.to(device)` where device can't be _CUDA_BETA_DEVICE_STR.
     # - before calling add_video_stream(device=device, device_variant=device_variant)
-<<<<<<< HEAD
     if device_str == _CUDA_BETA_DEVICE_STR:
-=======
-    if device_str == "cuda:0:beta":
->>>>>>> b9cf8d10
         return "cuda", "beta"
     else:
         return device_str, "ffmpeg"
