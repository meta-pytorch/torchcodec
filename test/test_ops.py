--- conflicted
+++ resolved
@@ -42,11 +42,7 @@
 from .utils import (
     all_supported_devices,
     assert_frames_equal,
-<<<<<<< HEAD
     get_python_version,
-    in_fbcode,
-=======
->>>>>>> 219cc02b
     NASA_AUDIO,
     NASA_AUDIO_MP3,
     NASA_VIDEO,
