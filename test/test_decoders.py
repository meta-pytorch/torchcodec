--- conflicted
+++ resolved
@@ -1417,7 +1417,6 @@
 
     @needs_cuda
     @pytest.mark.parametrize(
-<<<<<<< HEAD
         "asset",
         (
             NASA_VIDEO,
@@ -1426,9 +1425,6 @@
             TEST_SRC_2_720P_H265,
             AV1_VIDEO,
         ),
-=======
-        "asset", (NASA_VIDEO, TEST_SRC_2_720P, BT709_FULL_RANGE, TEST_SRC_2_720P_H265)
->>>>>>> b1af8ce6
     )
     @pytest.mark.parametrize("contiguous_indices", (True, False))
     @pytest.mark.parametrize("seek_mode", ("exact", "approximate"))
@@ -1463,7 +1459,6 @@
 
     @needs_cuda
     @pytest.mark.parametrize(
-<<<<<<< HEAD
         "asset",
         (
             NASA_VIDEO,
@@ -1472,9 +1467,6 @@
             TEST_SRC_2_720P_H265,
             AV1_VIDEO,
         ),
-=======
-        "asset", (NASA_VIDEO, TEST_SRC_2_720P, BT709_FULL_RANGE, TEST_SRC_2_720P_H265)
->>>>>>> b1af8ce6
     )
     @pytest.mark.parametrize("contiguous_indices", (True, False))
     @pytest.mark.parametrize("seek_mode", ("exact", "approximate"))
@@ -1510,7 +1502,6 @@
 
     @needs_cuda
     @pytest.mark.parametrize(
-<<<<<<< HEAD
         "asset",
         (
             NASA_VIDEO,
@@ -1519,9 +1510,6 @@
             TEST_SRC_2_720P_H265,
             AV1_VIDEO,
         ),
-=======
-        "asset", (NASA_VIDEO, TEST_SRC_2_720P, BT709_FULL_RANGE, TEST_SRC_2_720P_H265)
->>>>>>> b1af8ce6
     )
     @pytest.mark.parametrize("seek_mode", ("exact", "approximate"))
     def test_beta_cuda_interface_get_frame_played_at(self, asset, seek_mode):
@@ -1541,14 +1529,16 @@
         for pts in timestamps:
             ref_frame = ref_decoder.get_frame_played_at(pts)
             beta_frame = beta_decoder.get_frame_played_at(pts)
-            torch.testing.assert_close(beta_frame.data, ref_frame.data, rtol=0, atol=0)
+            if get_ffmpeg_major_version() > 4:  # TODONVDEC P1 see above
+                torch.testing.assert_close(
+                    beta_frame.data, ref_frame.data, rtol=0, atol=0
+                )
 
             assert beta_frame.pts_seconds == ref_frame.pts_seconds
             assert beta_frame.duration_seconds == ref_frame.duration_seconds
 
     @needs_cuda
     @pytest.mark.parametrize(
-<<<<<<< HEAD
         "asset",
         (
             NASA_VIDEO,
@@ -1557,9 +1547,6 @@
             TEST_SRC_2_720P_H265,
             AV1_VIDEO,
         ),
-=======
-        "asset", (NASA_VIDEO, TEST_SRC_2_720P, BT709_FULL_RANGE, TEST_SRC_2_720P_H265)
->>>>>>> b1af8ce6
     )
     @pytest.mark.parametrize("seek_mode", ("exact", "approximate"))
     def test_beta_cuda_interface_get_frames_played_at(self, asset, seek_mode):
@@ -1579,7 +1566,10 @@
 
         ref_frames = ref_decoder.get_frames_played_at(timestamps)
         beta_frames = beta_decoder.get_frames_played_at(timestamps)
-        torch.testing.assert_close(beta_frames.data, ref_frames.data, rtol=0, atol=0)
+        if get_ffmpeg_major_version() > 4:  # TODONVDEC P1 see above
+            torch.testing.assert_close(
+                beta_frames.data, ref_frames.data, rtol=0, atol=0
+            )
         torch.testing.assert_close(beta_frames.pts_seconds, ref_frames.pts_seconds)
         torch.testing.assert_close(
             beta_frames.duration_seconds, ref_frames.duration_seconds
@@ -1587,7 +1577,6 @@
 
     @needs_cuda
     @pytest.mark.parametrize(
-<<<<<<< HEAD
         "asset",
         (
             NASA_VIDEO,
@@ -1596,9 +1585,6 @@
             TEST_SRC_2_720P_H265,
             AV1_VIDEO,
         ),
-=======
-        "asset", (NASA_VIDEO, TEST_SRC_2_720P, BT709_FULL_RANGE, TEST_SRC_2_720P_H265)
->>>>>>> b1af8ce6
     )
     @pytest.mark.parametrize("seek_mode", ("exact", "approximate"))
     def test_beta_cuda_interface_backwards(self, asset, seek_mode):
@@ -1622,7 +1608,10 @@
 
             ref_frame = ref_decoder.get_frame_at(frame_index)
             beta_frame = beta_decoder.get_frame_at(frame_index)
-            torch.testing.assert_close(beta_frame.data, ref_frame.data, rtol=0, atol=0)
+            if get_ffmpeg_major_version() > 4:  # TODONVDEC P1 see above
+                torch.testing.assert_close(
+                    beta_frame.data, ref_frame.data, rtol=0, atol=0
+                )
 
             assert beta_frame.pts_seconds == ref_frame.pts_seconds
             assert beta_frame.duration_seconds == ref_frame.duration_seconds
@@ -1643,11 +1632,6 @@
 
     @needs_cuda
     def test_beta_cuda_interface_error(self):
-<<<<<<< HEAD
-=======
-        with pytest.raises(RuntimeError, match="Unsupported codec type: av1"):
-            VideoDecoder(AV1_VIDEO.path, device="cuda:0:beta")
->>>>>>> b1af8ce6
         with pytest.raises(RuntimeError, match="Unsupported device"):
             VideoDecoder(NASA_VIDEO.path, device="cuda:0:bad_variant")
 
