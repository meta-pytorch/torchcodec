--- conflicted
+++ resolved
@@ -45,10 +45,6 @@
     SINE_MONO_S32_8000,
     TEST_SRC_2_720P,
     TEST_SRC_2_720P_H265,
-<<<<<<< HEAD
-    unsplit_device_str,
-=======
->>>>>>> bcbb8898
 )
 
 
@@ -1559,14 +1555,10 @@
         for pts in timestamps:
             ref_frame = ref_decoder.get_frame_played_at(pts)
             beta_frame = beta_decoder.get_frame_played_at(pts)
-<<<<<<< HEAD
-            torch.testing.assert_close(beta_frame.data, ref_frame.data, rtol=0, atol=0)
-=======
             if get_ffmpeg_major_version() > 4:  # TODONVDEC P1 see above
                 torch.testing.assert_close(
                     beta_frame.data, ref_frame.data, rtol=0, atol=0
                 )
->>>>>>> bcbb8898
 
             assert beta_frame.pts_seconds == ref_frame.pts_seconds
             assert beta_frame.duration_seconds == ref_frame.duration_seconds
@@ -1600,14 +1592,10 @@
 
         ref_frames = ref_decoder.get_frames_played_at(timestamps)
         beta_frames = beta_decoder.get_frames_played_at(timestamps)
-<<<<<<< HEAD
-        torch.testing.assert_close(beta_frames.data, ref_frames.data, rtol=0, atol=0)
-=======
         if get_ffmpeg_major_version() > 4:  # TODONVDEC P1 see above
             torch.testing.assert_close(
                 beta_frames.data, ref_frames.data, rtol=0, atol=0
             )
->>>>>>> bcbb8898
         torch.testing.assert_close(beta_frames.pts_seconds, ref_frames.pts_seconds)
         torch.testing.assert_close(
             beta_frames.duration_seconds, ref_frames.duration_seconds
@@ -1646,14 +1634,10 @@
 
             ref_frame = ref_decoder.get_frame_at(frame_index)
             beta_frame = beta_decoder.get_frame_at(frame_index)
-<<<<<<< HEAD
-            torch.testing.assert_close(beta_frame.data, ref_frame.data, rtol=0, atol=0)
-=======
             if get_ffmpeg_major_version() > 4:  # TODONVDEC P1 see above
                 torch.testing.assert_close(
                     beta_frame.data, ref_frame.data, rtol=0, atol=0
                 )
->>>>>>> bcbb8898
 
             assert beta_frame.pts_seconds == ref_frame.pts_seconds
             assert beta_frame.duration_seconds == ref_frame.duration_seconds
