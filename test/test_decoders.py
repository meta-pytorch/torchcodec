--- conflicted
+++ resolved
@@ -1706,7 +1706,6 @@
         # the ffmpeg interface: this video isn't supported by NVDEC, but in the
         # ffmpeg interface, FFMPEG fallsback to the CPU while we don't.
 
-<<<<<<< HEAD
         print()
         a = VideoDecoder(H265_VIDEO.path, device="cuda").get_frame_at(0)
         # with pytest.raises(
@@ -1715,17 +1714,6 @@
         # ):
         b = VideoDecoder(H265_VIDEO.path, device="cuda:0:beta").get_frame_at(0)
         torch.testing.assert_close(a.data, b.data, rtol=0, atol=0)
-=======
-        VideoDecoder(H265_VIDEO.path, device="cuda").get_frame_at(0)
-
-        with set_cuda_backend("beta"):
-            dec = VideoDecoder(H265_VIDEO.path, device="cuda")
-        with pytest.raises(
-            RuntimeError,
-            match="Video is too small in at least one dimension. Provided: 128x128 vs supported:144x144",
-        ):
-            dec.get_frame_at(0)
->>>>>>> 3827dfe2
 
     @needs_cuda
     def test_beta_cuda_interface_error(self):
