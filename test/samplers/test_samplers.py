--- conflicted
+++ resolved
@@ -146,28 +146,17 @@
     # restriction on the sampling range (and the user-defined policy comes into
     # action, potentially repeating that last frame).
     #
-<<<<<<< HEAD
-    # In this test we assert that the last sampled frame occurs significantly
-    # more often when sampling_range_end=len(decoder) than when it's None.
-=======
     # In this test we assert that the last clip starts significantly earlier
     # when sampling_range_end=None than when sampling_range_end=len(decoder).
->>>>>>> 5a690015
     # This is only a proxy, for lack of better testing oppportunities.
 
     torch.manual_seed(0)
 
     decoder = VideoDecoder(NASA_VIDEO.path)
 
-<<<<<<< HEAD
-    num_clips = 10
-    num_frames_per_clip = 5
-    sampling_range_start = -10
-=======
     num_clips = 20
     num_frames_per_clip = 15
     sampling_range_start = -20
->>>>>>> 5a690015
 
     # with default sampling_range_end value
     clips_default = sampler(
@@ -178,15 +167,7 @@
         sampling_range_end=None,
     )
 
-<<<<<<< HEAD
-    all_pts_default = torch.concat(
-        [clip.pts_seconds for clip in clips_default]
-    ).tolist()
-    largest_pts_default = max(all_pts_default)
-    largest_pts_counts_default = Counter(all_pts_default)[largest_pts_default]
-=======
     last_clip_start_default = max([clip.pts_seconds[0] for clip in clips_default])
->>>>>>> 5a690015
 
     # with manual sampling_range_end value set to last frame
     clips_manual = sampler(
@@ -196,24 +177,9 @@
         sampling_range_start=sampling_range_start,
         sampling_range_end=len(decoder),
     )
-<<<<<<< HEAD
-    all_pts_manual = torch.concat([clip.pts_seconds for clip in clips_manual]).tolist()
-    largest_pts_manual = max(all_pts_manual)
-    largest_pts_counts_manual = Counter(all_pts_manual)[largest_pts_manual]
-
-    # Assert that the probability of occurence of the "last" sampled frame is
-    # way higher when setting sampling_range_end=len(decoder) than when relying
-    # on the default behavior.
-    # Note: ideally we would directly assert the number of occurrences of the
-    # last frame based on its index, but our APIs don't return indices, only pts
-    # (yet?)
-    assert largest_pts_counts_default < 2
-    assert largest_pts_counts_manual > 10
-=======
     last_clip_start_manual = max([clip.pts_seconds[0] for clip in clips_manual])
 
     assert last_clip_start_manual - last_clip_start_default > 0.3
->>>>>>> 5a690015
 
 
 @pytest.mark.parametrize("sampler", (clips_at_random_indices, clips_at_regular_indices))
