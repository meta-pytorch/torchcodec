import pytest

from torchcodec.decoders._core import (
    create_from_file,
    get_ffmpeg_library_versions,
    get_video_metadata,
    scan_all_streams_to_update_metadata,
    StreamMetadata,
)

from ..utils import NASA_VIDEO


def test_get_video_metadata():
    decoder = create_from_file(str(NASA_VIDEO.path))
    scan_all_streams_to_update_metadata(decoder)
    metadata = get_video_metadata(decoder)
    assert len(metadata.streams) == 6
    assert metadata.best_video_stream_index == 3
    assert metadata.best_audio_stream_index == 4

    with pytest.raises(
        NotImplementedError, match="TODO_BEFORE_RELEASE"
    ):
        metadata.duration_seconds
    with pytest.raises(
        NotImplementedError, match="TODO_BEFORE_RELEASE"
    ):
        metadata.bit_rate

<<<<<<< HEAD
    assert metadata.duration_seconds_container == pytest.approx(16.57, abs=0.001)
    assert metadata.bit_rate_container == 324915
=======
    ffmpeg_major_version = int(
        get_ffmpeg_library_versions()["ffmpeg_version"].split(".")[0]
    )
    if ffmpeg_major_version <= 5:
        expected_duration_seconds_container = 16.57
        expected_bit_rate_container = 324915
    else:
        expected_duration_seconds_container = 13.056
        expected_bit_rate_container = 412365

    assert metadata.duration_seconds_container == expected_duration_seconds_container
    assert metadata.bit_rate_container == expected_bit_rate_container
>>>>>>> a4be8f82

    best_stream_metadata = metadata.streams[metadata.best_video_stream_index]
    assert best_stream_metadata is metadata.best_video_stream
    assert best_stream_metadata.duration_seconds == pytest.approx(13.013, abs=0.001)
    assert best_stream_metadata.bit_rate == 128783
    assert best_stream_metadata.average_fps == pytest.approx(29.97, abs=0.001)
    assert best_stream_metadata.codec == "h264"
    assert best_stream_metadata.num_frames_computed == 390
    assert best_stream_metadata.num_frames_retrieved == 390


@pytest.mark.parametrize(
    "num_frames_retrieved, num_frames_computed, expected_num_frames",
    [(None, 10, 10), (10, None, 10), (None, None, None)],
)
def test_num_frames_fallback(
    num_frames_retrieved, num_frames_computed, expected_num_frames
):
    """Check that num_frames_computed always has priority when accessing `.num_frames`"""
    metadata = StreamMetadata(
        duration_seconds=4,
        bit_rate=123,
        num_frames_retrieved=num_frames_retrieved,
        num_frames_computed=num_frames_computed,
        min_pts_seconds=0,
        max_pts_seconds=4,
        codec="whatever",
        width=123,
        height=321,
        average_fps=30,
        stream_index=0,
    )

    assert metadata.num_frames == expected_num_frames<|MERGE_RESOLUTION|>--- conflicted
+++ resolved
@@ -28,10 +28,6 @@
     ):
         metadata.bit_rate
 
-<<<<<<< HEAD
-    assert metadata.duration_seconds_container == pytest.approx(16.57, abs=0.001)
-    assert metadata.bit_rate_container == 324915
-=======
     ffmpeg_major_version = int(
         get_ffmpeg_library_versions()["ffmpeg_version"].split(".")[0]
     )
@@ -44,7 +40,6 @@
 
     assert metadata.duration_seconds_container == expected_duration_seconds_container
     assert metadata.bit_rate_container == expected_bit_rate_container
->>>>>>> a4be8f82
 
     best_stream_metadata = metadata.streams[metadata.best_video_stream_index]
     assert best_stream_metadata is metadata.best_video_stream
